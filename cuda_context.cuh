--- conflicted
+++ resolved
@@ -96,17 +96,73 @@
 
 };
 
-// Predicate rule for hashinator for extracting all valid elements
-template <typename T, typename U>
-struct Rule{
-   Rule(){}
-   __host__ __device__
-   inline bool operator()( Hashinator::hash_pair<T,U>& element)const{
-      if (element.first!=std::numeric_limits<vmesh::GlobalID>::max() && element.first!=std::numeric_limits<vmesh::GlobalID>::max()-1  ){return true;}
-      //KEY_TYPE EMPTYBUCKET = std::numeric_limits<KEY_TYPE>::max(),
-      //   KEY_TYPE TOMBSTONE = EMPTYBUCKET - 1,
-      //if (element.first< 1000 ){return true;}
-      return false;
+// Structs used by Vlasov Acceleration semi-Lagrangian solver
+struct Column {
+   int valuesOffset;                              // Source data values
+   size_t targetBlockOffsets[MAX_BLOCKS_PER_DIM]; // Target data array offsets
+   int nblocks;                                   // Number of blocks in this column
+   int minBlockK,maxBlockK;                       // Column parallel coordinate limits
+   int kBegin;                                    // Actual un-sheared starting block index
+   int i,j;                                       // Blocks' perpendicular coordinates
+};
+
+struct ColumnOffsets : public Managed {
+   split::SplitVector<uint> columnBlockOffsets; // indexes where columns start (in blocks, length totalColumns)
+   split::SplitVector<uint> columnNumBlocks; // length of column (in blocks, length totalColumns)
+   split::SplitVector<uint> setColumnOffsets; // index from columnBlockOffsets where new set of columns starts (length nColumnSets)
+   split::SplitVector<uint> setNumColumns; // how many columns in set of columns (length nColumnSets)
+   cudaStream_t attachedStream;
+
+   ColumnOffsets(uint nColumns) {
+      columnBlockOffsets.resize(nColumns);
+      columnNumBlocks.resize(nColumns);
+      setColumnOffsets.resize(nColumns);
+      setNumColumns.resize(nColumns);
+      columnBlockOffsets.clear();
+      columnNumBlocks.clear();
+      setColumnOffsets.clear();
+      setNumColumns.clear();
+      //HANDLE_ERROR( cudaMemAdvise(this, sizeof(ColumnOffsets), cudaMemAdviseSetPreferredLocation, cuda_getDevice()) );
+      attachedStream=0;
+   }
+   void dev_attachToStream(cudaStream_t stream = 0) {
+      // Return if attaching is not needed
+      if (!needAttachedStreams) {
+         return;
+      }
+      // Attach unified memory regions to streams
+      cudaStream_t newStream;
+      if (stream==0) {
+         newStream = cuda_getStream();
+      } else {
+         newStream = stream;
+      }
+      if (newStream == attachedStream) {
+         return;
+      } else {
+         attachedStream = newStream;
+      }
+      HANDLE_ERROR( cudaStreamAttachMemAsync(stream,this, 0,cudaMemAttachSingle) );
+      columnBlockOffsets.streamAttach(stream);
+      columnNumBlocks.streamAttach(stream);
+      setColumnOffsets.streamAttach(stream);
+      setNumColumns.streamAttach(stream);
+   }
+   void dev_detachFromStream() {
+      // Return if attaching is not needed
+      if (!needAttachedStreams) {
+         return;
+      }
+      if (attachedStream == 0) {
+         // Already detached
+         return;
+      }
+      attachedStream = 0;
+      HANDLE_ERROR( cudaStreamAttachMemAsync(0,this, 0,cudaMemAttachGlobal) );
+      columnBlockOffsets.streamAttach(0,cudaMemAttachGlobal);
+      columnNumBlocks.streamAttach(0,cudaMemAttachGlobal);
+      setColumnOffsets.streamAttach(0,cudaMemAttachGlobal);
+      setNumColumns.streamAttach(0,cudaMemAttachGlobal);
    }
 };
 
@@ -135,81 +191,11 @@
 void cuda_acc_deallocate_perthread (uint cpuThreadID);
 
 // Extern flag for stream attaching
+extern bool needAttachedStreams;
+extern bool doPrefetches;
+
 extern cudaStream_t cudaStreamList[];
 extern cudaStream_t cudaPriorityStreamList[];
-<<<<<<< HEAD
-//extern cudaStream_t cudaBaseStream;
-extern bool needAttachedStreams;
-
-// Structs used by Vlasov Acceleration semi-Lagrangian solver
-struct Column {
-   int valuesOffset;                              // Source data values
-   size_t targetBlockOffsets[MAX_BLOCKS_PER_DIM]; // Target data array offsets
-   int nblocks;                                   // Number of blocks in this column
-   int minBlockK,maxBlockK;                       // Column parallel coordinate limits
-   int kBegin;                                    // Actual un-sheared starting block index
-   int i,j;                                       // Blocks' perpendicular coordinates
-};
-
-struct ColumnOffsets : public Managed {
-   split::SplitVector<uint> columnBlockOffsets; // indexes where columns start (in blocks, length totalColumns)
-   split::SplitVector<uint> columnNumBlocks; // length of column (in blocks, length totalColumns)
-   split::SplitVector<uint> setColumnOffsets; // index from columnBlockOffsets where new set of columns starts (length nColumnSets)
-   split::SplitVector<uint> setNumColumns; // how many columns in set of columns (length nColumnSets)
-   cudaStream_t attachedStream;
-
-   ColumnOffsets(uint nColumns) {
-      columnBlockOffsets.resize(nColumns);
-      columnNumBlocks.resize(nColumns);
-      setColumnOffsets.resize(nColumns);
-      setNumColumns.resize(nColumns);
-      columnBlockOffsets.clear();
-      columnNumBlocks.clear();
-      setColumnOffsets.clear();
-      setNumColumns.clear();
-      //HANDLE_ERROR( cudaMemAdvise(this, sizeof(ColumnOffsets), cudaMemAdviseSetPreferredLocation, cuda_getDevice()) );
-      attachedStream=0;
-   }
-   void dev_attachToStream(cudaStream_t stream = 0) {
-      // Return if attaching is not needed
-      if (!needAttachedStreams) {
-         return;
-      }
-      // Attach unified memory regions to streams
-      cudaStream_t newStream;
-      if (stream==0) {
-         newStream = cuda_getStream();
-      } else {
-         newStream = stream;
-      }
-      if (newStream == attachedStream) {
-         return;
-      } else {
-         attachedStream = newStream;
-      }
-      HANDLE_ERROR( cudaStreamAttachMemAsync(stream,this, 0,cudaMemAttachSingle) );
-      columnBlockOffsets.streamAttach(stream);
-      columnNumBlocks.streamAttach(stream);
-      setColumnOffsets.streamAttach(stream);
-      setNumColumns.streamAttach(stream);
-   }
-   void dev_detachFromStream() {
-      // Return if attaching is not needed
-      if (!needAttachedStreams) {
-         return;
-      }
-      if (attachedStream == 0) {
-         // Already detached
-         return;
-      }
-      attachedStream = 0;
-      HANDLE_ERROR( cudaStreamAttachMemAsync(0,this, 0,cudaMemAttachGlobal) );
-      columnBlockOffsets.streamAttach(0,cudaMemAttachGlobal);
-      columnNumBlocks.streamAttach(0,cudaMemAttachGlobal);
-      setColumnOffsets.streamAttach(0,cudaMemAttachGlobal);
-      setNumColumns.streamAttach(0,cudaMemAttachGlobal);
-   }
-};
 
 // Device data variables, to be allocated in good time. Made into an array so that each thread has their own pointer.
 extern vmesh::LocalID *dev_GIDlist[];
@@ -220,15 +206,18 @@
 extern vmesh::LocalID *dev_columnNBlocks[];
 
 extern Vec *dev_blockDataOrdered[];
-
-extern Realf *returnRealf[];
 extern uint *dev_cell_indices_to_id[];
 extern uint *dev_block_indices_to_id[];
 extern uint *dev_vcell_transpose[];
 
+extern Real *returnReal[];
+extern Realf *returnRealf[];
+extern vmesh::LocalID *returnLID[];
+
+extern Column *dev_columns[];
+
 // Unified (managed) memory variables
 extern ColumnOffsets *unif_columnOffsetData[];
-extern Column *unif_columns[];
 
 // Counters used in allocations
 extern uint cuda_vlasov_allocatedSize;
@@ -236,15 +225,4 @@
 extern uint cuda_acc_columnContainerSize;
 extern uint cuda_acc_foundColumnsCount;
 
-=======
-extern cudaStream_t cudaBaseStream;
-extern Real *returnReal[];
-extern Realf *returnRealf[];
-extern vmesh::LocalID *returnLID[];
-
-// Extern flag for stream attaching
-extern bool needAttachedStreams;
-extern bool doPrefetches;
-
->>>>>>> b89a5dde
 #endif