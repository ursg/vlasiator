--- conflicted
+++ resolved
@@ -22,55 +22,26 @@
       virtual bool initialize(void);
       static void addParameters(void);
       virtual void getParameters(void);
-<<<<<<< HEAD
       virtual void setActivePopulation(const int& popID);
-      virtual void setCellBackgroundField(SpatialCell* cell);
+      virtual void setCellBackgroundField(spatial_cell::SpatialCell* cell);
     protected:
-=======
-      virtual void setCellBackgroundField(spatial_cell::SpatialCell* cell);
-      protected:
->>>>>>> 8bae82aa
       Real getDistribValue(
                            creal& x,creal& y, creal& z,
                            creal& vx, creal& vy, creal& vz
                           );
-<<<<<<< HEAD
-         virtual void calcCellParameters(Real* cellParams,creal& t);
-=======
       virtual void calcCellParameters(Real* cellParams,creal& t);
->>>>>>> 8bae82aa
       virtual Real calcPhaseSpaceDensity(
                                          creal& x, creal& y, creal& z,
                                          creal& dx, creal& dy, creal& dz,
                                          creal& vx, creal& vy, creal& vz,
-<<<<<<< HEAD
                                          creal& dvx, creal& dvy, creal& dvz,
-                                        const int& popID);
-=======
-                                         creal& dvx, creal& dvy, creal& dvz
-                                        );
->>>>>>> 8bae82aa
+                                         const int& popID);
       virtual vector<std::array<Real, 3>> getV0(
                                                 creal x,
                                                 creal y,
                                                 creal z
-<<<<<<< HEAD
-                                               );
-      
-      int popID;                             /**< Active particle population ID.*/
-      
-      int numberOfPopulations;
-      vector<Real> rho;
-      static vector<Real> rhoRnd; //static as it has to be threadprivate
-#pragma omp threadprivate(rhoRnd)       
-      vector<Real> Tx;
-      vector<Real> Ty;
-      vector<Real> Tz;
-      vector<Real> Vx;
-      vector<Real> Vy;
-      vector<Real> Vz;
-=======
-                                               );         
+                                                );
+      int popID;
       int numberOfPopulations;
       vector<Real> rho;
       static vector<Real> rhoRnd; //static as it has to be threadprivate
@@ -81,7 +52,6 @@
       std::vector<Real> Vx;
       std::vector<Real> Vy;
       std::vector<Real> Vz;
->>>>>>> 8bae82aa
       Real Bx;
       Real By;
       Real Bz;
@@ -91,17 +61,11 @@
       Real magXPertAbsAmp;
       Real magYPertAbsAmp;
       Real magZPertAbsAmp;
-<<<<<<< HEAD
-      vector<Real> rhoPertAbsAmp;
+      std::vector<Real> rhoPertAbsAmp;
       Real lambda;
       uint nVelocitySamples;
       bool useMultipleSpecies;      /**< If true, then each peak is a separate particle species.
                                      * Defaults to false.*/
-=======
-      std::vector<Real> rhoPertAbsAmp;
-      Real lambda;
-      uint nVelocitySamples;
->>>>>>> 8bae82aa
    }; // class MultiPeak
 } //  namespace projects
 
