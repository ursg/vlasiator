
/*
This file is part of Vlasiator.

Copyright 2011, 2012 Finnish Meteorological Institute












*/

#ifndef DISPERSION_H
#define DISPERSION_H

#include <stdlib.h>

#include "../../definitions.h"
#include "../project.h"

namespace projects {
   class Dispersion: public Project {
<<<<<<< HEAD
      public:
         Dispersion();
         virtual ~Dispersion();
         
         virtual bool initialize(void);
         static void addParameters(void);
         virtual void getParameters(void);
         virtual void setCellBackgroundField(SpatialCell* cell);         
      protected:
         Real getDistribValue(creal& vx, creal& vy, creal& vz);
         virtual void calcCellParameters(Real* cellParams,creal& t);
         virtual Real calcPhaseSpaceDensity(
            creal& x, creal& y, creal& z,
            creal& dx, creal& dy, creal& dz,
            creal& vx, creal& vy, creal& vz,
            creal& dvx, creal& dvy, creal& dvz,const int& popID
         );
         
         Real B0;
         Real VX0;
         Real VY0;
         Real VZ0;
         Real angleXY;
         Real angleXZ;
         Real DENSITY;
         Real TEMPERATURE;
         Real magXPertAbsAmp;
         Real magYPertAbsAmp;
         Real magZPertAbsAmp;
         Real densityPertRelAmp;
         Real velocityPertAbsAmp;
         Real maxwCutoff;
         uint seed;
         uint nSpaceSamples;
         uint nVelocitySamples;
         
         char rngStateBuffer[256];
         random_data rngDataBuffer;
         
         static Real rndRho, rndVel[3];
         #pragma omp threadprivate(rndRho,rndVel)
=======
    public:
      Dispersion();
      virtual ~Dispersion();
      
      virtual bool initialize(void);
      static void addParameters(void);
      virtual void getParameters(void);
      virtual void setCellBackgroundField(spatial_cell::SpatialCell* cell);
    protected:
      Real getDistribValue(creal& vx, creal& vy, creal& vz);
      virtual void calcCellParameters(Real* cellParams,creal& t);
      virtual Real calcPhaseSpaceDensity(
                                         creal& x, creal& y, creal& z,
                                         creal& dx, creal& dy, creal& dz,
                                         creal& vx, creal& vy, creal& vz,
                                         creal& dvx, creal& dvy, creal& dvz
                                        );

      Real B0;
      Real VX0;
      Real VY0;
      Real VZ0;
      Real angleXY;
      Real angleXZ;
      Real DENSITY;
      Real TEMPERATURE;
      Real magXPertAbsAmp;
      Real magYPertAbsAmp;
      Real magZPertAbsAmp;
      Real densityPertRelAmp;
      Real velocityPertAbsAmp;
      Real maxwCutoff;
      uint seed;
      uint nSpaceSamples;
      uint nVelocitySamples;
      
      char rngStateBuffer[256];
      random_data rngDataBuffer;
      
      static Real rndRho, rndVel[3];
      #pragma omp threadprivate(rndRho,rndVel)
>>>>>>> 8bae82aa
   } ; // class Dispersion
} // namespace projects

#endif<|MERGE_RESOLUTION|>--- conflicted
+++ resolved
@@ -27,49 +27,6 @@
 
 namespace projects {
    class Dispersion: public Project {
-<<<<<<< HEAD
-      public:
-         Dispersion();
-         virtual ~Dispersion();
-         
-         virtual bool initialize(void);
-         static void addParameters(void);
-         virtual void getParameters(void);
-         virtual void setCellBackgroundField(SpatialCell* cell);         
-      protected:
-         Real getDistribValue(creal& vx, creal& vy, creal& vz);
-         virtual void calcCellParameters(Real* cellParams,creal& t);
-         virtual Real calcPhaseSpaceDensity(
-            creal& x, creal& y, creal& z,
-            creal& dx, creal& dy, creal& dz,
-            creal& vx, creal& vy, creal& vz,
-            creal& dvx, creal& dvy, creal& dvz,const int& popID
-         );
-         
-         Real B0;
-         Real VX0;
-         Real VY0;
-         Real VZ0;
-         Real angleXY;
-         Real angleXZ;
-         Real DENSITY;
-         Real TEMPERATURE;
-         Real magXPertAbsAmp;
-         Real magYPertAbsAmp;
-         Real magZPertAbsAmp;
-         Real densityPertRelAmp;
-         Real velocityPertAbsAmp;
-         Real maxwCutoff;
-         uint seed;
-         uint nSpaceSamples;
-         uint nVelocitySamples;
-         
-         char rngStateBuffer[256];
-         random_data rngDataBuffer;
-         
-         static Real rndRho, rndVel[3];
-         #pragma omp threadprivate(rndRho,rndVel)
-=======
     public:
       Dispersion();
       virtual ~Dispersion();
@@ -85,7 +42,8 @@
                                          creal& x, creal& y, creal& z,
                                          creal& dx, creal& dy, creal& dz,
                                          creal& vx, creal& vy, creal& vz,
-                                         creal& dvx, creal& dvy, creal& dvz
+                                         creal& dvx, creal& dvy, creal& dvz,
+                                         const int& popID
                                         );
 
       Real B0;
@@ -111,7 +69,6 @@
       
       static Real rndRho, rndVel[3];
       #pragma omp threadprivate(rndRho,rndVel)
->>>>>>> 8bae82aa
    } ; // class Dispersion
 } // namespace projects
 
