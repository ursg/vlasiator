--- conflicted
+++ resolved
@@ -65,11 +65,6 @@
         RP::add(pop + "_Dispersion.Temperature", "Temperature (K)", 2.0e6);
         RP::add(pop + "_Dispersion.densityPertRelAmp", "Relative amplitude of the density perturbation", 0.1);
         RP::add(pop + "_Dispersion.velocityPertAbsAmp", "Absolute amplitude of the velocity perturbation", 1.0e6);
-<<<<<<< HEAD
-        RP::add(pop + "_Dispersion.nSpaceSamples", "Number of sampling points per spatial dimension", 1);
-        RP::add(pop + "_Dispersion.nVelocitySamples", "Number of sampling points per velocity dimension", 1);
-=======
->>>>>>> 041734ab
       }
    }
    
