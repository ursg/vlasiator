#include "project.h"
#include <cstdlib>
#include "../parameters.h"
#include "../readparameters.h"
#include "../vlasovmover.h"

#include "Alfven/Alfven.h"
#include "Diffusion/Diffusion.h"
#include "Dispersion/Dispersion.h"
#include "Firehose/Firehose.h"
#include "Flowthrough/Flowthrough.h"
#include "Fluctuations/Fluctuations.h"
#include "KHB/KHB.h"
#include "Larmor/Larmor.h"
#include "Magnetosphere/Magnetosphere.h"
#include "MultiPeak/MultiPeak.h"
#include "VelocityBox/VelocityBox.h"
#include "Riemann1/Riemann1.h"
#include "Shock/Shock.h"
#include "Template/Template.h"
#include "test_fp/test_fp.h"
#include "test_trans/test_trans.h"
#include "verificationLarmor/verificationLarmor.h"
#include "../backgroundfield/backgroundfield.h"
#include "../backgroundfield/constantfield.hpp"
#include "Shocktest/Shocktest.h"

using namespace std;

char projects::Project::rngStateBuffer[256];
random_data projects::Project::rngDataBuffer;

namespace projects {
   Project::Project() { }
   
   Project::~Project() { }
   
   void Project::addParameters() {
      typedef Readparameters RP;
      // TODO add all projects' static addParameters() functions here.
      projects::Alfven::addParameters();
      projects::Diffusion::addParameters();
      projects::Dispersion::addParameters();
      projects::Firehose::addParameters();
      projects::Flowthrough::addParameters();
      projects::Fluctuations::addParameters();
//      projects::Harris::addParameters();
      projects::KHB::addParameters();
      projects::Larmor::addParameters();
      projects::Magnetosphere::addParameters();
      projects::MultiPeak::addParameters();
      projects::VelocityBox::addParameters();
      projects::Riemann1::addParameters();
      projects::Shock::addParameters();
      projects::Template::addParameters();
      projects::test_fp::addParameters();
      projects::test_trans::addParameters();
      projects::verificationLarmor::addParameters();
      projects::Shocktest::addParameters();
      RP::add("Project_common.seed", "Seed for the RNG", 42);
   }
   
   void Project::getParameters() {
      typedef Readparameters RP;
      RP::get("Project_common.seed", this->seed);
   }
   
   bool Project::initialize() {
      cerr << "ERROR: Project::initialize called instead of derived class function!" << endl;
      return false;
   }

   /*! Base class sets zero background field */
   void Project::setCellBackgroundField(SpatialCell* cell) {
      ConstantField bgField;
      bgField.initialize(0,0,0); //bg bx, by,bz
      setBackgroundField(bgField,cell->parameters, cell->derivatives,cell->derivativesBVOL);
   }
   
   void Project::setCell(SpatialCell* cell) {
      // Set up cell parameters:
      this->calcCellParameters(&((*cell).parameters[0]), 0.0);
      
      cell->parameters[CellParams::RHOLOSSADJUST] = 0.0;
      cell->parameters[CellParams::RHOLOSSVELBOUNDARY] = 0.0;
      
      this->setVelocitySpace(cell);
      
      //let's get rid of blocks not fulfilling the criteria here to save memory.
      cell->adjustSingleCellVelocityBlocks();
      // Passing true for the doNotSkip argument as we want to calculate the moment no matter what when this function is called.
      calculateCellVelocityMoments(cell, true);
   }
   
   vector<uint> Project::findBlocksToInitialize(SpatialCell* cell) {
      vector<uint> blocksToInitialize;
      
      for (uint kv=0; kv<P::vzblocks_ini; ++kv) 
         for (uint jv=0; jv<P::vyblocks_ini; ++jv)
            for (uint iv=0; iv<P::vxblocks_ini; ++iv) {
               creal vx = P::vxmin + (iv+0.5) * SpatialCell::block_dvx; // vx-coordinate of the centre
               creal vy = P::vymin + (jv+0.5) * SpatialCell::block_dvy; // vy-
               creal vz = P::vzmin + (kv+0.5) * SpatialCell::block_dvz; // vz-
               //FIXME, add_velocity_blocks should  not be needed as set_value handles it!!
               //FIXME,  We should get_velocity_block based on indices, not v
               cell->add_velocity_block(cell->get_velocity_block(vx, vy, vz));
               blocksToInitialize.push_back(cell->get_velocity_block(vx, vy, vz));
      }
      
      return blocksToInitialize;
   }
   
   void Project::setVelocitySpace(SpatialCell* cell) {
      vector<uint> blocksToInitialize = this->findBlocksToInitialize(cell);
      
      for(uint i = 0; i < blocksToInitialize.size(); i++) {
         Velocity_Block* blockPtr = cell->at(blocksToInitialize.at(i));
         creal vxBlock = blockPtr->parameters[BlockParams::VXCRD];
         creal vyBlock = blockPtr->parameters[BlockParams::VYCRD];
         creal vzBlock = blockPtr->parameters[BlockParams::VZCRD];
         creal dvxCell = SpatialCell::cell_dvx; // Size of one cell in a block in vx-direction
         creal dvyCell = SpatialCell::cell_dvy; //                                vy
         creal dvzCell = SpatialCell::cell_dvz; //                                vz
         
         creal x = cell->parameters[CellParams::XCRD];
         creal y = cell->parameters[CellParams::YCRD];
         creal z = cell->parameters[CellParams::ZCRD];
         creal dx = cell->parameters[CellParams::DX];
         creal dy = cell->parameters[CellParams::DY];
         creal dz = cell->parameters[CellParams::DZ];
         
         // Calculate volume average of distrib. function for each cell in the block.
         for (uint kc=0; kc<WID; ++kc) 
            for (uint jc=0; jc<WID; ++jc) 
               for (uint ic=0; ic<WID; ++ic) {
                  //FIXME, block/cell index should be handled by spatial cell function (create if it does not exist)
                  creal vxCell = vxBlock + ic*dvxCell;
                  creal vyCell = vyBlock + jc*dvyCell;
                  creal vzCell = vzBlock + kc*dvzCell;
                  creal average =
                  this->calcPhaseSpaceDensity(
                     x, y, z, dx, dy, dz,
                     vxCell,vyCell,vzCell,
                     dvxCell,dvyCell,dvzCell);
                  
                  if(average!=0.0){
                     //FIXME!!! set_value is slow as we again have to convert v -> index
                     // We should set_value to a specific block index (as we already have it!)
                     creal vxCellCenter = vxBlock + (ic+convert<Real>(0.5))*dvxCell;
                     creal vyCellCenter = vyBlock + (jc+convert<Real>(0.5))*dvyCell;
                     creal vzCellCenter = vzBlock + (kc+convert<Real>(0.5))*dvzCell;
                     cell->set_value(vxCellCenter,vyCellCenter,vzCellCenter,average);
                  }
         }
      }
   }

   /*default one does not compute any parameters*/
   void Project::calcCellParameters(Real* cellParams,creal& t) {}
   
   Real Project::calcPhaseSpaceDensity(
      creal& x, creal& y, creal& z,
      creal& dx, creal& dy, creal& dz,
      creal& vx, creal& vy, creal& vz,
      creal& dvx, creal& dvy, creal& dvz) {
      cerr << "ERROR: Project::calcPhaseSpaceDensity called instead of derived class function!" << endl;
      return -1.0;
   }
   /*!
     Get random number between 0 and 1.0. One should always first initialize the rng.
   */
   
   Real Project::getRandomNumber() {
#ifdef _AIX
      int64_t rndInt;
      random_r(&rndInt, &rngDataBuffer);
#else
      int32_t rndInt;
      random_r(&rngDataBuffer, &rndInt);
#endif
      Real rnd = (Real) rndInt / RAND_MAX;
      return rnd;
   }

   /*!  Set random seed (thread-safe). Seed is based on the seed read
     in from cfg + the seedModifier parameter

<<<<<<< HEAD
     \param seedModifier d. Seed is based on the seed read in from cfg + the seedModifier parameter
=======
     \param seedModified d. Seed is based on the seed read in from cfg + the seedModifier parameter                                   
>>>>>>> 84956be3
   */
   
   void Project::setRandomSeed(uint64_t seedModifier) {
      memset(&(this->rngDataBuffer), 0, sizeof(this->rngDataBuffer));
#ifdef _AIX
      initstate_r(this->seed+seedModifier, &(this->rngStateBuffer[0]), 256, NULL, &(this->rngDataBuffer));
#else
      initstate_r(this->seed+seedModifier, &(this->rngStateBuffer[0]), 256, &(this->rngDataBuffer));   
#endif
   }

   /*!
     Set random seed (thread-safe) that is always the same for
     this particular cellID. Can be used to make reproducible
     simulations that do not depend on number of processes or threads.

     \param  cellParams The cell parameters list in each spatial cell
   */
   void Project::setRandomCellSeed(const Real* const cellParams) {
      const creal x = cellParams[CellParams::XCRD];
      const creal y = cellParams[CellParams::YCRD];
      const creal z = cellParams[CellParams::ZCRD];
      const creal dx = cellParams[CellParams::DX];
      const creal dy = cellParams[CellParams::DY];
      const creal dz = cellParams[CellParams::DZ];
      const CellID cellID = (int) ((x - Parameters::xmin) / dx) +
         (int) ((y - Parameters::ymin) / dy) * Parameters::xcells_ini +
<<<<<<< HEAD
         (int) ((z - Parameters::zmin) / dz) * Parameters::xcells_ini * Parameters::ycells_ini;
=======
         (int) ((z - Parameters::zmin) / dz) * Parameters::xcells_ini * Parameters::ycells_ini;      
>>>>>>> 84956be3
      setRandomSeed(cellID);
   }

   
   
Project* createProject() {
   if(Parameters::projectName == "Alfven") {
      return new projects::Alfven;
   }
   if(Parameters::projectName == "Diffusion") {
      return new projects::Diffusion;
   }
   if(Parameters::projectName == "Dispersion") {
      return new projects::Dispersion;
   }
   if(Parameters::projectName == "Firehose") {
      return new projects::Firehose;
   }
   if(Parameters::projectName == "Flowthrough") {
      return new projects::Flowthrough;
   }
   if(Parameters::projectName == "Fluctuations") {
         return new projects::Fluctuations;
   }

/*   if(Parameters::projectName == "Harris") {
      return new projects::Harris;
   }
*/
   if(Parameters::projectName == "KHB") {
      return new projects::KHB;
   }
   if(Parameters::projectName == "Larmor") {
      return new projects::Larmor;
   }
   if(Parameters::projectName == "Magnetosphere") {
      return new projects::Magnetosphere;
   }
   if(Parameters::projectName == "MultiPeak") {
      return new projects::MultiPeak;
   } 
   if(Parameters::projectName == "VelocityBox") {
      return new projects::VelocityBox;
   } 
   if(Parameters::projectName == "Riemann1") {
      return new projects::Riemann1;
   }
   if(Parameters::projectName == "Shock") {
      return new projects::Shock;
   }
   if(Parameters::projectName == "Template") {
      return new projects::Template;
   }
   if(Parameters::projectName == "test_fp") {
      return new projects::test_fp;
   }
   if(Parameters::projectName == "test_trans") {
      return new projects::test_trans;
   }
   if(Parameters::projectName == "verificationLarmor") {
      return new projects::verificationLarmor;
   }
   if(Parameters::projectName == "Shocktest") {
      return new projects::Shocktest;
   }
   cerr << "Unknown project name!" << endl;
   abort();
}

} // namespace projects<|MERGE_RESOLUTION|>--- conflicted
+++ resolved
@@ -185,11 +185,7 @@
    /*!  Set random seed (thread-safe). Seed is based on the seed read
      in from cfg + the seedModifier parameter
 
-<<<<<<< HEAD
      \param seedModifier d. Seed is based on the seed read in from cfg + the seedModifier parameter
-=======
-     \param seedModified d. Seed is based on the seed read in from cfg + the seedModifier parameter                                   
->>>>>>> 84956be3
    */
    
    void Project::setRandomSeed(uint64_t seedModifier) {
@@ -197,7 +193,7 @@
 #ifdef _AIX
       initstate_r(this->seed+seedModifier, &(this->rngStateBuffer[0]), 256, NULL, &(this->rngDataBuffer));
 #else
-      initstate_r(this->seed+seedModifier, &(this->rngStateBuffer[0]), 256, &(this->rngDataBuffer));   
+      initstate_r(this->seed+seedModifier, &(this->rngStateBuffer[0]), 256, &(this->rngDataBuffer));
 #endif
    }
 
@@ -217,11 +213,7 @@
       const creal dz = cellParams[CellParams::DZ];
       const CellID cellID = (int) ((x - Parameters::xmin) / dx) +
          (int) ((y - Parameters::ymin) / dy) * Parameters::xcells_ini +
-<<<<<<< HEAD
          (int) ((z - Parameters::zmin) / dz) * Parameters::xcells_ini * Parameters::ycells_ini;
-=======
-         (int) ((z - Parameters::zmin) / dz) * Parameters::xcells_ini * Parameters::ycells_ini;      
->>>>>>> 84956be3
       setRandomSeed(cellID);
    }
 
