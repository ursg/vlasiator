/*
 * This file is part of Vlasiator.
 * Copyright 2010-2016 Finnish Meteorological Institute
 *
 * For details of usage, see the COPYING file and read the "Rules of the Road"
 * at http://www.physics.helsinki.fi/vlasiator/
 *
 * This program is free software; you can redistribute it and/or modify
 * it under the terms of the GNU General Public License as published by
 * the Free Software Foundation; either version 2 of the License, or
 * (at your option) any later version.
 *
 * This program is distributed in the hope that it will be useful,
 * but WITHOUT ANY WARRANTY; without even the implied warranty of
 * MERCHANTABILITY or FITNESS FOR A PARTICULAR PURPOSE.  See the
 * GNU General Public License for more details.
 *
 * You should have received a copy of the GNU General Public License along
 * with this program; if not, write to the Free Software Foundation, Inc.,
 * 51 Franklin Street, Fifth Floor, Boston, MA 02110-1301 USA.
 */

#include "project.h"
#include <cstdlib>
#include "../common.h"
#include "../parameters.h"
#include "../readparameters.h"
#include "../vlasovmover.h"
#include "../logger.h"
#include "../object_wrapper.h"
#include "../velocity_mesh_parameters.h"

#include "Alfven/Alfven.h"
#include "Diffusion/Diffusion.h"
#include "Dispersion/Dispersion.h"
#include "Distributions/Distributions.h"
#include "Firehose/Firehose.h"
#include "Flowthrough/Flowthrough.h"
#include "Fluctuations/Fluctuations.h"
#include "Harris/Harris.h"
#include "KHB/KHB.h"
#include "Larmor/Larmor.h"
#include "Magnetosphere/Magnetosphere.h"
#include "MultiPeak/MultiPeak.h"
#include "VelocityBox/VelocityBox.h"
#include "Riemann1/Riemann1.h"
#include "Shock/Shock.h"
#include "IPShock/IPShock.h"
#include "Template/Template.h"
#include "test_fp/test_fp.h"
#include "testHall/testHall.h"
#include "test_trans/test_trans.h"
#include "verificationLarmor/verificationLarmor.h"
#include "../backgroundfield/backgroundfield.h"
#include "../backgroundfield/constantfield.hpp"
#include "Shocktest/Shocktest.h"
#include "../sysboundary/sysboundarycondition.h"

using namespace std;

extern Logger logFile;

<<<<<<< HEAD
=======
char projects::Project::rngStateBuffer[256];

/** Struct for creating a new velocity mesh.
 * The values are read from the configuration file and 
 * copied to ObjectWrapper::velocityMeshes.*/
struct VelocityMeshParams {
   vector<string> name;
   vector<double> vx_min;
   vector<double> vy_min;
   vector<double> vz_min;
   vector<double> vx_max;
   vector<double> vy_max;
   vector<double> vz_max;
   vector<vmesh::LocalID> vx_length;
   vector<vmesh::LocalID> vy_length;
   vector<vmesh::LocalID> vz_length;
   vector<unsigned int> maxRefLevels;
   
   void resize(const size_t& size) {
      name.resize(1);
      vx_min.resize(1);
      vy_min.resize(1);
      vz_min.resize(1);
      vx_max.resize(1);
      vy_max.resize(1);
      vz_max.resize(1);
      vx_length.resize(1);
      vy_length.resize(1);
      vz_length.resize(1);
      maxRefLevels.resize(1);
   }
};

//static VelocityMeshParams* velMeshParams = NULL;

>>>>>>> 3fee0488
namespace projects {
   Project::Project() { 
      baseClassInitialized = false;
   }
   
   Project::~Project() { }
   
   void Project::addParameters() {
      typedef Readparameters RP;
      // TODO add all projects' static addParameters() functions here.
      projects::Alfven::addParameters();
      projects::Diffusion::addParameters();
      projects::Dispersion::addParameters();
      projects::Distributions::addParameters();
      projects::Firehose::addParameters();
      projects::Flowthrough::addParameters();
      projects::Fluctuations::addParameters();
      projects::Harris::addParameters();
      projects::KHB::addParameters();
      projects::Larmor::addParameters();
      projects::Magnetosphere::addParameters();
      projects::MultiPeak::addParameters();
      projects::VelocityBox::addParameters();
      projects::Riemann1::addParameters();
      projects::Shock::addParameters();
      projects::IPShock::addParameters();
      projects::Template::addParameters();
      projects::test_fp::addParameters();
      projects::TestHall::addParameters();
      projects::test_trans::addParameters();
      projects::verificationLarmor::addParameters();
      projects::Shocktest::addParameters();
      RP::add("Project_common.seed", "Seed for the RNG", 42);
      
   }

   void Project::getParameters() {
      typedef Readparameters RP;
      RP::get("Project_common.seed", this->seed);
   }

   /** Initialize the Project. Velocity mesh and particle population 
    * parameters are read from the configuration file, and corresponding internal 
    * variables are created here.
    * NOTE: Each project must call this function!
    * @return If true, particle species and velocity meshes were created successfully.*/
   bool Project::initialize() {
      
      // Basic error checking
      bool success = true;

      baseClassInitialized = success;
      return success;
   }
   
   /** Check if base class has been initialized.
    * @return If true, base class was successfully initialized.*/
   bool Project::initialized() {return baseClassInitialized;}

   /*! Print a warning message to stderr and abort, one should not use the base class functions. */
   void Project::setProjectBField(
      FsGrid< std::array<Real, fsgrids::bfield::N_BFIELD>, FS_STENCIL_WIDTH> & perBGrid,
      FsGrid< std::array<Real, fsgrids::bgbfield::N_BGB>, FS_STENCIL_WIDTH> & BgBGrid,
      FsGrid< fsgrids::technical, FS_STENCIL_WIDTH> & technicalGrid
   ) {
      int rank;
      MPI_Comm_rank(MPI_COMM_WORLD,&rank);
      if (rank == MASTER_RANK) {
         cerr << "(Project.cpp) WARNING: Base class 'setCellBackgroundField' in " << __FILE__ << ":" << __LINE__ << " called." << endl;
      }
      exit(1);
   }
   
   void Project::hook(
      cuint& stage,
      const dccrg::Dccrg<spatial_cell::SpatialCell,dccrg::Cartesian_Geometry>& mpiGrid,
      FsGrid< std::array<Real, fsgrids::bfield::N_BFIELD>, FS_STENCIL_WIDTH> & perBGrid
   ) const { }

   void Project::setupBeforeSetCell(const std::vector<CellID>& cells) {
      // Dummy implementation.
      return;
   }

   void Project::setCell(SpatialCell* cell) {
      // Set up cell parameters:
      calcCellParameters(cell,0.0);
      
      for (size_t p=0; p<getObjectWrapper().particleSpecies.size(); ++p) {
         this->setVelocitySpace(p,cell);
      }

      //let's get rid of blocks not fulfilling the criteria here to save memory.
      //cell->adjustSingleCellVelocityBlocks();

      // Passing true for the doNotSkip argument as we want to calculate 
      // the moment no matter what when this function is called.
      calculateCellMoments(cell,true,false,true);
   }

   std::vector<vmesh::GlobalID> Project::findBlocksToInitialize(spatial_cell::SpatialCell* cell,const uint popID) const {
      vector<vmesh::GlobalID> blocksToInitialize;
      const uint8_t refLevel = 0;

      const vmesh::LocalID* vblocks_ini = cell->get_velocity_grid_length(popID,refLevel);
      
      for (uint kv=0; kv<vblocks_ini[2]; ++kv) 
         for (uint jv=0; jv<vblocks_ini[1]; ++jv)
            for (uint iv=0; iv<vblocks_ini[0]; ++iv) {
               vmesh::LocalID blockIndices[3];
               blockIndices[0] = iv;
               blockIndices[1] = jv;
               blockIndices[2] = kv;
               const vmesh::GlobalID blockGID = cell->get_velocity_block(popID,blockIndices,refLevel);

               cell->add_velocity_block(blockGID,popID);
               blocksToInitialize.push_back(blockGID);
      }
      delete vblocks_ini;
      return blocksToInitialize;
   }
   
   /** Write simulated particle populations to logfile.*/
   void Project::printPopulations() {
      logFile << "(PROJECT): Loaded particle populations are:" << endl;
      
      for (size_t p=0; p<getObjectWrapper().particleSpecies.size(); ++p) {
         const species::Species& spec = getObjectWrapper().particleSpecies[p];
         logFile << "Population #" << p << endl;
         logFile << "\t name             : '" << spec.name << "'" << endl;
         logFile << "\t charge           : '" << spec.charge << "'" << endl;
         logFile << "\t mass             : '" << spec.mass << "'" << endl;
         logFile << "\t sparse threshold : '" << spec.sparseMinValue << "'" << endl;
         logFile << "\t velocity mesh    : '" << vmesh::getMeshWrapper()->velocityMeshesCreation->at(spec.velocityMesh).name << "'" << endl;
         logFile << endl;
      }
      logFile << write;
   }
   
   /** Calculate the volume averages of distribution function for the 
    * given particle population in the given spatial cell. The velocity block 
    * is defined by its local ID. The function returns the maximum value of the 
    * distribution function within the velocity block. If it is below the sparse 
    * min value for the population, this block should be removed or marked 
    * as a no-content block.
    * @param cell Spatial cell.
    * @param blockLID Velocity block local ID within the spatial cell.
    * @param popID Population ID.
    * @return Maximum value of the calculated distribution function.*/
   Real Project::setVelocityBlock(spatial_cell::SpatialCell* cell,const vmesh::LocalID& blockLID,const uint popID) const {
      // If simulation doesn't use one or more velocity coordinates, 
      // only calculate the distribution function for one layer of cells.
      uint WID_VX = WID;
      uint WID_VY = WID;
      uint WID_VZ = WID;
      switch (Parameters::geometry) {         
         case geometry::XY4D:
            WID_VZ=1;
            break;
         case geometry::XZ4D:
            WID_VY=1;
            break;
         default:
            break;
      }

      // Fetch spatial cell coordinates and size
      creal x  = cell->parameters[CellParams::XCRD];
      creal y  = cell->parameters[CellParams::YCRD];
      creal z  = cell->parameters[CellParams::ZCRD];
      creal dx = cell->parameters[CellParams::DX];
      creal dy = cell->parameters[CellParams::DY];
      creal dz = cell->parameters[CellParams::DZ];

      const Real* parameters = cell->get_block_parameters(popID);
      Realf* data = cell->get_data(popID);
      
      creal vxBlock = parameters[blockLID*BlockParams::N_VELOCITY_BLOCK_PARAMS + BlockParams::VXCRD];
      creal vyBlock = parameters[blockLID*BlockParams::N_VELOCITY_BLOCK_PARAMS + BlockParams::VYCRD];
      creal vzBlock = parameters[blockLID*BlockParams::N_VELOCITY_BLOCK_PARAMS + BlockParams::VZCRD];
      creal dvxCell = parameters[blockLID*BlockParams::N_VELOCITY_BLOCK_PARAMS + BlockParams::DVX];
      creal dvyCell = parameters[blockLID*BlockParams::N_VELOCITY_BLOCK_PARAMS + BlockParams::DVY];
      creal dvzCell = parameters[blockLID*BlockParams::N_VELOCITY_BLOCK_PARAMS + BlockParams::DVZ];
      // Calculate volume average of distribution function for each phase-space cell in the block.
      Real maxValue = 0.0;
      for (uint kc=0; kc<WID_VZ; ++kc) {
         for (uint jc=0; jc<WID_VY; ++jc) {
            for (uint ic=0; ic<WID_VX; ++ic) {
               creal vxCell = vxBlock + ic*dvxCell;
               creal vyCell = vyBlock + jc*dvyCell;
               creal vzCell = vzBlock + kc*dvzCell;
               creal average =
                  calcPhaseSpaceDensity(
                     x, y, z, dx, dy, dz,
                     vxCell,vyCell,vzCell,
                     dvxCell,dvyCell,dvzCell,popID);
               if (average != 0.0) {
                  data[blockLID*SIZE_VELBLOCK+cellIndex(ic,jc,kc)] = average;
                  maxValue = max(maxValue,average);
               }
            }
         }
      }
      return maxValue;
   }
   
   void Project::setVelocitySpace(const uint popID,SpatialCell* cell) const {
      vmesh::VelocityMesh* vmesh = cell->get_velocity_mesh(popID);

      vector<vmesh::GlobalID> blocksToInitialize = this->findBlocksToInitialize(cell,popID);
      vector<vmesh::GlobalID> removeList;
      for (uint i=0; i<blocksToInitialize.size(); ++i) {
         const vmesh::GlobalID blockGID = blocksToInitialize[i];
         const vmesh::LocalID blockLID = vmesh->getLocalID(blockGID);
         if (blockLID == vmesh::VelocityMesh::invalidLocalID()) {
            cerr << "ERROR, invalid local ID in " << __FILE__ << ":" << __LINE__ << endl;
            exit(1);
         }

         const Real maxValue = setVelocityBlock(cell,blockLID,popID);
         if (maxValue < cell->getVelocityBlockMinValue(popID)) {
            removeList.push_back(blockGID);
         }
      }

#ifdef VAMR
      // Get VAMR refinement criterion and use it to test which blocks should be refined
      vamr_ref_criteria::Base* refCriterion = getObjectWrapper().vamrVelRefCriteria.create(Parameters::vamrVelRefCriterion);
      if (refCriterion == NULL) {
         if (rescalesDensity(popID) == true) {
            rescaleDensity(cell,popID);
         }
         return;
      }
      refCriterion->initialize("");

      // Remove blocks with f below sparse min value
      for (size_t b=0; b<removeList.size(); ++b) cell->remove_velocity_block(removeList[b],popID);

      // Loop over blocks in the spatial cell until we reach the maximum
      // refinement level, or until there are no more blocks left to refine
      bool refine = true;
      uint currentLevel = 0;
      if (currentLevel == Parameters::vamrMaxVelocityRefLevel) refine = false;
      while (refine == true) {
         removeList.clear();
         
         // Loop over blocks and add blocks to be refined to vector refineList
         vector<vmesh::GlobalID> refineList;
         const vmesh::LocalID startIndex = 0;
         const vmesh::LocalID endIndex   = cell->get_number_of_velocity_blocks(popID);
         for (vmesh::LocalID blockLID=startIndex; blockLID<endIndex; ++blockLID) {
            vector<vmesh::GlobalID> nbrs;
            const vmesh::GlobalID blockGID = vmesh->getGlobalID(blockLID);

            // Fetch block data and nearest neighbors
            Realf array[(WID+2)*(WID+2)*(WID+2)];
            cell->fetch_data<1>(blockGID,vmesh,cell->get_data(0,popID),array);

            // If block should be refined, add it to refine list
            if (refCriterion->evaluate(array,popID) > Parameters::vamrRefineLimit) {
               refineList.push_back(blockGID);
            }
         }

         // Refine blocks in vector refineList. All blocks that were created 
         // as a result of the refine, including blocks created because of induced 
         // refinement, are added to map insertedBlocks
         map<vmesh::GlobalID,vmesh::LocalID> insertedBlocks;
         for (size_t b=0; b<refineList.size(); ++b) {
            cell->refine_block(refineList[b],insertedBlocks,popID);
         }

         // Loop over blocks in map insertedBlocks and recalculate 
         // values of distribution functions
         for (map<vmesh::GlobalID,vmesh::LocalID>::const_iterator it=insertedBlocks.begin(); it!=insertedBlocks.end(); ++it) {
            const vmesh::GlobalID blockGID = it->first;
            const vmesh::LocalID blockLID = it->second;
            const Real maxValue = setVelocityBlock(cell,blockLID,popID);
            if (maxValue <= cell->getVelocityBlockMinValue(popID)) {
               removeList.push_back(blockGID);
            }
         }

         // Remove blocks with f below sparse min value
         for (size_t b=0; b<removeList.size(); ++b) cell->remove_velocity_block(removeList[b],popID);

         if (refineList.size() == 0) refine = false;
         ++currentLevel;
         if (currentLevel == Parameters::vamrMaxVelocityRefLevel) refine = false;
      }

      delete refCriterion;
#endif

      if (rescalesDensity(popID) == true) {
         rescaleDensity(cell,popID);
      }
      return;
   }

   /** Check if the project wants to rescale densities.
    * @param popID ID of the particle species.
    * @return If true, rescaleDensity is called for this species.*/
   bool Project::rescalesDensity(const uint popID) const {
      return false;
   }

   /** Rescale the distribution function of the given particle species so that 
    * the number density corresponds to the value returned by getCorrectNumberDensity.
    * @param cell Spatial cell.
    * @param popID ID of the particle species.*/
   void Project::rescaleDensity(spatial_cell::SpatialCell* cell,const uint popID) const {
      // Re-scale densities
      Real sum = 0.0;
      Realf* data = cell->get_data(popID);
      const Real* blockParams = cell->get_block_parameters(popID);
      for (vmesh::LocalID blockLID=0; blockLID<cell->get_number_of_velocity_blocks(popID); ++blockLID) {
         Real tmp = 0.0;
         for (unsigned int i=0; i<WID3; ++i) tmp += data[blockLID*WID3+i];
         const Real DV3 = blockParams[BlockParams::DVX]*blockParams[BlockParams::DVY]*blockParams[BlockParams::DVZ];
         sum += tmp*DV3;
         blockParams += BlockParams::N_VELOCITY_BLOCK_PARAMS;
      }
      
      const Real correctSum = getCorrectNumberDensity(cell,popID);
      const Real ratio = correctSum / sum;
      
      for (size_t i=0; i<cell->get_number_of_velocity_blocks(popID)*WID3; ++i) {
         data[i] *= ratio;
      }
   }

   /*! Print a warning message to stderr and abort, one should not use the base class functions. */
   void Project::calcCellParameters(SpatialCell* cell, creal& t) {
      int rank;
      MPI_Comm_rank(MPI_COMM_WORLD,&rank);
      if (rank == MASTER_RANK) {
         cerr << "(Project.cpp) WARNING: Base class 'calcCellParameters' in " << __FILE__ << ":" << __LINE__ << " called." << endl;
      }
      exit(1);
   }
   
   /*!
     Get correct number density base class function?
   */
   Real Project::getCorrectNumberDensity(spatial_cell::SpatialCell* cell,const uint popID) const {
      cerr << "ERROR: Project::getCorrectNumberDensity called instead of derived class function!" << endl;
      exit(1);
      return 0.0;
   }

   /** Get random number between 0 and 1.0. One should always first initialize the rng.
    * @param rngDataBuffer struct of type random_data
    * @return Uniformly distributed random number between 0 and 1.*/
   Real Project::getRandomNumber(std::default_random_engine& randGen) const {
      return std::uniform_real_distribution<>(0,1)(randGen);
   }

   /** Set random seed (thread-safe). Seed is based on the seed read
    *  in from cfg + the seedModifier parameter
    * @param seedModifier CellID value to use as seed modifier
    * @param rngStateBuffer buffer where random number values are kept
    * @param rngDataBuffer struct of type random_data
   */
   void Project::setRandomSeed(CellID seedModifier, std::default_random_engine& randGen) const {
      randGen.seed(this->seed+seedModifier);
   }

   /** Set random seed (thread-safe) that is always the same for
    * this particular cellID. Can be used to make reproducible
    * simulations that do not depend on number of processes or threads.
    * @param cell SpatialCell used to infer CellID value to use as seed modifier
    * @param rngStateBuffer buffer where random number values are kept
    * @param rngDataBuffer struct of type random_data
   */
   void Project::setRandomCellSeed(spatial_cell::SpatialCell* cell, std::default_random_engine& randGen) const {
      const creal x = cell->parameters[CellParams::XCRD];
      const creal y = cell->parameters[CellParams::YCRD];
      const creal z = cell->parameters[CellParams::ZCRD];
      const creal dx = cell->parameters[CellParams::DX];
      const creal dy = cell->parameters[CellParams::DY];
      const creal dz = cell->parameters[CellParams::DZ];
      
      const CellID cellID = (int) ((x - Parameters::xmin) / dx) +
         (int) ((y - Parameters::ymin) / dy) * Parameters::xcells_ini +
         (int) ((z - Parameters::zmin) / dz) * Parameters::xcells_ini * Parameters::ycells_ini;
      setRandomSeed(cellID, randGen);
   }

   /*
     Refine cells of mpiGrid. Each project that wants refinement should implement this function. 
     Base class function prints a warning and does nothing.
    */
   bool Project::refineSpatialCells( dccrg::Dccrg<spatial_cell::SpatialCell,dccrg::Cartesian_Geometry>& mpiGrid ) const {
      int myRank;
      MPI_Comm_rank(MPI_COMM_WORLD,&myRank);
      if (myRank == MASTER_RANK) {
         cerr << "(Project.cpp) Base class 'refineSpatialCells' in " << __FILE__ << ":" << __LINE__ << " called. Make sure that this is correct." << endl;
      }
      
      MPI_Comm_rank(MPI_COMM_WORLD,&myRank);
      
      if(myRank == MASTER_RANK) std::cout << "Maximum refinement level is " << mpiGrid.mapping.get_maximum_refinement_level() << std::endl;

      std::vector<bool> refineSuccess;
      
      for (uint i = 0; i < 2 * P::amrBoxHalfWidthX; ++i) {
         for (uint j = 0; j < 2 * P::amrBoxHalfWidthY; ++j) {
            for (uint k = 0; k < 2 * P::amrBoxHalfWidthZ; ++k) {
               
               std::array<double,3> xyz;
               xyz[0] = P::amrBoxCenterX + (0.5 + i - P::amrBoxHalfWidthX) * P::dx_ini;
               xyz[1] = P::amrBoxCenterY + (0.5 + j - P::amrBoxHalfWidthY) * P::dy_ini;
               xyz[2] = P::amrBoxCenterZ + (0.5 + k - P::amrBoxHalfWidthZ) * P::dz_ini;
               
               if (mpiGrid.refine_completely_at(xyz)) {
                  #ifndef NDEBUG
                  CellID myCell = mpiGrid.get_existing_cell(xyz);
                  std::cout << "Rank " << myRank << " is refining cell " << myCell << std::endl;
                  #endif
               }
            }
         }
      }
      std::vector<CellID> refinedCells = mpiGrid.stop_refining(true);
      if(myRank == MASTER_RANK) std::cout << "Finished first level of refinement" << endl;
      #ifndef NDEBUG
      if(refinedCells.size() > 0) {
         std::cout << "Refined cells produced by rank " << myRank << " are: ";
         for (auto cellid : refinedCells) {
            std::cout << cellid << " ";
         }
         std::cout << endl;
      }
      #endif
      
      mpiGrid.balance_load();
      
      if(mpiGrid.get_maximum_refinement_level() > 1) {
         
         for (uint i = 0; i < 2 * P::amrBoxHalfWidthX; ++i) {
            for (uint j = 0; j < 2 * P::amrBoxHalfWidthY; ++j) {
               for (uint k = 0; k < 2 * P::amrBoxHalfWidthZ; ++k) {
                  
                  std::array<double,3> xyz;
                  xyz[0] = P::amrBoxCenterX + 0.5 * (0.5 + i - P::amrBoxHalfWidthX) * P::dx_ini;
                  xyz[1] = P::amrBoxCenterY + 0.5 * (0.5 + j - P::amrBoxHalfWidthY) * P::dy_ini;
                  xyz[2] = P::amrBoxCenterZ + 0.5 * (0.5 + k - P::amrBoxHalfWidthZ) * P::dz_ini;
                  
                  if (mpiGrid.refine_completely_at(xyz)) {
                     #ifndef NDEBUG
                     CellID myCell = mpiGrid.get_existing_cell(xyz);
                     std::cout << "Rank " << myRank << " is refining cell " << myCell << std::endl;
                     #endif
                  }
               }
            }
         }
         
         std::vector<CellID> refinedCells = mpiGrid.stop_refining(true);      
         if(myRank == MASTER_RANK) std::cout << "Finished second level of refinement" << endl;
         #ifndef NDEBUG
         if(refinedCells.size() > 0) {
            std::cout << "Refined cells produced by rank " << myRank << " are: ";
            for (auto cellid : refinedCells) {
               std::cout << cellid << " ";
            }
            std::cout << endl;
         }
         #endif
         mpiGrid.balance_load();
      }
         
         return true;
   }

   bool Project::adaptRefinement( dccrg::Dccrg<spatial_cell::SpatialCell,dccrg::Cartesian_Geometry>& mpiGrid ) const {
      int myRank;
      MPI_Comm_rank(MPI_COMM_WORLD,&myRank);
      if (myRank == MASTER_RANK) {
         cerr << "(Project.cpp) Base class 'adaptRefinement' in " << __FILE__ << ":" << __LINE__ << " called. Function is not implemented for project." << endl;
      }

      return false;
   }

   bool Project::forceRefinement( dccrg::Dccrg<spatial_cell::SpatialCell,dccrg::Cartesian_Geometry>& mpiGrid ) const {
      int myRank;
      MPI_Comm_rank(MPI_COMM_WORLD,&myRank);
      if (myRank == MASTER_RANK) {
         cerr << "(Project.cpp) Base class 'forceRefinement' in " << __FILE__ << ":" << __LINE__ << " called. Function is not implemented for project." << endl;
      }

      return false;
   }

   bool Project::filterRefined( dccrg::Dccrg<spatial_cell::SpatialCell,dccrg::Cartesian_Geometry>& mpiGrid ) const {
      int myRank;       
      MPI_Comm_rank(MPI_COMM_WORLD,&myRank);

      auto cells = getLocalCells();
      std::map<CellID, SpatialCell> cellsMap;
      for (CellID id : cells) {
         if (mpiGrid[id]->parameters[CellParams::RECENTLY_REFINED]) {
            cellsMap.insert({id, *mpiGrid[id]});
         }
      }

      for (auto cellPair : cellsMap) {
         CellID id = cellPair.first;
         // To preserve the mean, we must only consider refined cells
         int refLevel = mpiGrid.get_refinement_level(id);
         std::vector<CellID> refinedNeighbours;
         for (auto& neighbour : *mpiGrid.get_neighbors_of(id, NEAREST_NEIGHBORHOOD_ID)) {
            if (mpiGrid[neighbour.first]->parameters[CellParams::RECENTLY_REFINED] && mpiGrid.get_refinement_level(neighbour.first) == refLevel) {
               refinedNeighbours.push_back(neighbour.first);
            }
         }

         if (refinedNeighbours.size() == 7) {
            continue;   // Simple heuristic, in these cases all neighbours are from the same parent cell, ergo are identical
         }

         // In boxcar filter, we take the average of each of the neighbours and the cell itself. For each missing neighbour, add the cell one more time
         Real fluffiness = (Real) refinedNeighbours.size() / 27.0;
         for (uint popID=0; popID<getObjectWrapper().particleSpecies.size(); ++popID) {
            SBC::averageCellData(mpiGrid, refinedNeighbours, &cellPair.second, popID, fluffiness);
         }

         calculateCellMoments(&cellPair.second, true, false);
      }

      for (auto cellPair : cellsMap) {
         *mpiGrid[cellPair.first] = cellPair.second;
         mpiGrid[cellPair.first]->parameters[CellParams::RECENTLY_REFINED] = 0;
      }

      if (myRank == MASTER_RANK) {
         std::cout << "Filtered refined cells!" << std::endl;
      }

      return true;
   }
   
Project* createProject() {
   Project* rvalue = NULL;
   if(Parameters::projectName == "") {
      cerr << "No project specified! Please set 'project' parameter!" << endl;
      abort();
   }
   if(Parameters::projectName == "Alfven") {
      rvalue = new projects::Alfven;
   }
   if(Parameters::projectName == "Diffusion") {
      rvalue = new projects::Diffusion;
   }
   if(Parameters::projectName == "Dispersion") {
      rvalue = new projects::Dispersion;
   }
   if(Parameters::projectName == "Distributions") {
      rvalue = new projects::Distributions;
   }
   if(Parameters::projectName == "Firehose") {
      rvalue = new projects::Firehose;
   }
   if(Parameters::projectName == "Flowthrough") {
      rvalue = new projects::Flowthrough;
   }
   if(Parameters::projectName == "Fluctuations") {
      rvalue = new projects::Fluctuations;
   }
   if(Parameters::projectName == "Harris") {
      rvalue = new projects::Harris;
   }
   if(Parameters::projectName == "KHB") {
      rvalue = new projects::KHB;
   }
   if(Parameters::projectName == "Larmor") {
      rvalue = new projects::Larmor;
   }
   if(Parameters::projectName == "Magnetosphere") {
      rvalue = new projects::Magnetosphere;
   }
   if(Parameters::projectName == "MultiPeak") {
      rvalue = new projects::MultiPeak;
   } 
   if(Parameters::projectName == "VelocityBox") {
      rvalue = new projects::VelocityBox;
   } 
   if(Parameters::projectName == "Riemann1") {
      rvalue = new projects::Riemann1;
   }
   if(Parameters::projectName == "Shock") {
      rvalue = new projects::Shock;
   }
   if(Parameters::projectName == "IPShock") {
      rvalue = new projects::IPShock;
   }
   if(Parameters::projectName == "Template") {
      rvalue = new projects::Template;
   }
   if(Parameters::projectName == "test_fp") {
      rvalue = new projects::test_fp;
   }
   if(Parameters::projectName == "testHall") {
      rvalue = new projects::TestHall;
   }
   if(Parameters::projectName == "test_trans") {
      rvalue = new projects::test_trans;
   }
   if(Parameters::projectName == "verificationLarmor") {
      rvalue = new projects::verificationLarmor;
   }
   if(Parameters::projectName == "Shocktest") {
      rvalue = new projects::Shocktest;
   }
   if (rvalue == NULL) {
      cerr << "Unknown project name!" << endl;
      abort();
   }

   getObjectWrapper().project = rvalue;
   return rvalue;
}

} // namespace projects<|MERGE_RESOLUTION|>--- conflicted
+++ resolved
@@ -60,44 +60,8 @@
 
 extern Logger logFile;
 
-<<<<<<< HEAD
-=======
 char projects::Project::rngStateBuffer[256];
 
-/** Struct for creating a new velocity mesh.
- * The values are read from the configuration file and 
- * copied to ObjectWrapper::velocityMeshes.*/
-struct VelocityMeshParams {
-   vector<string> name;
-   vector<double> vx_min;
-   vector<double> vy_min;
-   vector<double> vz_min;
-   vector<double> vx_max;
-   vector<double> vy_max;
-   vector<double> vz_max;
-   vector<vmesh::LocalID> vx_length;
-   vector<vmesh::LocalID> vy_length;
-   vector<vmesh::LocalID> vz_length;
-   vector<unsigned int> maxRefLevels;
-   
-   void resize(const size_t& size) {
-      name.resize(1);
-      vx_min.resize(1);
-      vy_min.resize(1);
-      vz_min.resize(1);
-      vx_max.resize(1);
-      vy_max.resize(1);
-      vz_max.resize(1);
-      vx_length.resize(1);
-      vy_length.resize(1);
-      vz_length.resize(1);
-      maxRefLevels.resize(1);
-   }
-};
-
-//static VelocityMeshParams* velMeshParams = NULL;
-
->>>>>>> 3fee0488
 namespace projects {
    Project::Project() { 
       baseClassInitialized = false;
