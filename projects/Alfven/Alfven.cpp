/*
 * This file is part of Vlasiator.
 * Copyright 2010-2016 Finnish Meteorological Institute
 *
 * For details of usage, see the COPYING file and read the "Rules of the Road"
 * at http://www.physics.helsinki.fi/vlasiator/
 *
 * This program is free software; you can redistribute it and/or modify
 * it under the terms of the GNU General Public License as published by
 * the Free Software Foundation; either version 2 of the License, or
 * (at your option) any later version.
 *
 * This program is distributed in the hope that it will be useful,
 * but WITHOUT ANY WARRANTY; without even the implied warranty of
 * MERCHANTABILITY or FITNESS FOR A PARTICULAR PURPOSE.  See the
 * GNU General Public License for more details.
 *
 * You should have received a copy of the GNU General Public License along
 * with this program; if not, write to the Free Software Foundation, Inc.,
 * 51 Franklin Street, Fifth Floor, Boston, MA 02110-1301 USA.
 */

#include <cstdlib>
#include <iostream>
#include <cmath>

#include "../../common.h"
#include "../../readparameters.h"
#include "../../backgroundfield/backgroundfield.h"
#include "../../object_wrapper.h"

#include "Alfven.h"

using namespace std;

namespace projects {
   Alfven::Alfven(): Project() { }
   Alfven::~Alfven() { }
   
   bool Alfven::initialize(void) {
      bool success = Project::initialize();

      Real norm = sqrt(this->Bx_guiding*this->Bx_guiding + this->By_guiding*this->By_guiding + this->Bz_guiding*this->Bz_guiding);
      this->Bx_guiding /= norm;
      this->By_guiding /= norm;
      this->By_guiding /= norm;
      this->ALPHA = atan(this->By_guiding/this->Bx_guiding);
      
      return success;
   } 

   void Alfven::addParameters() {
      typedef Readparameters RP;
      RP::add("Alfven.B0", "Guiding field value (T)", 1.0e-10);
      RP::add("Alfven.Bx_guiding", "Guiding field x component", 1);
      RP::add("Alfven.By_guiding", "Guiding field y component", 0);
      RP::add("Alfven.Bz_guiding", "Guiding field z component", 0);
      RP::add("Alfven.Wavelength", "Wavelength (m)", 100000.0);
      RP::add("Alfven.A_mag", "Amplitude of the magnetic perturbation", 0.1);

      // Per-population parameters
      for(uint i=0; i< getObjectWrapper().particleSpecies.size(); i++) {
         const std::string& pop = getObjectWrapper().particleSpecies[i].name;

         RP::add(pop + "_Alfven.rho", "Number density (m^-3)", 1.0e8);
         RP::add(pop + "_Alfven.Temperature", "Temperature (K)", 0.86456498092);
         RP::add(pop + "_Alfven.A_vel", "Amplitude of the velocity perturbation", 0.1);
<<<<<<< HEAD
         RP::add(pop + "_Alfven.nSpaceSamples", "Number of sampling points per spatial dimension", 1);
         RP::add(pop + "_Alfven.nVelocitySamples", "Number of sampling points per velocity dimension", 1);

=======
>>>>>>> 041734ab
      }
   }

   void Alfven::getParameters(){
      Project::getParameters();
      
      typedef Readparameters RP;
      RP::get("Alfven.B0", this->B0);
      RP::get("Alfven.Bx_guiding", this->Bx_guiding);
      RP::get("Alfven.By_guiding", this->By_guiding);
      RP::get("Alfven.Bz_guiding", this->Bz_guiding);
      RP::get("Alfven.Wavelength", this->WAVELENGTH);
      RP::get("Alfven.A_mag", this->A_MAG);

      // Per-population parameters
      for(uint i=0; i< getObjectWrapper().particleSpecies.size(); i++) {
         const std::string& pop = getObjectWrapper().particleSpecies[i].name;

         AlfvenSpeciesParameters sP;

         RP::get(pop + "_Alfven.rho", sP.rho);
         RP::get(pop + "_Alfven.Temperature",sP.T);
         RP::get(pop + "_Alfven.A_vel", sP.A_VEL);

         speciesParams.push_back(sP);
      }
   }

   /*Real calcPhaseSpaceDensity(creal& z,creal& x,creal& y,creal& dz,creal& dx,creal& dy,
               creal& vz,creal& vx,creal& vy,creal& dvz,creal& dvx,creal& dvy) {*/
   inline Real Alfven::getDistribValue(creal& x, creal& y, creal& z, creal& vx, creal& vy, creal& vz, creal& dvx, creal& dvy, creal& dvz,const uint popID) const {
      const AlfvenSpeciesParameters& sP = speciesParams[popID];
      creal mass = getObjectWrapper().particleSpecies[popID].mass;
      creal kb = physicalconstants::K_B;
      creal mu0 = physicalconstants::MU_0;
      creal ALFVEN_VEL = this->B0 / sqrt(mu0 * sP.rho * mass);

      creal ksi = (x * cos(this->ALPHA) + y * sin(this->ALPHA)) / this->WAVELENGTH;
      creal Vx = sP.A_VEL * ALFVEN_VEL * sin(this->ALPHA) * sin(2.0 * M_PI * ksi);
      creal Vy = - sP.A_VEL * ALFVEN_VEL * cos(this->ALPHA) * sin(2.0 * M_PI * ksi);
      creal Vz = - sP.A_VEL * ALFVEN_VEL * cos(2.0 * M_PI * ksi);
   
      creal den = sP.rho * pow(mass / (2.0 * M_PI * kb * sP.T), 1.5) *
      exp(- mass * (pow(vx - Vx, 2.0) + pow(vy - Vy, 2.0) + pow(vz - Vz, 2.0)) / (2.0 * kb * sP.T));
      return den;
   }
   
   Real Alfven::calcPhaseSpaceDensity(creal& x, creal& y, creal& z, creal& dx, creal& dy, creal& dz, creal& vx, creal& vy, creal& vz, creal& dvx, creal& dvy, creal& dvz,const uint popID) const {
      return getDistribValue(x+0.5*dx, y+0.5*dy, z+0.5*dz, vx+0.5*dvx, vy+0.5*dvy, vz+0.5*dvz, dvx, dvy, dvz,popID);
   }
   
   void Alfven::calcCellParameters(spatial_cell::SpatialCell* cell,creal& t) {
      Real* cellParams = cell->get_cell_parameters();
      creal x = cellParams[CellParams::XCRD];
      creal dx = cellParams[CellParams::DX];
      creal y = cellParams[CellParams::YCRD];
      creal dy = cellParams[CellParams::DY];
      
      Real dBxavg, dByavg, dBzavg;
      dBxavg = dByavg = dBzavg = 0.0;
      Real ksi = ((x + 0.5 * dx)  * cos(this->ALPHA) + (y + 0.5 * dy) * sin(this->ALPHA)) / this->WAVELENGTH;
      dBxavg += sin(2.0 * M_PI * ksi);
      dByavg += sin(2.0 * M_PI * ksi);
      dBzavg += cos(2.0 * M_PI * ksi);
      
   }
   
   void Alfven::setProjectBField(
      FsGrid< std::array<Real, fsgrids::bfield::N_BFIELD>, FS_STENCIL_WIDTH> & perBGrid,
      FsGrid< std::array<Real, fsgrids::bgbfield::N_BGB>, FS_STENCIL_WIDTH> & BgBGrid,
      FsGrid< fsgrids::technical, FS_STENCIL_WIDTH> & technicalGrid
   ) {
      setBackgroundFieldToZero(BgBGrid);
      
      if (!P::isRestart) {
         auto localSize = perBGrid.getLocalSize().data();
         
#pragma omp parallel for collapse(3)
         for (int x = 0; x < localSize[0]; ++x) {
            for (int y = 0; y < localSize[1]; ++y) {
               for (int z = 0; z < localSize[2]; ++z) {
                  const std::array<Real, 3> xyz = perBGrid.getPhysicalCoords(x, y, z);
                  std::array<Real, fsgrids::bfield::N_BFIELD>* cell = perBGrid.get(x, y, z);
                  
                  Real dBxavg, dByavg, dBzavg;
                  dBxavg = dByavg = dBzavg = 0.0;
                  Real d_x = perBGrid.DX;
                  Real d_y = perBGrid.DY;
                  
                  Real ksi = ((xyz[0] + 0.5 * d_x)  * cos(this->ALPHA) + (xyz[1] + 0.5 * d_y) * sin(this->ALPHA)) / this->WAVELENGTH;
                  dBxavg += sin(2.0 * M_PI * ksi);
                  dByavg += sin(2.0 * M_PI * ksi);
                  dBzavg += cos(2.0 * M_PI * ksi);
                  cell->at(fsgrids::bfield::PERBX) = this->B0 * cos(this->ALPHA) - this->A_MAG * this->B0 * sin(this->ALPHA) * dBxavg;
                  cell->at(fsgrids::bfield::PERBY) = this->B0 * sin(this->ALPHA) + this->A_MAG * this->B0 * cos(this->ALPHA) * dByavg;
                  cell->at(fsgrids::bfield::PERBZ) = this->B0 * this->A_MAG * dBzavg;
                  
               }
            }
         }
      }
   }
   
} // namespace projects<|MERGE_RESOLUTION|>--- conflicted
+++ resolved
@@ -65,12 +65,6 @@
          RP::add(pop + "_Alfven.rho", "Number density (m^-3)", 1.0e8);
          RP::add(pop + "_Alfven.Temperature", "Temperature (K)", 0.86456498092);
          RP::add(pop + "_Alfven.A_vel", "Amplitude of the velocity perturbation", 0.1);
-<<<<<<< HEAD
-         RP::add(pop + "_Alfven.nSpaceSamples", "Number of sampling points per spatial dimension", 1);
-         RP::add(pop + "_Alfven.nVelocitySamples", "Number of sampling points per velocity dimension", 1);
-
-=======
->>>>>>> 041734ab
       }
    }
 
