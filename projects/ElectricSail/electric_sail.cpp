--- conflicted
+++ resolved
@@ -240,11 +240,7 @@
       cell->parameters[CellParams::RHOQ_EXT] = 0;
 
       const Real EPSILON = 1e-30;
-<<<<<<< HEAD
-      unsigned int N = 1;
-=======
       uint N = 1;
->>>>>>> 159c23b9
       int N3_sum = 0;
       Real E_vol[3] = {0,0,0};
       
