--- conflicted
+++ resolved
@@ -60,7 +60,7 @@
 # COMPFLAGS += -DCATCH_FPE
 
 #Define MESH=AMR if you want to use adaptive mesh refinement in velocity space
-MESH = AMR
+#MESH = AMR
 
 #Add -DFS_1ST_ORDER_SPACE or -DFS_1ST_ORDER_TIME to make the field solver first-order in space or time
 # COMPFLAGS += -DFS_1ST_ORDER_SPACE
@@ -423,11 +423,7 @@
 	${CMP} ${CXXFLAGS} ${FLAG_OPENMP} ${MATHFLAGS} ${FLAGS} -c vlasovsolver/cpu_trans_map.cpp ${INC_EIGEN} ${INC_DCCRG} ${INC_PROFILE} ${INC_VECTORCLASS} ${INC_ZOLTAN}
 
 vlasovmover.o: ${DEPS_VLSVMOVER}
-<<<<<<< HEAD
-	${CMP} ${CXXFLAGS} ${FLAG_OPENMP} ${MATHFLAGS} ${FLAGS}  -c vlasovsolver/vlasovmover.cpp -I$(CURDIR) ${INC_BOOST} ${INC_EIGEN} ${INC_DCCRG} ${INC_ZOLTAN} ${INC_PROFILE} ${INC_VECTORCLASS} ${INC_EIGEN}  
-=======
-	${CMP} ${CXXFLAGS} ${FLAG_OPENMP} ${MATHFLAGS} ${FLAGS} -c vlasovsolver/vlasovmover.cpp -I$(CURDIR) ${INC_BOOST} ${INC_EIGEN} ${INC_DCCRG} ${INC_ZOLTAN} ${INC_PROFILE}  ${INC_VECTORCLASS} ${INC_EIGEN}  
->>>>>>> 559bab1e
+	${CMP} ${CXXFLAGS} ${FLAG_OPENMP} ${MATHFLAGS} ${FLAGS} -c vlasovsolver/vlasovmover.cpp -I$(CURDIR) ${INC_BOOST} ${INC_EIGEN} ${INC_DCCRG} ${INC_ZOLTAN} ${INC_PROFILE} ${INC_VECTORCLASS} ${INC_EIGEN}  
 endif
 
 derivatives.o: ${DEPS_FSOLVER} fieldsolver/fs_limiters.h fieldsolver/fs_limiters.cpp fieldsolver/derivatives.hpp fieldsolver/derivatives.cpp
