
# Object files
*.o

# Executables and output files
*.exe
*.out*
vlasiator

# Backups and temporary files
*~
<<<<<<< HEAD
vlasiator
vlasiator+pat
=======
*.gch
\#*\#

# Other stuff created by the program
version.cpp
*/doc/*
>>>>>>> be8c5733
<|MERGE_RESOLUTION|>--- conflicted
+++ resolved
@@ -9,14 +9,12 @@
 
 # Backups and temporary files
 *~
-<<<<<<< HEAD
+
 vlasiator
 vlasiator+pat
-=======
 *.gch
 \#*\#
 
 # Other stuff created by the program
 version.cpp
 */doc/*
->>>>>>> be8c5733
