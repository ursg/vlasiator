#!/bin/bash
#
# This file is part of Vlasiator.
# Copyright 2010-2016 Finnish Meteorological Institute
#
# This program is free software; you can redistribute it and/or modify
# it under the terms of the GNU General Public License as published by
# the Free Software Foundation; either version 2 of the License, or
# (at your option) any later version.
#
# This program is distributed in the hope that it will be useful,
# but WITHOUT ANY WARRANTY; without even the implied warranty of
# MERCHANTABILITY or FITNESS FOR A PARTICULAR PURPOSE.  See the
# GNU General Public License for more details.
#
# You should have received a copy of the GNU General Public License along
# with this program; if not, write to the Free Software Foundation, Inc.,
# 51 Franklin Street, Fifth Floor, Boston, MA 02110-1301 USA.

curdir=$(pwd)

. /etc/profile

# if you use client/server visit and have "cd /lustre/tmp/..." in your ~/.bashrc this workaround is needed
cd $curdir

cat > version.cpp <<EOF
#include <iostream>
#include "mpi.h"
#include <fstream>


using namespace std;

bool printVersion() {

  int rank;
  MPI_Comm_rank(MPI_COMM_WORLD,&rank);
  if(rank==0){ 
EOF

echo "    cout << endl << \"----------- Compilation --------- \"<<endl;" >>version.cpp
echo "    cout <<  \"date:       $(date)\" <<endl;" >>version.cpp
echo "    cout <<  \"folder:     $PWD \"<<endl;" >>version.cpp
echo "    cout <<  \"CMP:        $1 \"<<endl;" >>version.cpp
echo "    cout <<  \"CXXFLAGS:   $2 \"<<endl;" >>version.cpp
echo "    cout <<  \"FLAGS:      $3 \"<<endl;" >>version.cpp
echo "    cout <<  \"INC_MPI:    $4 \"<<endl;" >>version.cpp
echo "    cout <<  \"INC_DCCRG:  $5 \"<<endl;" >>version.cpp
echo "    cout <<  \"INC_ZOLTAN: $6 \"<<endl;" >>version.cpp
echo "    cout <<  \"INC_BOOST:  $7 \"<<endl;" >>version.cpp


echo "    cout << endl << \"----------- git branch --------- \"<<endl;" >>version.cpp
git branch  | sed 's/\"/\\"/g' | sed 's/\\\"/\\"/g' | gawk '{printf("%s\"%s\"%s\n","    cout << ",$0," << endl;")}' >> version.cpp


echo "    cout << endl << \"----------- git log (last 10 commits) --------- \"<<endl;" >>version.cpp
git log --pretty=oneline | head | sed 's/\"/\\"/g' | sed 's/\\\"/\\"/g' | gawk '{printf("%s\"%s\"%s\n","    cout << ",$0," << endl;")}' >> version.cpp


echo "    cout << endl << \"----------- module list --------- \"<<endl;" >>version.cpp
module list 2>&1 | gawk '{printf("%s\"%s\"%s\n","    cout << ",$0," << endl;")}' >> version.cpp


echo "    cout << endl << \"----------- git status --------- \"<<endl;" >>version.cpp
git status | sed 's/\"/\\"/g' | sed 's/\\\"/\\"/g'  |gawk '{printf("%s\"%s\"%s\n","    cout << ",$0," << endl;")}' >> version.cpp

echo "    cout << endl << \"----------- git diff ---------- \"<<endl;" >>version.cpp

<<<<<<< HEAD
echo "    const unsigned char diff_data[] = {" >> version.cpp
DIFF=$(git diff `git diff --name-only |grep -v generate_version.sh` | xxd -i)
=======
echo "    const char diff_data[] = {" >> version.cpp
DIFF=$(git diff `git diff --name-only |grep -v generate_version.sh` | xxd -i | sed "s/0x\([0-9a-f]\{2\}\)/'\\\\x\1'/g")
>>>>>>> 8c47ac83
if [[ -n $DIFF ]]; then
   echo -n $DIFF >> version.cpp
   echo "    ,0 };" >> version.cpp
else
   echo "    0 };" >> version.cpp
fi
echo "    cout << diff_data << endl;" >> version.cpp

cat >> version.cpp <<EOF
  }
  return true;
}
EOF



cat >> version.cpp <<EOF

std::string getVersion() {
  std::string  versionInfo;

EOF

echo "  versionInfo+=\"----------- Compilation --------- \n\";" >>version.cpp
echo "  versionInfo+=\"date:       $(date)\n\";" >>version.cpp
echo "  versionInfo+=\"CMP:        $1 \n\";" >>version.cpp
echo "  versionInfo+=\"CXXFLAGS:   $2 \n\";" >>version.cpp
echo "  versionInfo+=\"FLAGS:      $3 \n\";" >>version.cpp
echo "  versionInfo+=\"INC_MPI:    $4 \n\";" >>version.cpp
echo "  versionInfo+=\"INC_DCCRG:  $5 \n\";" >>version.cpp
echo "  versionInfo+=\"INC_ZOLTAN: $6 \n\";" >>version.cpp
echo "  versionInfo+=\"INC_BOOST:  $7 \n\";" >>version.cpp


echo "     versionInfo+= \"----------- git branch ---------n\";" >>version.cpp
git branch  | sed 's/\"/\\"/g' | sed 's/\\\"/\\"/g' | gawk '{printf("%s\"%s""\"%s\n","  versionInfo+=",$0"\\n"," ;")}' >> version.cpp


echo "   versionInfo+= \"----------- git log (last 10 commits) --------- \";" >>version.cpp
git log --pretty=oneline | head | sed 's/\"/\\"/g' | sed 's/\\\"/\\"/g' | gawk '{printf("%s\"%s\"%s\n","     versionInfo+= ",$0"\\n"," ;")}' >> version.cpp


echo "     versionInfo+=\"----------- module list --------- \";" >>version.cpp
module list 2>&1 | gawk '{printf("%s\"%s\"%s\n","   versionInfo+= ",$0"\\n"," ;")}' >> version.cpp


echo "     versionInfo+=\"----------- git status --------- \";" >>version.cpp
git status | sed 's/\"/\\"/g' | sed 's/\\\"/\\"/g'  |gawk '{printf("%s\"%s\"%s\n","   versionInfo+= ",$0"\\n"," ;")}' >> version.cpp


echo "   versionInfo+=\"----------- git diff ---------- \";" >>version.cpp

echo "    const char diff_data[] = {" >> version.cpp
DIFF=$(git diff `git diff --name-only |grep -v generate_version.sh` | xxd -i | sed "s/0x\([0-9a-f]\{2\}\)/'\\\\x\1'/g")
if [[ -n $DIFF ]]; then
   echo -n $DIFF >> version.cpp
   echo "    ,0 };" >> version.cpp
else
   echo "    0 };" >> version.cpp
fi

echo "std::string buffer;" >> version.cpp
echo "buffer+=diff_data;" >> version.cpp
echo "versionInfo+=buffer;" >> version.cpp

cat >> version.cpp <<EOF
  
  return versionInfo;
}
EOF



cat >> version.cpp <<EOF

std::string getConfig(const char* filename) {
  std::string  configInfo;


configInfo+="\n";
configInfo+="*------------Configuration File------------*\n";
configInfo+="\n";



std::ifstream file(filename);
if (file.is_open()) {
  std::string line;
  while (std::getline(file, line)) {
      configInfo+=line.c_str();
      configInfo+="\n";

    }
  }
  file.close();


  return configInfo;
}
EOF<|MERGE_RESOLUTION|>--- conflicted
+++ resolved
@@ -68,13 +68,8 @@
 
 echo "    cout << endl << \"----------- git diff ---------- \"<<endl;" >>version.cpp
 
-<<<<<<< HEAD
-echo "    const unsigned char diff_data[] = {" >> version.cpp
-DIFF=$(git diff `git diff --name-only |grep -v generate_version.sh` | xxd -i)
-=======
 echo "    const char diff_data[] = {" >> version.cpp
 DIFF=$(git diff `git diff --name-only |grep -v generate_version.sh` | xxd -i | sed "s/0x\([0-9a-f]\{2\}\)/'\\\\x\1'/g")
->>>>>>> 8c47ac83
 if [[ -n $DIFF ]]; then
    echo -n $DIFF >> version.cpp
    echo "    ,0 };" >> version.cpp
