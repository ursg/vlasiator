--- conflicted
+++ resolved
@@ -973,15 +973,7 @@
                      for(uint i=0; i<grid.nodes.size(); i++) {
 
                         // TODO: This is geographic latitude. Should it be magnetic?
-<<<<<<< HEAD
-                        for(int corner=0; corner <3; corner++) {
-                           z+= grid.nodes[grid.elements[i].corners[corner]].x[2];
-                        }
-                        z /= 3.;
-
-=======
                         Real z = grid.nodes[i].x[2];
->>>>>>> 46bab615
                         retval[i] = acos(z/SBC::Ionosphere::innerRadius) / M_PI * 180.;
                      }
 
