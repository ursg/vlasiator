--- conflicted
+++ resolved
@@ -421,17 +421,18 @@
          }
          continue;
       }
-<<<<<<< HEAD
       if(lowercase == "populations_precipitationfluxcutcells" || lowercase == "populations_vg_precipitationdifferentialfluxcutcells" || lowercase == "populations_precipitationdifferentialfluxcutcells") {
          // Per-population precipitation differential flux
          for(unsigned int i =0; i < getObjectWrapper().particleSpecies.size(); i++) {
             species::Species& species=getObjectWrapper().particleSpecies[i];
             const std::string& pop = species.name;
             outputReducer->addOperator(new DRO::VariablePrecipitationDiffFluxCutCells(i));
-	    std::stringstream conversion;
-	    conversion << (1.0e-4)*physicalconstants::CHARGE;
-	    outputReducer->addMetadata(outputReducer->size()-1,"1/(cm^2 sr s eV)","$\\mathrm{cm}^{-2}\\,\\mathrm{sr}^{-1}\\,\\mathrm{s}^{-1}\\,\\mathrm{eV}^{-1}$","$\\mathcal{F}_\\mathrm{"+pop+"}$",conversion.str());
-=======
+            std::stringstream conversion;
+            conversion << (1.0e-4)*physicalconstants::CHARGE;
+            outputReducer->addMetadata(outputReducer->size()-1,"1/(cm^2 sr s eV)","$\\mathrm{cm}^{-2}\\,\\mathrm{sr}^{-1}\\,\\mathrm{s}^{-1}\\,\\mathrm{eV}^{-1}$","$\\mathcal{F}_\\mathrm{"+pop+"}$",conversion.str());
+         }
+         continue;
+      }
       if(lowercase == "populations_precipitationlineflux" || lowercase == "populations_vg_precipitationlinedifferentialflux" || lowercase == "populations_precipitationlinedifferentialflux") {
          // Per-population precipitation differential flux (along line)
          for(unsigned int i =0; i < getObjectWrapper().particleSpecies.size(); i++) {
@@ -441,7 +442,6 @@
             std::stringstream conversion;
             conversion << (1.0e-4)*physicalconstants::CHARGE;
             outputReducer->addMetadata(outputReducer->size()-1,"1/(cm^2 sr s eV)","$\\mathrm{cm}^{-2}\\,\\mathrm{sr}^{-1}\\,\\mathrm{s}^{-1}\\,\\mathrm{eV}^{-1}$","$\\mathcal{F}_\\mathrm{"+pop+"}$",conversion.str());
->>>>>>> a52a2124
          }
          continue;
       }
