--- conflicted
+++ resolved
@@ -1436,15 +1436,14 @@
       return true;
    }
 
-<<<<<<< HEAD
-
    // Precipitation directional differential number flux
-   VariablePrecipitationDiffFlux::VariablePrecipitationDiffFlux(cuint _popID): DataReductionOperator(),popID(_popID) {
+   VariablePrecipitationDiffFlux::VariablePrecipitationDiffFlux(cuint _popID): DataReductionOperatorHasParameters(),popID(_popID) {
       popName = getObjectWrapper().particleSpecies[popID].name;
-      emin = 0.1;    // keV
-      emax = 100.0;  // keV
-      nChannels = 16; // number of energy channels, logarithmically spaced between emin and emax
       cosAngle = cos(10.*M_PI/180.0); // cosine of fixed loss cone angle
+
+      emin = getObjectWrapper().particleSpecies[popID].emin;    // keV
+      emax = getObjectWrapper().particleSpecies[popID].emax;  // keV
+      nChannels = getObjectWrapper().particleSpecies[popID].nChannels; // number of energy channels, logarithmically spaced between emin and emax
       for (int i=0; i<nChannels; i++){
          channels.push_back(emin * pow(emax/emin,float(i/(nChannels-1))));
       }
@@ -1484,7 +1483,6 @@
             B[i] = -B[i];
          }
       }
-      
 
       # pragma omp parallel
       {
@@ -1530,7 +1528,44 @@
          for (int i=0; i<nChannels; i++){
             thread_lossCone_sum[i] *= 1.0 / getObjectWrapper().particleSpecies[popID].mass * physicalconstants::CHARGE * 1.0e-4; // cm-2 s-1 sr-1 ev-1
          }
-=======
+
+         // Accumulate contributions coming from this velocity block to the 
+         // spatial cell velocity moments. If multithreading / OpenMP is used, 
+         // these updates need to be atomic:
+         # pragma omp critical
+         {
+            for (int i=0; i<nChannels; i++) {
+               dataDiffFlux[i] += thread_lossCone_sum[i];
+               sumWeights[i] += thread_count[i];
+            }
+         }
+      }
+
+      for (int i=0; i<nChannels; i++) {
+         if (sumWeights[i] != 0) {
+            dataDiffFlux[i] /= sumWeights[i];
+         }
+      }
+
+      const char* ptr = reinterpret_cast<const char*>(dataDiffFlux.data());
+      for (uint i = 0; i < nChannels*sizeof(Real); ++i) buffer[i] = ptr[i];
+      return true;
+   }
+   
+   bool VariablePrecipitationDiffFlux::setSpatialCell(const SpatialCell* cell) {
+      return true;
+   }
+
+   bool VariablePrecipitation::writeParameters(vlsv::Writer& vlsvWriter) {
+      for (int i=0; i<nChannels; i++) {
+         if( vlsvWriter.writeParameter("PrecipitationCentreEnergy"+std::to_string(i), &channels[i]) == false ) { return false; }
+      }
+      return true;
+   }
+
+
+
+
    VariableEnergyDensity::VariableEnergyDensity(cuint _popID): DataReductionOperatorHasParameters(),popID(_popID) {
       popName = getObjectWrapper().particleSpecies[popID].name;
    }
@@ -1580,42 +1615,6 @@
 	       if (ENERGY > E2limit) thread_E2_sum += block_data[n * SIZE_VELBLOCK+cellIndex(i,j,k)] * ENERGY * DV3;
             }
          }
->>>>>>> 34f2755d
-
-         // Accumulate contributions coming from this velocity block to the 
-         // spatial cell velocity moments. If multithreading / OpenMP is used, 
-         // these updates need to be atomic:
-         # pragma omp critical
-         {
-<<<<<<< HEAD
-            for (int i=0; i<nChannels; i++) {
-               dataDiffFlux[i] += thread_lossCone_sum[i];
-               sumWeights[i] += thread_count[i];
-            }
-         }
-      }
-
-      for (int i=0; i<nChannels; i++) {
-         if (sumWeights[i] != 0) {
-            dataDiffFlux[i] /= sumWeights[i];
-         }
-      }
-
-      const char* ptr = reinterpret_cast<const char*>(dataDiffFlux.data());
-      for (uint i = 0; i < nChannels*sizeof(Real); ++i) buffer[i] = ptr[i];
-      return true;
-   }
-   
-   bool VariablePrecipitationDiffFlux::setSpatialCell(const SpatialCell* cell) {
-      return true;
-   }
-
-   bool VariablePrecipitation::writeParameters(vlsv::Writer& vlsvWriter) {
-      for (int i=0; i<nChannels; i++) {
-         if( vlsvWriter.writeParameter("PrecipitationCentreEnergy"+std::to_string(i), &channels[i]) == false ) { return false; }
-      }
-      return true;
-=======
             EDensity[0] += thread_E0_sum;
             EDensity[1] += thread_E1_sum;
             EDensity[2] += thread_E2_sum;
@@ -1643,7 +1642,7 @@
    }
    
    bool VariableEnergyDensity::writeParameters(vlsv::Writer& vlsvWriter) {
-      // Output energies in in eV
+      // Output energies in eV
       Real swe = solarwindenergy/physicalconstants::CHARGE;
       Real e1l = E1limit/physicalconstants::CHARGE;
       Real e2l = E2limit/physicalconstants::CHARGE;
@@ -1653,5 +1652,4 @@
       return true;
    }
 
->>>>>>> 34f2755d
 } // namespace DRO