/*
 * This file is part of Vlasiator.
 * Copyright 2010-2016 Finnish Meteorological Institute
 *
 * For details of usage, see the COPYING file and read the "Rules of the Road"
 * at http://www.physics.helsinki.fi/vlasiator/
 *
 * This program is free software; you can redistribute it and/or modify
 * it under the terms of the GNU General Public License as published by
 * the Free Software Foundation; either version 2 of the License, or
 * (at your option) any later version.
 *
 * This program is distributed in the hope that it will be useful,
 * but WITHOUT ANY WARRANTY; without even the implied warranty of
 * MERCHANTABILITY or FITNESS FOR A PARTICULAR PURPOSE.  See the
 * GNU General Public License for more details.
 *
 * You should have received a copy of the GNU General Public License along
 * with this program; if not, write to the Free Software Foundation, Inc.,
 * 51 Franklin Street, Fifth Floor, Boston, MA 02110-1301 USA.
 */

#include <cstdlib>
#include <mpi.h>
#include <iostream>
#include <limits>
#include <array>
#include "datareductionoperator.h"
#include "../object_wrapper.h"

using namespace std;

typedef Parameters P;

namespace DRO {
   
   // ************************************************************
   // ***** DEFINITIONS FOR DATAREDUCTIONOPERATOR BASE CLASS *****
   // ************************************************************
   
   /** DataReductionOperator base class constructor. The constructor is empty.*/
   DataReductionOperator::DataReductionOperator() { }
   
   /** DataReductionOperator base class virtual destructor. The destructor is empty.*/
   DataReductionOperator::~DataReductionOperator() { }

   /** Reduce the data and write the data vector to the given vlsv output buffer.
    * @param cell the SpatialCell to reduce data out of
    * @param buffer Buffer in which the reduced data is written.
    * @return If true, DataReductionOperator reduced data successfully.
    */
   bool DataReductionOperator::reduceData(const SpatialCell* cell,char* buffer) {
      cerr << "ERROR: DataReductionOperator::reduceData called instead of derived class function! (variable" <<
               getName() << ")" << endl;
      cerr << "       Did you use a diagnostic reducer for writing bulk data?" << endl;
      return false;
   }
   
   /** Reduce the data and write the data vector to the given variable.
    * If the vector length is larger than one, memory gets corrupted.
    * Note that this function is only used for writing into diagnostic files.
    * @param cell the SpatialCell to reduce data out of
    * @param buffer Buffer in which the reduced data is written.
    * @return If true, DataReductionOperator reduced data successfully.
    */
   bool DataReductionOperator::reduceDiagnostic(const SpatialCell* cell,Real* result) {
      cerr << "ERROR: DataReductionOperator::reduceData called instead of derived class function! (variable " <<
              getName() << ")" << endl;
      cerr << "       Did you use a bulk reducer for writing diagnostic data?" << endl;
      return false;
   }

   DataReductionOperatorCellParams::DataReductionOperatorCellParams(const std::string& name,const unsigned int parameterIndex,const unsigned int _vectorSize) :
      DataReductionOperator(), _parameterIndex {parameterIndex}, vectorSize {_vectorSize}, variableName {name} {}
   DataReductionOperatorCellParams::~DataReductionOperatorCellParams() { }
   
   bool DataReductionOperatorCellParams::getDataVectorInfo(std::string& dataType,unsigned int& dataSize,unsigned int& _vectorSize) const {
      dataType = "float";
      dataSize =  sizeof(Real);
      _vectorSize = vectorSize;
      return true;
   }

   std::string DataReductionOperatorCellParams::getName() const {return variableName;}
   
   bool DataReductionOperatorCellParams::reduceData(const SpatialCell* cell,char* buffer) {
      const char* ptr = reinterpret_cast<const char*>(data);
      for (uint i = 0; i < vectorSize*sizeof(Real); ++i){
         buffer[i] = ptr[i];
      }
      return true;
   }
   
   bool DataReductionOperatorCellParams::reduceDiagnostic(const SpatialCell* cell,Real* buffer){
      //If vectorSize is >1 it still works, we just give the first value and no other ones..
      *buffer=data[0];
      return true;
   }
   bool DataReductionOperatorCellParams::setSpatialCell(const SpatialCell* cell) {
      for (uint i=0; i<vectorSize; i++) {
         if(std::isinf(cell->parameters[_parameterIndex+i]) || std::isnan(cell->parameters[_parameterIndex+i])) {
            string message = "The DataReductionOperator " + this->getName() + " returned a nan or an inf in its " + std::to_string(i) + "-component.";
            bailout(true, message, __FILE__, __LINE__);
         }
      }
      data  = &(cell->parameters[_parameterIndex]);
      return true;
   }

   std::string DataReductionOperatorFsGrid::getName() const {return variableName;}
   bool DataReductionOperatorFsGrid::getDataVectorInfo(std::string& dataType,unsigned int& dataSize,unsigned int& vectorSize) const {
      // These are only set to dmmy values, as this reducer writes its own vlsv dataset anyway
      dataType = "float";
      dataSize = sizeof(double);
      vectorSize = 1;
      return true;
   }
   bool DataReductionOperatorFsGrid::reduceData(const SpatialCell* cell,char* buffer) {
      // This returns false, since it will handle writing itself in writeFsGridData below.
      return false;
   }
   bool DataReductionOperatorFsGrid::reduceDiagnostic(const SpatialCell* cell,Real * result) {
      return false;
   }
   bool DataReductionOperatorFsGrid::setSpatialCell(const SpatialCell* cell) {
      return true;
   }
   
   bool DataReductionOperatorFsGrid::writeFsGridData(
                      FsGrid< std::array<Real, fsgrids::bfield::N_BFIELD>, FS_STENCIL_WIDTH> & perBGrid,
                      FsGrid< std::array<Real, fsgrids::efield::N_EFIELD>, FS_STENCIL_WIDTH> & EGrid,
                      FsGrid< std::array<Real, fsgrids::ehall::N_EHALL>, FS_STENCIL_WIDTH> & EHallGrid,
                      FsGrid< std::array<Real, fsgrids::egradpe::N_EGRADPE>, FS_STENCIL_WIDTH> & EGradPeGrid,
                      FsGrid< std::array<Real, fsgrids::moments::N_MOMENTS>, FS_STENCIL_WIDTH> & momentsGrid,
                      FsGrid< std::array<Real, fsgrids::dperb::N_DPERB>, FS_STENCIL_WIDTH> & dPerBGrid,
                      FsGrid< std::array<Real, fsgrids::dmoments::N_DMOMENTS>, FS_STENCIL_WIDTH> & dMomentsGrid,
                      FsGrid< std::array<Real, fsgrids::bgbfield::N_BGB>, FS_STENCIL_WIDTH> & BgBGrid,
                      FsGrid< std::array<Real, fsgrids::volfields::N_VOL>, FS_STENCIL_WIDTH> & volGrid,
                      FsGrid< fsgrids::technical, FS_STENCIL_WIDTH> & technicalGrid,
                      const std::string& meshName, vlsv::Writer& vlsvWriter,
                      const bool writeAsFloat) {

      std::map<std::string,std::string> attribs;
      attribs["mesh"]=meshName;
      attribs["name"]=variableName;
      attribs["unit"]=unit;
      attribs["unitLaTeX"]=unitLaTeX;
      attribs["unitConversion"]=unitConversion;
      attribs["variableLaTeX"]=variableLaTeX;

      std::vector<double> varBuffer =
         lambda(perBGrid,EGrid,EHallGrid,EGradPeGrid,momentsGrid,dPerBGrid,dMomentsGrid,BgBGrid,volGrid,technicalGrid);

      std::array<int32_t,3>& gridSize = technicalGrid.getLocalSize();
      int vectorSize = varBuffer.size() / (gridSize[0]*gridSize[1]*gridSize[2]);

      if(writeAsFloat) {
         // Convert down to 32bit floats to save output space
         std::vector<float> varBufferFloat(varBuffer.size());
         for(uint i=0; i<varBuffer.size(); i++) {
            varBufferFloat[i] = (float)varBuffer[i];
         }
         if(vlsvWriter.writeArray("VARIABLE",attribs, "float", gridSize[0]*gridSize[1]*gridSize[2], vectorSize, sizeof(float), reinterpret_cast<const char*>(varBufferFloat.data())) == false) {
            string message = "The DataReductionOperator " + this->getName() + " failed to write its data.";
            bailout(true, message, __FILE__, __LINE__);
         }

      } else {
         if(vlsvWriter.writeArray("VARIABLE",attribs, "float", gridSize[0]*gridSize[1]*gridSize[2], vectorSize, sizeof(double), reinterpret_cast<const char*>(varBuffer.data())) == false) {
            string message = "The DataReductionOperator " + this->getName() + " failed to write its data.";
            bailout(true, message, __FILE__, __LINE__);
         }
      }

      return true;
   }

   std::string DataReductionOperatorIonosphereElement::getName() const {return variableName;}
   bool DataReductionOperatorIonosphereElement::getDataVectorInfo(std::string& dataType,unsigned int& dataSize,unsigned int& vectorSize) const {
      dataType = "float";
      dataSize = sizeof(double);
      vectorSize = 1;
      return true;
   }
   bool DataReductionOperatorIonosphereElement::reduceData(const SpatialCell* cell,char* buffer) {
      // This returns false, since it will handle writing itself in writeIonosphereGridData below.
      return false;
   }
   bool DataReductionOperatorIonosphereElement::reduceDiagnostic(const SpatialCell* cell,Real * result) {
      return false;
   }
   bool DataReductionOperatorIonosphereElement::setSpatialCell(const SpatialCell* cell) {
      return true;
   }
   bool DataReductionOperatorIonosphereElement::writeIonosphereData(SBC::SphericalTriGrid&
            grid, vlsv::Writer& vlsvWriter) {

      // No point in trying to write anything if there is no ionosphere grid.
      if(grid.elements.size() == 0) {
         // Note this indicates success, since not writing an empty mesh is quite ok.
         return true;
      }

      std::map<std::string,std::string> attribs;
      attribs["mesh"]="ionosphere";
      attribs["name"]=variableName;
      attribs["unit"]=unit;
      attribs["unitLaTeX"]=unitLaTeX;
      attribs["unitConversion"]=unitConversion;
      attribs["variableLaTeX"]=variableLaTeX;

      // Only task 0 of the ionosphere communicator writes, but all other need to sync vectorSize
      int rank = -1;
      int worldRank = 0;
      if(grid.isCouplingInwards || grid.isCouplingOutwards) {
        MPI_Comm_rank(grid.communicator,&rank);
      }
      MPI_Comm_rank(MPI_COMM_WORLD,&worldRank);
      int vectorSize = 0;
      if(rank == 0) {
        std::vector<Real> varBuffer = lambda(grid);

        std::array<int32_t, 3> gridSize{(int32_t)grid.elements.size(), 1,1};
        int vectorSize = varBuffer.size() / grid.elements.size();

        // We need to have vectorSize the same on all ranks, otherwise MPI_COMM_WORLD rank 0 writes a bogus value
        MPI_Bcast(&vectorSize, 1, MPI_INT, grid.writingRank, MPI_COMM_WORLD);

        if(vlsvWriter.writeArray("VARIABLE", attribs, "float", grid.elements.size(), vectorSize, sizeof(Real), reinterpret_cast<const char*>(varBuffer.data())) == false) {
          string message = "The DataReductionOperator " + this->getName() + " failed to write its data.";
          bailout(true, message, __FILE__, __LINE__);
        }
      } else {
        // We need to have vectorSize the same on all ranks, otherwise MPI_COMM_WORLD rank 0 writes a bogus value
        MPI_Bcast(&vectorSize, 1, MPI_INT, grid.writingRank, MPI_COMM_WORLD);

        // Dummy write
        vlsvWriter.writeArray("VARIABLE", attribs, "float", 0, vectorSize, sizeof(Real), nullptr);
      }

      return true;
   }

   std::string DataReductionOperatorIonosphereNode::getName() const {return variableName;}
   bool DataReductionOperatorIonosphereNode::getDataVectorInfo(std::string& dataType,unsigned int& dataSize,unsigned int& vectorSize) const {
      dataType = "float";
      dataSize = sizeof(double);
      vectorSize = 1;
      return true;
   }
   bool DataReductionOperatorIonosphereNode::reduceData(const SpatialCell* cell,char* buffer) {
      // This returns false, since it will handle writing itself in writeIonosphereGridData below.
      return false;
   }
   bool DataReductionOperatorIonosphereNode::reduceDiagnostic(const SpatialCell* cell,Real * result) {
      return false;
   }
   bool DataReductionOperatorIonosphereNode::setSpatialCell(const SpatialCell* cell) {
      return true;
   }
   bool DataReductionOperatorIonosphereNode::writeIonosphereData(SBC::SphericalTriGrid&
            grid, vlsv::Writer& vlsvWriter) {

      // skip ionosphere for inital-grid as it breaks
      if(P::systemWriteName[P::systemWriteName.size() - 1] == "initial-grid") {
         return true;
      }

      // No point in trying to write anything if there is no ionosphere grid.
      if(grid.nodes.size() == 0) {
         // Note this indicates success, since not writing an empty mesh is quite ok.
         return true;
      }
      std::map<std::string,std::string> attribs;
      attribs["mesh"]="ionosphere";
      attribs["name"]=variableName;
      attribs["centering"]= "node"; // <-- this tells visit the variable is node-centered
      attribs["unit"]=unit;
      attribs["unitLaTeX"]=unitLaTeX;
      attribs["unitConversion"]=unitConversion;
      attribs["variableLaTeX"]=variableLaTeX;

      // Only task 0 of the ionosphere communicator writes, but all others need to sync vectorSize
      int rank = -1;
      int worldRank = 0;
      if(grid.isCouplingInwards || grid.isCouplingOutwards) {
        MPI_Comm_rank(grid.communicator,&rank);
      }
      MPI_Comm_rank(MPI_COMM_WORLD,&worldRank);
      int vectorSize = 0;
      if(rank == 0) {
        std::vector<Real> varBuffer = lambda(grid);

        std::array<int32_t, 3> gridSize{(int32_t)grid.nodes.size(), 1,1};
        vectorSize = varBuffer.size() / grid.nodes.size();

        // We need to have vectorSize the same on all ranks, otherwise MPI_COMM_WORLD rank 0 writes a bogus value
        MPI_Bcast(&vectorSize, 1, MPI_INT, grid.writingRank, MPI_COMM_WORLD);

        if(vlsvWriter.writeArray("VARIABLE", attribs, "float", grid.nodes.size(), vectorSize, sizeof(Real), reinterpret_cast<const char*>(varBuffer.data())) == false) {
          string message = "The DataReductionOperator " + this->getName() + " failed to write its data.";
          bailout(true, message, __FILE__, __LINE__);
        }
      } else {
        // We need to have vectorSize the same on all ranks, otherwise MPI_COMM_WORLD rank 0 writes a bogus value
        MPI_Bcast(&vectorSize, 1, MPI_INT, grid.writingRank, MPI_COMM_WORLD);

        // Dummy write
        vlsvWriter.writeArray("VARIABLE", attribs, "float", 0, vectorSize, sizeof(Real), nullptr);
      }

      return true;
   }

   std::string DataReductionOperatorMPIGridCell::getName() const {return variableName;}
   bool DataReductionOperatorMPIGridCell::getDataVectorInfo(std::string& dataType, unsigned int& dataSize, unsigned int& vectorSize) const {
      dataType = "float";
      dataSize = sizeof(Real);
      vectorSize = numFloats;
      return true;
   }
   bool DataReductionOperatorMPIGridCell::reduceData(const SpatialCell* cell,char* buffer) {
      std::vector<Real> varBuffer = lambda(cell);

      assert(varBuffer.size() == numFloats);

      for(int i=0; i<numFloats; i++) {
         buffer[i] = varBuffer[i];
      }

      return true;
   }

   DataReductionOperatorBVOLDerivatives::DataReductionOperatorBVOLDerivatives(const std::string& name,const unsigned int parameterIndex,const unsigned int vectorSize):
   DataReductionOperatorCellParams(name,parameterIndex,vectorSize) {
      
   }
   //a version with derivatives, this is the only function that is different
   bool DataReductionOperatorBVOLDerivatives::setSpatialCell(const SpatialCell* cell) {
      data  = &(cell->derivativesBVOL[_parameterIndex]);
      return true;
   }
   
   
   
   //------------------ total BVOL --------------------------------------- 
   VariableBVol::VariableBVol(): DataReductionOperator() { }
   VariableBVol::~VariableBVol() { }
   
   bool VariableBVol::getDataVectorInfo(std::string& dataType,unsigned int& dataSize,unsigned int& vectorSize) const {
      dataType = "float";
      dataSize =  sizeof(Real);
      vectorSize = 3;
      return true;
   }
   
   std::string VariableBVol::getName() const {return "vg_b_vol";}
   
   bool VariableBVol::reduceData(const SpatialCell* cell,char* buffer) {
      const char* ptr = reinterpret_cast<const char*>(B);
      for (uint i = 0; i < 3*sizeof(Real); ++i) buffer[i] = ptr[i];
      return true;
   }
   
   bool VariableBVol::setSpatialCell(const SpatialCell* cell) {
      B[0] = cell->parameters[CellParams::PERBXVOL] +  cell->parameters[CellParams::BGBXVOL];
      B[1] = cell->parameters[CellParams::PERBYVOL] +  cell->parameters[CellParams::BGBYVOL];
      B[2] = cell->parameters[CellParams::PERBZVOL] +  cell->parameters[CellParams::BGBZVOL];
      if(std::isinf(B[0]) || std::isnan(B[0]) ||
         std::isinf(B[1]) || std::isnan(B[1]) ||
         std::isinf(B[2]) || std::isnan(B[2])
      ) {
         string message = "The DataReductionOperator " + this->getName() + " returned a nan or an inf.";
         bailout(true, message, __FILE__, __LINE__);
      }
      return true;
   }

   //MPI rank
   MPIrank::MPIrank(): DataReductionOperator() { }
   MPIrank::~MPIrank() { }
   
   bool MPIrank::getDataVectorInfo(std::string& dataType,unsigned int& dataSize,unsigned int& vectorSize) const {
      dataType = "int";
      dataSize = sizeof(int);
      vectorSize = 1;
      return true;
   }
   
   std::string MPIrank::getName() const {return "vg_rank";}
   
   bool MPIrank::reduceData(const SpatialCell* cell,char* buffer) {
      const char* ptr = reinterpret_cast<const char*>(&mpiRank);
      for (uint i = 0; i < sizeof(int); ++i) buffer[i] = ptr[i];
      return true;
   }
   
   bool MPIrank::setSpatialCell(const SpatialCell* cell) {
      int intRank;
      MPI_Comm_rank(MPI_COMM_WORLD,&intRank);
      rank = 1.0*intRank;
      mpiRank = intRank;
      return true;
   }
   
   // BoundaryType
   BoundaryType::BoundaryType(): DataReductionOperator() { }
   BoundaryType::~BoundaryType() { }
   
   bool BoundaryType::getDataVectorInfo(std::string& dataType,unsigned int& dataSize,unsigned int& vectorSize) const {
      dataType = "int";
      dataSize = sizeof(int);
      vectorSize = 1;
      return true;
   }
   
   std::string BoundaryType::getName() const {return "vg_boundarytype";}
   
   bool BoundaryType::reduceData(const SpatialCell* cell,char* buffer) {
      const char* ptr = reinterpret_cast<const char*>(&boundaryType);
      for (uint i = 0; i < sizeof(int); ++i) buffer[i] = ptr[i];
      return true;
   }
   
   bool BoundaryType::setSpatialCell(const SpatialCell* cell) {
      boundaryType = (int)cell->sysBoundaryFlag;
      return true;
   }


      // BoundaryLayer
   BoundaryLayer::BoundaryLayer(): DataReductionOperator() { }
   BoundaryLayer::~BoundaryLayer() { }
   
   bool BoundaryLayer::getDataVectorInfo(std::string& dataType,unsigned int& dataSize,unsigned int& vectorSize) const {
      dataType = "int";
      dataSize = sizeof(int);
      vectorSize = 1;
      return true;
   }
   
   std::string BoundaryLayer::getName() const {return "vg_boundarylayer";}
   
   bool BoundaryLayer::reduceData(const SpatialCell* cell,char* buffer) {
      const char* ptr = reinterpret_cast<const char*>(&boundaryLayer);
      for (uint i = 0; i < sizeof(int); ++i) buffer[i] = ptr[i];
      return true;
   }
   
   bool BoundaryLayer::setSpatialCell(const SpatialCell* cell) {
      boundaryLayer = (int)cell->sysBoundaryLayer;
      return true;
   }
   
   // Blocks
   Blocks::Blocks(cuint _popID): DataReductionOperator(),popID(_popID) {
      popName=getObjectWrapper().particleSpecies[popID].name;
   }
   Blocks::~Blocks() { }
   
   bool Blocks::getDataVectorInfo(std::string& dataType,unsigned int& dataSize,unsigned int& vectorSize) const {
      dataType = "uint";
      dataSize = sizeof(int);
      vectorSize = 1;
      return true;
   }
   
   std::string Blocks::getName() const {return popName + "/vg_blocks";}
   
   bool Blocks::reduceData(const SpatialCell* cell,char* buffer) {
      const char* ptr = reinterpret_cast<const char*>(&nBlocks);
      for (uint i = 0; i < sizeof(int); ++i) buffer[i] = ptr[i];
      return true;
   }
   
   bool Blocks::reduceDiagnostic(const SpatialCell* cell,Real* buffer) {
      *buffer = 1.0 * nBlocks;
      return true;
   }
  
   bool Blocks::setSpatialCell(const SpatialCell* cell) {
      nBlocks = cell->get_number_of_velocity_blocks(popID);
      return true;
   }
   
   // Scalar pressure from the stored values which were calculated to be used by the solvers
   VariablePressureSolver::VariablePressureSolver(): DataReductionOperator() { }
   VariablePressureSolver::~VariablePressureSolver() { }
   
   std::string VariablePressureSolver::getName() const {return "vg_pressure";}
   
   bool VariablePressureSolver::getDataVectorInfo(std::string& dataType,unsigned int& dataSize,unsigned int& vectorSize) const {
      dataType = "float";
      dataSize =  sizeof(Real);
      vectorSize = 1;
      return true;
   }
   
   bool VariablePressureSolver::reduceData(const SpatialCell* cell,char* buffer) {
      const char* ptr = reinterpret_cast<const char*>(&Pressure);
      for (uint i = 0; i < sizeof(Real); ++i) buffer[i] = ptr[i];
      return true;
   }
   
   bool VariablePressureSolver::setSpatialCell(const SpatialCell* cell) {
      Pressure = 1.0/3.0 * (cell->parameters[CellParams::P_11] + cell->parameters[CellParams::P_22] + cell->parameters[CellParams::P_33]);
      return true;
   }
   
   // YK Adding pressure calculations to Vlasiator.
   // p_ij = m/3 * integral((v - <V>)_i(v - <V>)_j * f(r,v) dV)
   
   // Pressure tensor 6 components (11, 22, 33, 23, 13, 12) added by YK
   // Split into VariablePTensorDiagonal (11, 22, 33)
   // and VariablePTensorOffDiagonal (23, 13, 12)
   VariablePTensorDiagonal::VariablePTensorDiagonal(cuint _popID): DataReductionOperator(),popID(_popID) {
      popName = getObjectWrapper().particleSpecies[popID].name;
   }
   VariablePTensorDiagonal::~VariablePTensorDiagonal() { }
   
   std::string VariablePTensorDiagonal::getName() const {return popName + "/vg_ptensor_diagonal";}
   
   bool VariablePTensorDiagonal::getDataVectorInfo(std::string& dataType,unsigned int& dataSize,unsigned int& vectorSize) const {
      dataType = "float";
      dataSize =  sizeof(Real);
      vectorSize = 3;
      return true;
   }
   
   bool VariablePTensorDiagonal::reduceData(const SpatialCell* cell,char* buffer) {
      const Real HALF = 0.5;
      # pragma omp parallel
      {
         Real thread_nvxvx_sum = 0.0;
         Real thread_nvyvy_sum = 0.0;
         Real thread_nvzvz_sum = 0.0;
         
         const Real* parameters  = cell->get_block_parameters(popID);
         const Realf* block_data = cell->get_data(popID);
         
         # pragma omp for
         for (vmesh::LocalID n=0; n<cell->get_number_of_velocity_blocks(popID); n++) {
	    for (uint k = 0; k < WID; ++k) for (uint j = 0; j < WID; ++j) for (uint i = 0; i < WID; ++i) {
	       const Real VX 
		 =          parameters[n * BlockParams::N_VELOCITY_BLOCK_PARAMS + BlockParams::VXCRD] 
		 + (i + HALF)*parameters[n * BlockParams::N_VELOCITY_BLOCK_PARAMS + BlockParams::DVX];
	       const Real VY 
		 =          parameters[n * BlockParams::N_VELOCITY_BLOCK_PARAMS + BlockParams::VYCRD] 
		 + (j + HALF)*parameters[n * BlockParams::N_VELOCITY_BLOCK_PARAMS + BlockParams::DVY];
	       const Real VZ 
		 =          parameters[n * BlockParams::N_VELOCITY_BLOCK_PARAMS + BlockParams::VZCRD] 
		 + (k + HALF)*parameters[n * BlockParams::N_VELOCITY_BLOCK_PARAMS + BlockParams::DVZ];
	       const Real DV3 
		 = parameters[n * BlockParams::N_VELOCITY_BLOCK_PARAMS + BlockParams::DVX]
		 * parameters[n * BlockParams::N_VELOCITY_BLOCK_PARAMS + BlockParams::DVY] 
		 * parameters[n * BlockParams::N_VELOCITY_BLOCK_PARAMS + BlockParams::DVZ];
                     
	       thread_nvxvx_sum += block_data[n * SIZE_VELBLOCK+cellIndex(i,j,k)] * (VX - averageVX) * (VX - averageVX) * DV3;
	       thread_nvyvy_sum += block_data[n * SIZE_VELBLOCK+cellIndex(i,j,k)] * (VY - averageVY) * (VY - averageVY) * DV3;
	       thread_nvzvz_sum += block_data[n * SIZE_VELBLOCK+cellIndex(i,j,k)] * (VZ - averageVZ) * (VZ - averageVZ) * DV3;
            }
         }
         thread_nvxvx_sum *= getObjectWrapper().particleSpecies[popID].mass;
         thread_nvyvy_sum *= getObjectWrapper().particleSpecies[popID].mass;
         thread_nvzvz_sum *= getObjectWrapper().particleSpecies[popID].mass;

         // Accumulate contributions coming from this velocity block to the 
         // spatial cell velocity moments. If multithreading / OpenMP is used, 
         // these updates need to be atomic:
         # pragma omp critical
         {
            PTensor[0] += thread_nvxvx_sum;
            PTensor[1] += thread_nvyvy_sum;
            PTensor[2] += thread_nvzvz_sum;
         }
      }
      const char* ptr = reinterpret_cast<const char*>(&PTensor);
      for (uint i = 0; i < 3*sizeof(Real); ++i) buffer[i] = ptr[i];
      return true;
   }
   
   bool VariablePTensorDiagonal::setSpatialCell(const SpatialCell* cell) {
      averageVX = cell-> parameters[CellParams::VX];
      averageVY = cell-> parameters[CellParams::VY];
      averageVZ = cell-> parameters[CellParams::VZ];
      for(int i = 0; i < 3; i++) PTensor[i] = 0.0;
      return true;
   }
   
   VariablePTensorOffDiagonal::VariablePTensorOffDiagonal(cuint _popID): DataReductionOperator(),popID(_popID) {
      popName = getObjectWrapper().particleSpecies[popID].name;
   }
   VariablePTensorOffDiagonal::~VariablePTensorOffDiagonal() { }
   
   std::string VariablePTensorOffDiagonal::getName() const {return popName + "/vg_ptensor_offdiagonal";}
   
   bool VariablePTensorOffDiagonal::getDataVectorInfo(std::string& dataType,unsigned int& dataSize,unsigned int& vectorSize) const {
      dataType = "float";
      dataSize =  sizeof(Real);
      vectorSize = 3;
      return true;
   }
   
   bool VariablePTensorOffDiagonal::reduceData(const SpatialCell* cell,char* buffer) {
      const Real HALF = 0.5;
      # pragma omp parallel
      {
         Real thread_nvxvy_sum = 0.0;
         Real thread_nvzvx_sum = 0.0;
         Real thread_nvyvz_sum = 0.0;
         
         const Real* parameters = cell->get_block_parameters(popID);
         const Realf* block_data = cell->get_data(popID);
         
         # pragma omp for
         for (vmesh::LocalID n=0; n<cell->get_number_of_velocity_blocks(popID); n++) {               
	    for (uint k = 0; k < WID; ++k) for (uint j = 0; j < WID; ++j) for (uint i = 0; i < WID; ++i) {
	       const Real VX 
		 =          parameters[n * BlockParams::N_VELOCITY_BLOCK_PARAMS + BlockParams::VXCRD] 
		 + (i + HALF)*parameters[n * BlockParams::N_VELOCITY_BLOCK_PARAMS + BlockParams::DVX];
	       const Real VY 
		 =          parameters[n * BlockParams::N_VELOCITY_BLOCK_PARAMS + BlockParams::VYCRD] 
		 + (j + HALF)*parameters[n * BlockParams::N_VELOCITY_BLOCK_PARAMS + BlockParams::DVY];
	       const Real VZ 
		 =          parameters[n * BlockParams::N_VELOCITY_BLOCK_PARAMS + BlockParams::VZCRD] 
		 + (k + HALF)*parameters[n * BlockParams::N_VELOCITY_BLOCK_PARAMS + BlockParams::DVZ];
	       const Real DV3 
		 = parameters[n * BlockParams::N_VELOCITY_BLOCK_PARAMS + BlockParams::DVX]
		 * parameters[n * BlockParams::N_VELOCITY_BLOCK_PARAMS + BlockParams::DVY] 
		 * parameters[n * BlockParams::N_VELOCITY_BLOCK_PARAMS + BlockParams::DVZ];
	       
	       thread_nvxvy_sum += block_data[n * SIZE_VELBLOCK+cellIndex(i,j,k)] * (VX - averageVX) * (VY - averageVY) * DV3;
	       thread_nvzvx_sum += block_data[n * SIZE_VELBLOCK+cellIndex(i,j,k)] * (VZ - averageVZ) * (VX - averageVX) * DV3;
	       thread_nvyvz_sum += block_data[n * SIZE_VELBLOCK+cellIndex(i,j,k)] * (VY - averageVY) * (VZ - averageVZ) * DV3;
            }
         }
         thread_nvxvy_sum *= getObjectWrapper().particleSpecies[popID].mass;
         thread_nvzvx_sum *= getObjectWrapper().particleSpecies[popID].mass;
         thread_nvyvz_sum *= getObjectWrapper().particleSpecies[popID].mass;
         
         // Accumulate contributions coming from this velocity block to the 
         // spatial cell velocity moments. If multithreading / OpenMP is used, 
         // these updates need to be atomic:
         # pragma omp critical
         {
            PTensor[0] += thread_nvyvz_sum;
            PTensor[1] += thread_nvzvx_sum;
            PTensor[2] += thread_nvxvy_sum;
         }
      }
      const char* ptr = reinterpret_cast<const char*>(&PTensor);
      for (uint i = 0; i < 3*sizeof(Real); ++i) buffer[i] = ptr[i];
      return true;
   }
   
   bool VariablePTensorOffDiagonal::setSpatialCell(const SpatialCell* cell) {
      averageVX = cell-> parameters[CellParams::VX];
      averageVY = cell-> parameters[CellParams::VY];
      averageVZ = cell-> parameters[CellParams::VZ];
      for(int i = 0; i < 3; i++) PTensor[i] = 0.0;
      return true;
   }   
   
   // YK maximum value of the distribution function (diagnostic)
   MaxDistributionFunction::MaxDistributionFunction(cuint _popID): DataReductionOperator(),popID(_popID) {
     popName=getObjectWrapper().particleSpecies[popID].name;
   }
   MaxDistributionFunction::~MaxDistributionFunction() { }
   
   std::string MaxDistributionFunction::getName() const {return popName + "/vg_maxdistributionfunction";}
   
   bool MaxDistributionFunction::getDataVectorInfo(std::string& dataType,unsigned int& dataSize,unsigned int& vectorSize) const {
      dataType = "float";
      dataSize =  sizeof(Real);
      vectorSize = 1;
      return true;
   }   
   
   bool MaxDistributionFunction::reduceDiagnostic(const SpatialCell* cell,Real* buffer) {
      maxF = std::numeric_limits<Real>::min();
      
      #pragma omp parallel 
      {
         Real threadMax = std::numeric_limits<Real>::min();
         
         const Realf* block_data = cell->get_data(popID);
         
         #pragma omp for
         for (vmesh::LocalID n=0; n<cell->get_number_of_velocity_blocks(popID); ++n) {
	    for (uint k = 0; k < WID; ++k) for (uint j = 0; j < WID; ++j) for (uint i = 0; i < WID; ++i) {
	       threadMax = max((Real)(block_data[n * SIZE_VELBLOCK + cellIndex(i,j,k)]), threadMax);
            }
         }

         #pragma omp critical
         {
            maxF = max(threadMax, maxF);
         }
      }
      
      *buffer = maxF;
      return true;
   }
   
   bool MaxDistributionFunction::reduceData(const SpatialCell* cell,char* buffer) {
      Real dummy;
      reduceDiagnostic(cell,&dummy);
      const char* ptr = reinterpret_cast<const char*>(&dummy);
      for (uint i = 0; i < sizeof(Real); ++i) buffer[i] = ptr[i];
      return true;
   }
   
   bool MaxDistributionFunction::setSpatialCell(const SpatialCell* cell) {
      return true;
   }
   
   
   // YK minimum value of the distribution function (diagnostic)
   MinDistributionFunction::MinDistributionFunction(cuint _popID): DataReductionOperator(),popID(_popID) {
     popName=getObjectWrapper().particleSpecies[popID].name;
   }
   MinDistributionFunction::~MinDistributionFunction() { }
   
   std::string MinDistributionFunction::getName() const {return popName + "/vg_mindistributionfunction";}
   
   bool MinDistributionFunction::getDataVectorInfo(std::string& dataType,unsigned int& dataSize,unsigned int& vectorSize) const {
      dataType = "float";
      dataSize =  sizeof(Real);
      vectorSize = 1;
      return true;
   }   
   
   bool MinDistributionFunction::reduceDiagnostic(const SpatialCell* cell,Real* buffer) {
      minF =  std::numeric_limits<Real>::max();

      #pragma omp parallel 
      {
         Real threadMin = std::numeric_limits<Real>::max();
         
         const Realf* block_data = cell->get_data(popID);

         #pragma omp for
         for (vmesh::LocalID n=0; n<cell->get_number_of_velocity_blocks(popID); ++n) {
	    for (uint k = 0; k < WID; ++k) for (uint j = 0; j < WID; ++j) for (uint i = 0; i < WID; ++i) {
	       threadMin = min((Real)(block_data[n * SIZE_VELBLOCK + cellIndex(i,j,k)]), threadMin);
            }
         }
         
         #pragma omp critical
         {
            minF = min(threadMin, minF);
         }
      }
      
      *buffer = minF;
      return true;
   }
   
   bool MinDistributionFunction::reduceData(const SpatialCell* cell,char* buffer) {
      Real dummy;
      reduceDiagnostic(cell,&dummy);
      const char* ptr = reinterpret_cast<const char*>(&dummy);
      for (uint i = 0; i < sizeof(Real); ++i) buffer[i] = ptr[i];
      return true;
   }
   
   bool MinDistributionFunction::setSpatialCell(const SpatialCell* cell) {
      return true;
   }

  /*******
	  Helper functions for finding the velocity cell indices or IDs within a single velocity block
	  either belonging to the thermal or the non-thermal population. 
	  There is some code duplication here, but as these helper functions are called within threads for
	  block separately, it's preferable to have them fast even at the cost of code repetition.
  ********/

   //Helper function for getting the velocity cell ids that are a part of the nonthermal population:
   static void getNonthermalVelocityCells(
      const Real* block_parameters,
      vector<uint64_t> & vCellIds,
      cuint popID
   ) {
      creal HALF = 0.5;
      const std::array<Real, 3> thermalV = getObjectWrapper().particleSpecies[popID].thermalV;
      creal thermalRadius = getObjectWrapper().particleSpecies[popID].thermalRadius;
      // Go through every velocity cell (i, j, k are indices)
      for (uint k = 0; k < WID; ++k) for (uint j = 0; j < WID; ++j) for (uint i = 0; i < WID; ++i) {
         // Get the vx, vy, vz coordinates of the velocity cell
         const Real VX = block_parameters[BlockParams::VXCRD] + (i + HALF) * block_parameters[BlockParams::DVX];
         const Real VY = block_parameters[BlockParams::VYCRD] + (j + HALF) * block_parameters[BlockParams::DVY];
         const Real VZ = block_parameters[BlockParams::VZCRD] + (k + HALF) * block_parameters[BlockParams::DVZ];
         // Compare the distance of the velocity cell from the center of the maxwellian distribution to the radius of the maxwellian distribution
         if( ( (thermalV[0] - VX) * (thermalV[0] - VX)
             + (thermalV[1] - VY) * (thermalV[1] - VY)
             + (thermalV[2] - VZ) * (thermalV[2] - VZ) )
             >
             thermalRadius*thermalRadius ) {
             //The velocity cell is a part of the nonthermal population:
             vCellIds.push_back(cellIndex(i,j,k));
          }
      }
   }
   //Helper function for getting the velocity cell ids that are a part of the nonthermal population:
   static void getThermalVelocityCells(
      const Real* block_parameters,
      vector<uint64_t> & vCellIds,
      cuint popID
   ) {
      creal HALF = 0.5;
      const std::array<Real, 3> thermalV = getObjectWrapper().particleSpecies[popID].thermalV;
      creal thermalRadius = getObjectWrapper().particleSpecies[popID].thermalRadius;
      for (uint k = 0; k < WID; ++k) for (uint j = 0; j < WID; ++j) for (uint i = 0; i < WID; ++i) {
         const Real VX = block_parameters[BlockParams::VXCRD] + (i + HALF) * block_parameters[BlockParams::DVX];
         const Real VY = block_parameters[BlockParams::VYCRD] + (j + HALF) * block_parameters[BlockParams::DVY];
         const Real VZ = block_parameters[BlockParams::VZCRD] + (k + HALF) * block_parameters[BlockParams::DVZ];
         if( ( (thermalV[0] - VX) * (thermalV[0] - VX)
             + (thermalV[1] - VY) * (thermalV[1] - VY)
             + (thermalV[2] - VZ) * (thermalV[2] - VZ) )
             <=
             thermalRadius*thermalRadius ) {
             //The velocity cell is not a part of the nonthermal population:
             vCellIds.push_back(cellIndex(i,j,k));
          }
      }
   }
   //Helper function for getting the velocity cell indices that are a part of the nonthermal population:
   static void getNonthermalVelocityCellIndices(
      const Real* block_parameters,
      vector<array<uint, 3>> & vCellIndices,
      cuint popID
   ) {
      creal HALF = 0.5;
      const std::array<Real, 3> thermalV = getObjectWrapper().particleSpecies[popID].thermalV;
      creal thermalRadius = getObjectWrapper().particleSpecies[popID].thermalRadius;
      // Go through a block's every velocity cell
      for (uint k = 0; k < WID; ++k) for (uint j = 0; j < WID; ++j) for (uint i = 0; i < WID; ++i) {
         // Get the coordinates of the velocity cell (e.g. VX = block_vx_min_coordinates + (velocity_cell_indice_x+0.5)*length_of_velocity_cell_in_x_direction
         const Real VX = block_parameters[BlockParams::VXCRD] + (i + HALF) * block_parameters[BlockParams::DVX];
         const Real VY = block_parameters[BlockParams::VYCRD] + (j + HALF) * block_parameters[BlockParams::DVY];
         const Real VZ = block_parameters[BlockParams::VZCRD] + (k + HALF) * block_parameters[BlockParams::DVZ];
         // Calculate the distance of the velocity cell from the center of the maxwellian distribution and compare it to the approximate radius of the maxwellian distribution
         if( ( (thermalV[0] - VX) * (thermalV[0] - VX)
             + (thermalV[1] - VY) * (thermalV[1] - VY)
             + (thermalV[2] - VZ) * (thermalV[2] - VZ) )
             >
             thermalRadius*thermalRadius ) {
             //The velocity cell is a part of the nonthermal population because it is not within the radius:
             const array<uint, 3> indices{{i, j, k}};
             vCellIndices.push_back( indices );
          }
      }
   }
   //Helper function for getting the velocity cell indices that are not a part of the nonthermal population:
   static void getThermalVelocityCellIndices(
      const Real* block_parameters,
      vector<array<uint, 3>> & vCellIndices,
      cuint popID
   ) {
      creal HALF = 0.5;
      const std::array<Real, 3> thermalV = getObjectWrapper().particleSpecies[popID].thermalV;
      creal thermalRadius = getObjectWrapper().particleSpecies[popID].thermalRadius;
      // Go through a block's every velocity cell
      for (uint k = 0; k < WID; ++k) for (uint j = 0; j < WID; ++j) for (uint i = 0; i < WID; ++i) {
         // Get the coordinates of the velocity cell (e.g. VX = block_vx_min_coordinates + (velocity_cell_indice_x+0.5)*length_of_velocity_cell_in_x_direction
         const Real VX = block_parameters[BlockParams::VXCRD] + (i + HALF) * block_parameters[BlockParams::DVX];
         const Real VY = block_parameters[BlockParams::VYCRD] + (j + HALF) * block_parameters[BlockParams::DVY];
         const Real VZ = block_parameters[BlockParams::VZCRD] + (k + HALF) * block_parameters[BlockParams::DVZ];
         // Calculate the distance of the velocity cell from the center of the maxwellian distribution and compare it to the approximate radius of the maxwellian distribution
         if( ( (thermalV[0] - VX) * (thermalV[0] - VX)
             + (thermalV[1] - VY) * (thermalV[1] - VY)
             + (thermalV[2] - VZ) * (thermalV[2] - VZ) )
             <=
             thermalRadius*thermalRadius ) {
             //The velocity cell is part of the thermal population because it is within the radius:
             const array<uint, 3> indices{{i, j, k}};
             vCellIndices.push_back( indices );
          }
      }
   }

  /********
	   Next level of helper functions - these include threading and calculate zeroth or first velocity moments or the
	   diagonal / off-diagonal pressure tensor components for
	   thermal or non-thermal populations  ********/

   //Calculates rho thermal or rho non-thermal
   static void rhoNonthermalCalculation( const SpatialCell * cell, const bool calculateNonthermal, cuint popID, Real & rho ) {
      const Real HALF = 0.5;
      # pragma omp parallel
      {
         Real thread_n_sum = 0.0;
         
         const Real* parameters = cell->get_block_parameters(popID);
         const Realf* block_data = cell->get_data(popID);
         
         # pragma omp for
         for (vmesh::LocalID n=0; n<cell->get_number_of_velocity_blocks(popID); ++n) {
            const Real DV3
            = parameters[n * BlockParams::N_VELOCITY_BLOCK_PARAMS + BlockParams::DVX]
            * parameters[n * BlockParams::N_VELOCITY_BLOCK_PARAMS + BlockParams::DVY]
            * parameters[n * BlockParams::N_VELOCITY_BLOCK_PARAMS + BlockParams::DVZ];
            vector< uint64_t > vCells; //Velocity cell ids
            vCells.clear();
            if ( calculateNonthermal == true ) {
               getNonthermalVelocityCells(&parameters[n * BlockParams::N_VELOCITY_BLOCK_PARAMS], vCells, popID);
            } else {
               getThermalVelocityCells(&parameters[n * BlockParams::N_VELOCITY_BLOCK_PARAMS], vCells, popID);
            }
            for( vector< uint64_t >::const_iterator it = vCells.begin(); it != vCells.end(); ++it ) {
               //velocity cell id = *it
               thread_n_sum += block_data[n * SIZE_VELBLOCK + (*it)] * DV3;
            }
         }
         // Accumulate contributions coming from this velocity block
         // If multithreading / OpenMP is used, 
         // these updates need to be atomic:
         // todo: use omp reduction
         # pragma omp critical
         {
            rho += thread_n_sum;
         }
      }
      return;
   }

   static void VNonthermalCalculation( const SpatialCell * cell, const bool calculateNonthermal, cuint popID, Real * V ) {
      const Real HALF = 0.5;
      // Make sure the V is initialized
      V[0] = 0;
      V[1] = 0;
      V[2] = 0;
      Real n_sum = 0;
      # pragma omp parallel
      {
         Real thread_nvx_sum = 0.0;
         Real thread_nvy_sum = 0.0;
         Real thread_nvz_sum = 0.0;
         Real thread_n_sum = 0.0;

         const Real* parameters = cell->get_block_parameters(popID);
         const Realf* block_data = cell->get_data(popID);
         
         # pragma omp for
         for (vmesh::LocalID n=0; n<cell->get_number_of_velocity_blocks(popID); ++n) {
            // Get the volume of a velocity cell
            const Real DV3
            = parameters[n * BlockParams::N_VELOCITY_BLOCK_PARAMS + BlockParams::DVX]
            * parameters[n * BlockParams::N_VELOCITY_BLOCK_PARAMS + BlockParams::DVY]
            * parameters[n * BlockParams::N_VELOCITY_BLOCK_PARAMS + BlockParams::DVZ];
            // Get the velocity cell indices of the cells that are a part of the nonthermal population
            vector< array<uint, 3> > vCellIndices;
            vCellIndices.clear();
            // Save indices to the std::vector
            if( calculateNonthermal == true ) {
               getNonthermalVelocityCellIndices(&parameters[n * BlockParams::N_VELOCITY_BLOCK_PARAMS], vCellIndices, popID);
            } else {
               getThermalVelocityCellIndices(&parameters[n * BlockParams::N_VELOCITY_BLOCK_PARAMS], vCellIndices, popID);
            }
            // We have now fetched all of the needed velocity cell indices, so now go through them:
            for( vector< array<uint, 3> >::const_iterator it = vCellIndices.begin(); it != vCellIndices.end(); ++it ) {
               // Get the indices of the current iterated velocity cell
               const array<uint, 3> indices = *it;
               const uint i = indices[0];
               const uint j = indices[1];
               const uint k = indices[2];
               // Get the coordinates of the velocity cell (e.g. VX = block_vx_min_coordinates + (velocity_cell_indice_x+0.5)*length_of_velocity_cell_in_x_direction)
               const Real VX = parameters[n * BlockParams::N_VELOCITY_BLOCK_PARAMS + BlockParams::VXCRD] + (i + HALF) * parameters[n * BlockParams::N_VELOCITY_BLOCK_PARAMS + BlockParams::DVX];
               const Real VY = parameters[n * BlockParams::N_VELOCITY_BLOCK_PARAMS + BlockParams::VYCRD] + (j + HALF) * parameters[n * BlockParams::N_VELOCITY_BLOCK_PARAMS + BlockParams::DVY];
               const Real VZ = parameters[n * BlockParams::N_VELOCITY_BLOCK_PARAMS + BlockParams::VZCRD] + (k + HALF) * parameters[n * BlockParams::N_VELOCITY_BLOCK_PARAMS + BlockParams::DVZ];
               // Add the value of the coordinates and multiply by the AVGS value of the velocity cell and the volume of the velocity cell
               thread_nvx_sum += block_data[n * SIZE_VELBLOCK + cellIndex(i,j,k)]*VX*DV3;
               thread_nvy_sum += block_data[n * SIZE_VELBLOCK + cellIndex(i,j,k)]*VY*DV3;
               thread_nvz_sum += block_data[n * SIZE_VELBLOCK + cellIndex(i,j,k)]*VZ*DV3;
               thread_n_sum += block_data[n * SIZE_VELBLOCK + cellIndex(i,j,k)]*DV3;
            }
         } // for-loop over velocity blocks

         // Accumulate contributions coming from this velocity block.
         // If multithreading / OpenMP is used, 
         // these updates need to be atomic:
         # pragma omp critical
         {
            V[0] += thread_nvx_sum;
            V[1] += thread_nvy_sum;
            V[2] += thread_nvz_sum;
            n_sum += thread_n_sum;
         }
      }

      // Finally, divide n_sum*V by V.
      V[0]/=n_sum;
      V[1]/=n_sum;
      V[2]/=n_sum;
      return;
   }

   static void PTensorDiagonalNonthermalCalculations( const SpatialCell * cell,
                                                      const bool calculateNonthermal,
                                                      const Real averageVX,
                                                      const Real averageVY,
                                                      const Real averageVZ,
                                                      cuint popID,
                                                      Real * PTensor ) {
      const Real HALF = 0.5;
      # pragma omp parallel
      {
         Real thread_nvxvx_sum = 0.0;
         Real thread_nvyvy_sum = 0.0;
         Real thread_nvzvz_sum = 0.0;
         
         const Real* parameters = cell->get_block_parameters(popID);
         const Realf* block_data = cell->get_data(popID);
      
         # pragma omp for
         for (vmesh::LocalID n=0; n<cell->get_number_of_velocity_blocks(popID); ++n) {
            const Real DV3
            = parameters[n * BlockParams::N_VELOCITY_BLOCK_PARAMS + BlockParams::DVX]
            * parameters[n * BlockParams::N_VELOCITY_BLOCK_PARAMS + BlockParams::DVY]
            * parameters[n * BlockParams::N_VELOCITY_BLOCK_PARAMS + BlockParams::DVZ];
            vector< array<uint, 3> > vCellIndices;
            vCellIndices.clear();
            if( calculateNonthermal == true ) {
               getNonthermalVelocityCellIndices(&parameters[n * BlockParams::N_VELOCITY_BLOCK_PARAMS], vCellIndices, popID);
            } else {
               getThermalVelocityCellIndices(&parameters[n * BlockParams::N_VELOCITY_BLOCK_PARAMS], vCellIndices, popID);
            }
            for( vector< array<uint, 3> >::const_iterator it = vCellIndices.begin(); it != vCellIndices.end(); ++it ) {
               //Go through every velocity cell:
               const array<uint, 3> indices = *it;
               const uint i = indices[0];
               const uint j = indices[1];
               const uint k = indices[2];
               const Real VX = parameters[n * BlockParams::N_VELOCITY_BLOCK_PARAMS + BlockParams::VXCRD] + (i + HALF) * parameters[n * BlockParams::N_VELOCITY_BLOCK_PARAMS + BlockParams::DVX];
               const Real VY = parameters[n * BlockParams::N_VELOCITY_BLOCK_PARAMS + BlockParams::VYCRD] + (j + HALF) * parameters[n * BlockParams::N_VELOCITY_BLOCK_PARAMS + BlockParams::DVY];
               const Real VZ = parameters[n * BlockParams::N_VELOCITY_BLOCK_PARAMS + BlockParams::VZCRD] + (k + HALF) * parameters[n * BlockParams::N_VELOCITY_BLOCK_PARAMS + BlockParams::DVZ];
               thread_nvxvx_sum += block_data[n * SIZE_VELBLOCK + cellIndex(i,j,k)] * (VX - averageVX) * (VX - averageVX) * DV3;
               thread_nvyvy_sum += block_data[n * SIZE_VELBLOCK + cellIndex(i,j,k)] * (VY - averageVY) * (VY - averageVY) * DV3;
               thread_nvzvz_sum += block_data[n * SIZE_VELBLOCK + cellIndex(i,j,k)] * (VZ - averageVZ) * (VZ - averageVZ) * DV3;
            }
         }
         thread_nvxvx_sum *= getObjectWrapper().particleSpecies[popID].mass;
         thread_nvyvy_sum *= getObjectWrapper().particleSpecies[popID].mass;
         thread_nvzvz_sum *= getObjectWrapper().particleSpecies[popID].mass;

         // Accumulate contributions coming from this velocity block to the 
         // spatial cell velocity moments. If multithreading / OpenMP is used, 
         // these updates need to be atomic:
         # pragma omp critical
         {
            PTensor[0] += thread_nvxvx_sum;
            PTensor[1] += thread_nvyvy_sum;
            PTensor[2] += thread_nvzvz_sum;
         }
      }
      return;
   }

   static void PTensorOffDiagonalNonthermalCalculations( const SpatialCell * cell,
                                                         const bool calculateNonthermal,
                                                         const Real averageVX,
                                                         const Real averageVY,
                                                         const Real averageVZ,
                                                         cuint popID,
                                                         Real * PTensor ) {
      const Real HALF = 0.5;
      # pragma omp parallel
      {
         Real thread_nvxvy_sum = 0.0;
         Real thread_nvzvx_sum = 0.0;
         Real thread_nvyvz_sum = 0.0;
         
         const Real* parameters = cell->get_block_parameters(popID);
         const Realf* block_data = cell->get_data(popID);
      
         # pragma omp for
         for (vmesh::LocalID n=0; n<cell->get_number_of_velocity_blocks(popID); ++n) {
            const Real DV3
            = parameters[n * BlockParams::N_VELOCITY_BLOCK_PARAMS + BlockParams::DVX]
            * parameters[n * BlockParams::N_VELOCITY_BLOCK_PARAMS + BlockParams::DVY]
            * parameters[n * BlockParams::N_VELOCITY_BLOCK_PARAMS + BlockParams::DVZ];
            vector< array<uint, 3> > vCellIndices;
            if( calculateNonthermal == true ) {
               getNonthermalVelocityCellIndices(&parameters[n * BlockParams::N_VELOCITY_BLOCK_PARAMS], vCellIndices, popID);
            } else {
               getThermalVelocityCellIndices(&parameters[n * BlockParams::N_VELOCITY_BLOCK_PARAMS], vCellIndices, popID);
            }
            for( vector< array<uint, 3> >::const_iterator it = vCellIndices.begin(); it != vCellIndices.end(); ++it ) {
               //Go through every velocity cell:
               const array<uint, 3> indices = *it;
               const uint i = indices[0];
               const uint j = indices[1];
               const uint k = indices[2];
               const Real VX = parameters[n * BlockParams::N_VELOCITY_BLOCK_PARAMS + BlockParams::VXCRD] + (i + HALF) * parameters[n * BlockParams::N_VELOCITY_BLOCK_PARAMS + BlockParams::DVX];
               const Real VY = parameters[n * BlockParams::N_VELOCITY_BLOCK_PARAMS + BlockParams::VYCRD] + (j + HALF) * parameters[n * BlockParams::N_VELOCITY_BLOCK_PARAMS + BlockParams::DVY];
               const Real VZ = parameters[n * BlockParams::N_VELOCITY_BLOCK_PARAMS + BlockParams::VZCRD] + (k + HALF) * parameters[n * BlockParams::N_VELOCITY_BLOCK_PARAMS + BlockParams::DVZ];
               thread_nvxvy_sum += block_data[n * SIZE_VELBLOCK + cellIndex(i,j,k)] * (VX - averageVX) * (VY - averageVY) * DV3;
               thread_nvzvx_sum += block_data[n * SIZE_VELBLOCK + cellIndex(i,j,k)] * (VZ - averageVZ) * (VX - averageVX) * DV3;
               thread_nvyvz_sum += block_data[n * SIZE_VELBLOCK + cellIndex(i,j,k)] * (VY - averageVY) * (VZ - averageVZ) * DV3;
            }
         }
         thread_nvxvy_sum *= getObjectWrapper().particleSpecies[popID].mass;
         thread_nvzvx_sum *= getObjectWrapper().particleSpecies[popID].mass;
         thread_nvyvz_sum *= getObjectWrapper().particleSpecies[popID].mass;
         
         // Accumulate contributions coming from this velocity block to the 
         // spatial cell velocity moments. If multithreading / OpenMP is used, 
         // these updates need to be atomic:
         # pragma omp critical
         {
            PTensor[0] += thread_nvyvz_sum;
            PTensor[1] += thread_nvzvx_sum;
            PTensor[2] += thread_nvxvy_sum;
         }
      }
   }

  /********* 
	     End velocity moment / thermal/non-thermal helper functions
  *********/


   VariableMeshData::VariableMeshData(): DataReductionOperatorHandlesWriting() { }
   VariableMeshData::~VariableMeshData() { }
   
   std::string VariableMeshData::getName() const {return "vg_meshdata";}
   
   bool VariableMeshData::getDataVectorInfo(std::string& dataType,unsigned int& dataSize,unsigned int& vectorSize) const {
      return true;
   }
   
   bool VariableMeshData::setSpatialCell(const SpatialCell* cell) {return true;}
   
   bool VariableMeshData::writeData(const dccrg::Dccrg<spatial_cell::SpatialCell,dccrg::Cartesian_Geometry>& mpiGrid,
                                    const std::vector<CellID>& cells,const std::string& meshName,
                                    vlsv::Writer& vlsvWriter) {
      bool success = true;
      for (size_t i = 0; i < getObjectWrapper().meshData.size(); ++i) {
         const string dataName = getObjectWrapper().meshData.getName(i);
         
         // If dataName equals "" then something is wrong, skip array
         if (dataName.size() == 0) continue;
         
         size_t dataSize = getObjectWrapper().meshData.getDataSize(i);
         const std::string& dataType = getObjectWrapper().meshData.getDataType(i);
         size_t vectorSize = getObjectWrapper().meshData.getVectorSize(i);
         size_t arraySize = getObjectWrapper().meshData.getMeshSize();
         char* pointer = getObjectWrapper().meshData.getData<char>(i);

         if (vectorSize == 0 || vectorSize > 3) continue;
         
         map<string,string> attribs;
         attribs["mesh"] = meshName;
         attribs["name"] = dataName;
         
         if (vlsvWriter.writeArray("VARIABLE",attribs,dataType,arraySize,vectorSize,dataSize,pointer) == false) {
            cerr << "write failed!" << endl;
            success = false;
         }
      }
      return success;
   }
   
   // Rho nonthermal:
   VariableRhoNonthermal::VariableRhoNonthermal(cuint _popID): DataReductionOperator(),popID(_popID) {
      popName = getObjectWrapper().particleSpecies[popID].name;
      doSkip = (getObjectWrapper().particleSpecies[popID].thermalRadius == 0.0) ? true : false;
   }
   VariableRhoNonthermal::~VariableRhoNonthermal() { }
   
   std::string VariableRhoNonthermal::getName() const {return popName + "/vg_rho_nonthermal";}
   
   bool VariableRhoNonthermal::getDataVectorInfo(std::string& dataType,unsigned int& dataSize,unsigned int& vectorSize) const {
      dataType = "float";
      dataSize =  sizeof(Real);
      vectorSize = (doSkip == true) ? 0 : 1;
      return true;
   }
   
   bool VariableRhoNonthermal::reduceData(const SpatialCell* cell,char* buffer) {
      const bool calculateNonthermal = true;
      rhoNonthermalCalculation( cell, calculateNonthermal, popID, RhoNonthermal );
      const char* ptr = reinterpret_cast<const char*>(&RhoNonthermal);
      for (uint i = 0; i < sizeof(Real); ++i) buffer[i] = ptr[i];
      return true;
   }
   
   bool VariableRhoNonthermal::setSpatialCell(const SpatialCell* cell) {
      RhoNonthermal = 0.0;
      return true;
   }

   // Rho thermal:
   VariableRhoThermal::VariableRhoThermal(cuint _popID): DataReductionOperator(),popID(_popID) {
      popName = getObjectWrapper().particleSpecies[popID].name;
      doSkip = (getObjectWrapper().particleSpecies[popID].thermalRadius == 0.0) ? true : false;
   }
   VariableRhoThermal::~VariableRhoThermal() { }
   
   std::string VariableRhoThermal::getName() const {return popName + "/vg_rho_thermal";}
   
   bool VariableRhoThermal::getDataVectorInfo(std::string& dataType,unsigned int& dataSize,unsigned int& vectorSize) const {
      dataType = "float";
      dataSize =  sizeof(Real);
      vectorSize = (doSkip == true) ? 0 : 1;
      return true;
   }
   
   bool VariableRhoThermal::reduceData(const SpatialCell* cell,char* buffer) {
      const bool calculateNonthermal = false; //We don't want nonthermal
      rhoNonthermalCalculation( cell, calculateNonthermal, popID, RhoThermal );
      const char* ptr = reinterpret_cast<const char*>(&RhoThermal);
      for (uint i = 0; i < sizeof(Real); ++i) buffer[i] = ptr[i];
      return true;
   }
   
   bool VariableRhoThermal::setSpatialCell(const SpatialCell* cell) {
      RhoThermal = 0.0;
      return true;
   }

   // v nonthermal:
   VariableVNonthermal::VariableVNonthermal(cuint _popID): DataReductionOperator(),popID(_popID) {
      popName = getObjectWrapper().particleSpecies[popID].name;
      doSkip = (getObjectWrapper().particleSpecies[popID].thermalRadius == 0.0) ? true : false;
   }
   VariableVNonthermal::~VariableVNonthermal() { }
   
   std::string VariableVNonthermal::getName() const {return popName + "/vg_v_nonthermal";}
   
   bool VariableVNonthermal::getDataVectorInfo(std::string& dataType,unsigned int& dataSize,unsigned int& vectorSize) const {
      dataType = "float";
      dataSize =  sizeof(Real);
      vectorSize = (doSkip == true) ? 0 : 3;
      return true;
   }

   bool VariableVNonthermal::reduceData(const SpatialCell* cell,char* buffer) {
      const bool calculateNonthermal = true;
      //Calculate v nonthermal
      VNonthermalCalculation( cell, calculateNonthermal, popID, VNonthermal );
      const uint VNonthermalSize = 3;
      const char* ptr = reinterpret_cast<const char*>(&VNonthermal);
      for (uint i = 0; i < VNonthermalSize*sizeof(Real); ++i) buffer[i] = ptr[i];
      return true;
   }
   
   bool VariableVNonthermal::setSpatialCell(const SpatialCell* cell) {
      // Initialize values
      for( uint i = 0; i < 3; ++i ) {
         VNonthermal[i] = 0.0;
      }
      return true;
   }

   //v thermal:
   VariableVThermal::VariableVThermal(cuint _popID): DataReductionOperator(),popID(_popID) {
      popName = getObjectWrapper().particleSpecies[popID].name;
      doSkip = (getObjectWrapper().particleSpecies[popID].thermalRadius == 0.0) ? true : false;
   }
   VariableVThermal::~VariableVThermal() { }
   
   std::string VariableVThermal::getName() const {return popName + "/vg_v_thermal";}
   
   bool VariableVThermal::getDataVectorInfo(std::string& dataType,unsigned int& dataSize,unsigned int& vectorSize) const {
      dataType = "float";
      dataSize =  sizeof(Real);
      vectorSize = (doSkip == true) ? 0 : 3;
      return true;
   }

   bool VariableVThermal::reduceData(const SpatialCell* cell,char* buffer) {
      const bool calculateNonthermal = false;
      //Calculate v nonthermal
      VNonthermalCalculation( cell, calculateNonthermal, popID, VThermal );
      const uint vectorSize = 3;
      const char* ptr = reinterpret_cast<const char*>(&VThermal);
      for (uint i = 0; i < vectorSize*sizeof(Real); ++i) buffer[i] = ptr[i];
      return true;
   }
   
   bool VariableVThermal::setSpatialCell(const SpatialCell* cell) {
      // Initialize values
      for( uint i = 0; i < 3; ++i ) {
         VThermal[i] = 0.0;
      }
      return true;
   }

   // Adding pressure calculations for nonthermal population to Vlasiator.
   // p_ij = m/3 * integral((v - <V>)_i(v - <V>)_j * f(r,v) dV)
   
   // Pressure tensor 6 components (11, 22, 33, 23, 13, 12) added by YK
   // Split into VariablePTensorNonthermalDiagonal (11, 22, 33)
   // and VariablePTensorNonthermalOffDiagonal (23, 13, 12)
   VariablePTensorNonthermalDiagonal::VariablePTensorNonthermalDiagonal(cuint _popID): DataReductionOperator(),popID(_popID) {
      popName = getObjectWrapper().particleSpecies[popID].name;
      doSkip = (getObjectWrapper().particleSpecies[popID].thermalRadius == 0.0) ? true : false;
   }
   VariablePTensorNonthermalDiagonal::~VariablePTensorNonthermalDiagonal() { }
   
   std::string VariablePTensorNonthermalDiagonal::getName() const {return popName + "/vg_ptensor_nonthermal_diagonal";}
   
   bool VariablePTensorNonthermalDiagonal::getDataVectorInfo(std::string& dataType,unsigned int& dataSize,unsigned int& vectorSize) const {
      dataType = "float";
      dataSize =  sizeof(Real);
      vectorSize = (doSkip == true) ? 0 : 3;
      return true;
   }
   
   bool VariablePTensorNonthermalDiagonal::reduceData(const SpatialCell* cell,char* buffer) {
      const bool calculateNonthermal = true;
      //Calculate PTensor and save it in PTensorArray:
      PTensorDiagonalNonthermalCalculations( cell, calculateNonthermal, averageVX, averageVY, averageVZ, popID, PTensor );
      const uint vectorSize = 3;
      //Save the data into buffer:
      const char* ptr = reinterpret_cast<const char*>(&PTensor);
      for (uint i = 0; i < vectorSize*sizeof(Real); ++i) buffer[i] = ptr[i];
      return true;
   }
   
   bool VariablePTensorNonthermalDiagonal::setSpatialCell(const SpatialCell* cell) {
      //Get v of the nonthermal:
      Real V[3] = {0};
      const bool calculateNonthermal = true; //We are calculating nonthermal
      VNonthermalCalculation( cell, calculateNonthermal, popID, V );
      //Set the average velocities:
      averageVX = V[0];
      averageVY = V[1];
      averageVZ = V[2];
      const uint vectorSize = 3;
      for(uint i = 0; i < vectorSize; i++) PTensor[i] = 0.0;
      return true;
   }

   // Adding pressure calculations for thermal population to Vlasiator.
   // p_ij = m/3 * integral((v - <V>)_i(v - <V>)_j * f(r,v) dV)
   
   // Pressure tensor 6 components (11, 22, 33, 23, 13, 12) added by YK
   // Split into VariablePTensorThermalDiagonal (11, 22, 33)
   // and VariablePTensorThermalOffDiagonal (23, 13, 12)
   VariablePTensorThermalDiagonal::VariablePTensorThermalDiagonal(cuint _popID): DataReductionOperator(),popID(_popID) {
      popName = getObjectWrapper().particleSpecies[popID].name;
      doSkip = (getObjectWrapper().particleSpecies[popID].thermalRadius == 0.0) ? true : false;
   }
   VariablePTensorThermalDiagonal::~VariablePTensorThermalDiagonal() { }
   
   std::string VariablePTensorThermalDiagonal::getName() const {return popName + "/vg_ptensor_thermal_diagonal";}
   
   bool VariablePTensorThermalDiagonal::getDataVectorInfo(std::string& dataType,unsigned int& dataSize,unsigned int& vectorSize) const {
      dataType = "float";
      dataSize =  sizeof(Real);
      vectorSize = (doSkip == true) ? 0 : 3;
      return true;
   }
   
   bool VariablePTensorThermalDiagonal::reduceData(const SpatialCell* cell,char* buffer) {
      const bool calculateNonthermal = false;
      //Calculate PTensor and save it in PTensorArray:
      PTensorDiagonalNonthermalCalculations( cell, calculateNonthermal, averageVX, averageVY, averageVZ, popID, PTensor );
      const uint vectorSize = 3;
      //Save the data into buffer:
      const char* ptr = reinterpret_cast<const char*>(&PTensor);
      for (uint i = 0; i < vectorSize*sizeof(Real); ++i) buffer[i] = ptr[i];
      return true;
   }
   
   bool VariablePTensorThermalDiagonal::setSpatialCell(const SpatialCell* cell) {
      //Get v of the thermal:
      Real V[3] = {0};
      const bool calculateNonthermal = false; //We are not calculating nonthermal
      VNonthermalCalculation( cell, calculateNonthermal, popID, V );
      //Set the average velocities:
      averageVX = V[0];
      averageVY = V[1];
      averageVZ = V[2];
      const uint vectorSize = 3;
      for(uint i = 0; i < vectorSize; i++) PTensor[i] = 0.0;
      return true;
   }

   VariablePTensorNonthermalOffDiagonal::VariablePTensorNonthermalOffDiagonal(cuint _popID): DataReductionOperator(),popID(_popID) {
      popName = getObjectWrapper().particleSpecies[popID].name;
      doSkip = (getObjectWrapper().particleSpecies[popID].thermalRadius == 0.0) ? true : false;
   }
   VariablePTensorNonthermalOffDiagonal::~VariablePTensorNonthermalOffDiagonal() { }
   
   std::string VariablePTensorNonthermalOffDiagonal::getName() const {return popName + "/vg_ptensor_nonthermal_offdiagonal";}
   
   bool VariablePTensorNonthermalOffDiagonal::getDataVectorInfo(std::string& dataType,unsigned int& dataSize,unsigned int& vectorSize) const {
      dataType = "float";
      dataSize =  sizeof(Real);
      vectorSize = (doSkip == true) ? 0 : 3;
      return true;
   }
   
   bool VariablePTensorNonthermalOffDiagonal::reduceData(const SpatialCell* cell,char* buffer) {
      //Calculate PTensor for PTensorArray:
      const bool calculateNonthermal = true;
      //Calculate and save:
      PTensorOffDiagonalNonthermalCalculations( cell, calculateNonthermal, averageVX, averageVY, averageVZ, popID, PTensor );
      const uint vectorSize = 3;
      //Input data into buffer
      const char* ptr = reinterpret_cast<const char*>(&PTensor);
      for (uint i = 0; i < 3*sizeof(Real); ++i) buffer[i] = ptr[i];
      return true;
   }
   
   bool VariablePTensorNonthermalOffDiagonal::setSpatialCell(const SpatialCell* cell) {
      //Get v of the nonthermal:
      Real V[3] = {0};
      const bool calculateNonthermal = true; //We are calculating nonthermal
      VNonthermalCalculation( cell, calculateNonthermal, popID, V );
      //Set the average velocities:
      averageVX = V[0];
      averageVY = V[1];
      averageVZ = V[2];
      for(int i = 0; i < 3; i++) PTensor[i] = 0.0;
      return true;
   }

   VariablePTensorThermalOffDiagonal::VariablePTensorThermalOffDiagonal(cuint _popID): DataReductionOperator(),popID(_popID) {
      popName = getObjectWrapper().particleSpecies[popID].name;
      doSkip = (getObjectWrapper().particleSpecies[popID].thermalRadius == 0.0) ? true : false;
   }
   VariablePTensorThermalOffDiagonal::~VariablePTensorThermalOffDiagonal() { }
   
   std::string VariablePTensorThermalOffDiagonal::getName() const {return popName + "/vg_ptensor_thermal_offdiagonal";}
   
   bool VariablePTensorThermalOffDiagonal::getDataVectorInfo(std::string& dataType,unsigned int& dataSize,unsigned int& vectorSize) const {
      dataType = "float";
      dataSize =  sizeof(Real);
      vectorSize = (doSkip == true) ? 0 : 3;
      return true;
   }
   
   bool VariablePTensorThermalOffDiagonal::reduceData(const SpatialCell* cell,char* buffer) {
      //Calculate PTensor for PTensorArray:
      const bool calculateNonthermal = false;
      //Calculate and save:
      PTensorOffDiagonalNonthermalCalculations( cell, calculateNonthermal, averageVX, averageVY, averageVZ, popID, PTensor );
      const uint vectorSize = 3;
      //Input data into buffer
      const char* ptr = reinterpret_cast<const char*>(&PTensor);
      for (uint i = 0; i < 3*sizeof(Real); ++i) buffer[i] = ptr[i];
      return true;
   }
   
   bool VariablePTensorThermalOffDiagonal::setSpatialCell(const SpatialCell* cell) {
      //Get v of the nonthermal:
      Real V[3] = {0};
      const bool calculateNonthermal = false; //We are not calculating nonthermal
      VNonthermalCalculation( cell, calculateNonthermal, popID, V );
      //Set the average velocities:
      averageVX = V[0];
      averageVY = V[1];
      averageVZ = V[2];
      for(int i = 0; i < 3; i++) PTensor[i] = 0.0;
      return true;
   }


   VariableEffectiveSparsityThreshold::VariableEffectiveSparsityThreshold(cuint _popID): DataReductionOperator(),popID(_popID) { 
     popName=getObjectWrapper().particleSpecies[popID].name;
   }
   VariableEffectiveSparsityThreshold::~VariableEffectiveSparsityThreshold() { }

   bool VariableEffectiveSparsityThreshold::getDataVectorInfo(std::string& dataType,unsigned int& dataSize,unsigned int& vectorSize) const {
      dataType = "float";
      dataSize =  sizeof(Real);
      vectorSize = 1;
      return true;
   }

   std::string VariableEffectiveSparsityThreshold::getName() const {return popName + "/vg_effectivesparsitythreshold";}
   
   bool VariableEffectiveSparsityThreshold::reduceData(const spatial_cell::SpatialCell* cell,char* buffer) {
      Real dummy;
      reduceDiagnostic(cell,&dummy);
      const char* ptr = reinterpret_cast<const char*>(&dummy);
      for (uint i = 0; i < sizeof(Real); ++i) buffer[i] = ptr[i];
      return true;
   }

   bool VariableEffectiveSparsityThreshold::reduceDiagnostic(const spatial_cell::SpatialCell* cell,Real* result) {
      *result = cell->getVelocityBlockMinValue(popID);
      return true;
   }

   bool VariableEffectiveSparsityThreshold::setSpatialCell(const spatial_cell::SpatialCell* cell) {
      return true;
   }

   /*! \brief Precipitation directional differential number flux
    * Evaluation of the precipitating differential flux (per population).
    * In a selected number (default: 16) of logarithmically spaced energy bins, the average of
    *      V*V/mass
    * is calculated within the loss cone of fixed angular opening (default: 10 deg).
    * The differential flux is converted in part. / cm^2 / s / sr / eV (unit used by observers).
    * Parameters that can be set in cfg file under [{species}_precipitation]: nChannels, emin [eV], emax [eV], lossConeAngle [deg]
    * The energy channels are saved in bulk files as PrecipitationCentreEnergy{channel_number}.
    */
   VariablePrecipitationDiffFlux::VariablePrecipitationDiffFlux(cuint _popID): DataReductionOperatorHasParameters(),popID(_popID) {
      popName = getObjectWrapper().particleSpecies[popID].name;
      lossConeAngle = getObjectWrapper().particleSpecies[popID].precipitationLossConeAngle; // deg
      emin = getObjectWrapper().particleSpecies[popID].precipitationEmin;    // already converted to SI
      emax = getObjectWrapper().particleSpecies[popID].precipitationEmax;    // already converted to SI
      nChannels = getObjectWrapper().particleSpecies[popID].precipitationNChannels; // number of energy channels, logarithmically spaced between emin and emax
      for (int i=0; i<nChannels; i++){
         channels.push_back(emin * pow(emax/emin,(Real)i/(nChannels-1)));
      }
   }
   VariablePrecipitationDiffFlux::~VariablePrecipitationDiffFlux() { }
   
   std::string VariablePrecipitationDiffFlux::getName() const {return popName + "/vg_precipitationdifferentialflux";}
   
   bool VariablePrecipitationDiffFlux::getDataVectorInfo(std::string& dataType,unsigned int& dataSize,unsigned int& vectorSize) const {
      dataType = "float";
      dataSize =  sizeof(Real);
      vectorSize = nChannels; //Number of energy channels
      return true;
   }
   
   bool VariablePrecipitationDiffFlux::reduceData(const SpatialCell* cell,char* buffer) {

      dataDiffFlux.assign(nChannels,0.0);

      std::vector<Real> sumWeights(nChannels,0.0);

      std::array<Real,3> B;
      B[0] = cell->parameters[CellParams::PERBXVOL] +  cell->parameters[CellParams::BGBXVOL];
      B[1] = cell->parameters[CellParams::PERBYVOL] +  cell->parameters[CellParams::BGBYVOL];
      B[2] = cell->parameters[CellParams::PERBZVOL] +  cell->parameters[CellParams::BGBZVOL];

      Real cosAngle = cos(lossConeAngle*M_PI/180.0); // cosine of fixed loss cone angle

      // Unit B-field direction
      creal normB = sqrt(B[0]*B[0] + B[1]*B[1] + B[2]*B[2]);
      std::array<Real,3> b_unit;
      for (uint i=0; i<3; i++){
         B[i] /= normB;
      }

      // If southern hemisphere, loss cone is around -B
      if (cell->parameters[CellParams::ZCRD] + 0.5*cell->parameters[CellParams::DZ] < 0.0){
         for (uint i=0; i<3; i++){
            B[i] = -B[i];
         }
      }

      # pragma omp parallel
      {
         std::vector<Real> thread_lossCone_sum(nChannels,0.0);
         std::vector<Real> thread_count(nChannels,0.0);
         
         const Real* parameters  = cell->get_block_parameters(popID);
         const Realf* block_data = cell->get_data(popID);
         
         # pragma omp for
         for (vmesh::LocalID n=0; n<cell->get_number_of_velocity_blocks(popID); n++) {
            for (uint k = 0; k < WID; ++k) for (uint j = 0; j < WID; ++j) for (uint i = 0; i < WID; ++i) {
               const Real VX 
                  =          parameters[n * BlockParams::N_VELOCITY_BLOCK_PARAMS + BlockParams::VXCRD] 
                  + (i + 0.5)*parameters[n * BlockParams::N_VELOCITY_BLOCK_PARAMS + BlockParams::DVX];
               const Real VY 
                  =          parameters[n * BlockParams::N_VELOCITY_BLOCK_PARAMS + BlockParams::VYCRD] 
                  + (j + 0.5)*parameters[n * BlockParams::N_VELOCITY_BLOCK_PARAMS + BlockParams::DVY];
               const Real VZ 
                  =          parameters[n * BlockParams::N_VELOCITY_BLOCK_PARAMS + BlockParams::VZCRD] 
                  + (k + 0.5)*parameters[n * BlockParams::N_VELOCITY_BLOCK_PARAMS + BlockParams::DVZ];

               const Real DV3 
                  = parameters[n * BlockParams::N_VELOCITY_BLOCK_PARAMS + BlockParams::DVX]
                  * parameters[n * BlockParams::N_VELOCITY_BLOCK_PARAMS + BlockParams::DVY] 
                  * parameters[n * BlockParams::N_VELOCITY_BLOCK_PARAMS + BlockParams::DVZ];

               const Real normV = sqrt(VX*VX + VY*VY + VZ*VZ);
               const Real VdotB_norm = (B[0]*VX + B[1]*VY + B[2]*VZ)/normV;
               Real countAndGate = floor(VdotB_norm/cosAngle);  // gate function: 0 outside loss cone, 1 inside
               countAndGate = max(0.,countAndGate);
               const Real energy = 0.5 * getObjectWrapper().particleSpecies[popID].mass * normV*normV; // in SI

               // Find the correct energy bin number to update
               int binNumber = round((log(energy) - log(emin)) / log(emax/emin) * (nChannels-1));
               binNumber = max(binNumber,0); // anything < emin goes to the lowest channel
               binNumber = min(binNumber,nChannels-1); // anything > emax goes to the highest channel

               thread_lossCone_sum[binNumber] += block_data[n * SIZE_VELBLOCK + cellIndex(i,j,k)] * countAndGate * normV*normV * DV3;
               thread_count[binNumber] += countAndGate * DV3;
            }
         }

         // Accumulate contributions coming from this velocity block to the 
         // spatial cell velocity moments. If multithreading / OpenMP is used, 
         // these updates need to be atomic:
         # pragma omp critical
         {
            for (int i=0; i<nChannels; i++) {
               dataDiffFlux[i] += thread_lossCone_sum[i];
               sumWeights[i] += thread_count[i];
            }
         }
      }

      // Averaging within each bin and conversion to unit of part. cm-2 s-1 sr-1 ev-1
      for (int i=0; i<nChannels; i++) {
         if (sumWeights[i] != 0) {
            dataDiffFlux[i] *= 1.0 / (getObjectWrapper().particleSpecies[popID].mass * sumWeights[i]) * physicalconstants::CHARGE * 1.0e-4;
         }
      }

      const char* ptr = reinterpret_cast<const char*>(dataDiffFlux.data());
      for (uint i = 0; i < nChannels*sizeof(Real); ++i) buffer[i] = ptr[i];
      return true;
   }
   
   bool VariablePrecipitationDiffFlux::setSpatialCell(const SpatialCell* cell) {
      return true;
   }

   bool VariablePrecipitationDiffFlux::writeParameters(vlsv::Writer& vlsvWriter) {
      for (int i=0; i<nChannels; i++) {
         const Real channelev = channels[i]/physicalconstants::CHARGE; // in eV
         if( vlsvWriter.writeParameter(popName+"_PrecipitationCentreEnergy"+std::to_string(i), &channelev) == false ) { return false; }
      }
      if( vlsvWriter.writeParameter(popName+"_LossConeAngle", &lossConeAngle) == false ) { return false; }
      return true;
   }

   /*! \brief Energy density
    * Calculates the energy density of particles in three bins: total energy density, above E1limit*solar wind energy, and above E2limit*solar wind energy
    * Energy densities are given in eV/cm^3.
    * Parameters that can be set in cfg file under [{species}_energydensity]: 
    *    - solarwindspeed [m/s], 
    *    - solarwindenergy [eV], 
    *    - limit1 [scalar, default: 5.], 
    *    - limit2 [scalar, default: 10.].
    * The energy thresholds are saved in bulk files as parameters: 
    *    - EnergyDensityESW (in eV),
    *    - EnergyDensityELimit1 (as scalar multiplier of EnergyDensityESW),
    *    - EnergyDensityELimit2 (as scalar multiplier of EnergyDensityESW).
    */
   VariableEnergyDensity::VariableEnergyDensity(cuint _popID): DataReductionOperatorHasParameters(),popID(_popID) {
      popName = getObjectWrapper().particleSpecies[popID].name;
      // Store internally in SI units
      solarwindenergy = getObjectWrapper().particleSpecies[popID].SolarWindEnergy;
      E1limit = solarwindenergy * getObjectWrapper().particleSpecies[popID].EnergyDensityLimit1;
      E2limit = solarwindenergy * getObjectWrapper().particleSpecies[popID].EnergyDensityLimit2;
   }
   VariableEnergyDensity::~VariableEnergyDensity() { }
   
   std::string VariableEnergyDensity::getName() const {return popName + "/vg_energydensity";}
   
   bool VariableEnergyDensity::getDataVectorInfo(std::string& dataType,unsigned int& dataSize,unsigned int& vectorSize) const {
      dataType = "float";
      dataSize =  sizeof(Real);
      vectorSize = 3; // This is not components, but rather total energy density, density over E1, and density over E2
      return true;
   }
   
   bool VariableEnergyDensity::reduceData(const SpatialCell* cell,char* buffer) {
      const Real HALF = 0.5;

      for(int i = 0; i < 3; i++) {
         EDensity[i] = 0.0;
      }

      # pragma omp parallel
      {
         Real thread_E0_sum = 0.0;
         Real thread_E1_sum = 0.0;
         Real thread_E2_sum = 0.0;
         
         const Real* parameters  = cell->get_block_parameters(popID);
         const Realf* block_data = cell->get_data(popID);
        
         # pragma omp for
         for (vmesh::LocalID n=0; n<cell->get_number_of_velocity_blocks(popID); n++) {
            const Real DV3 
               = parameters[n * BlockParams::N_VELOCITY_BLOCK_PARAMS + BlockParams::DVX]
               * parameters[n * BlockParams::N_VELOCITY_BLOCK_PARAMS + BlockParams::DVY] 
               * parameters[n * BlockParams::N_VELOCITY_BLOCK_PARAMS + BlockParams::DVZ];

            for (uint k = 0; k < WID; ++k) for (uint j = 0; j < WID; ++j) for (uint i = 0; i < WID; ++i) {
               const Real VX 
                  =          parameters[n * BlockParams::N_VELOCITY_BLOCK_PARAMS + BlockParams::VXCRD] 
                  + (i + HALF)*parameters[n * BlockParams::N_VELOCITY_BLOCK_PARAMS + BlockParams::DVX];
               const Real VY 
                  =          parameters[n * BlockParams::N_VELOCITY_BLOCK_PARAMS + BlockParams::VYCRD] 
                  + (j + HALF)*parameters[n * BlockParams::N_VELOCITY_BLOCK_PARAMS + BlockParams::DVY];
               const Real VZ 
                  =          parameters[n * BlockParams::N_VELOCITY_BLOCK_PARAMS + BlockParams::VZCRD] 
                  + (k + HALF)*parameters[n * BlockParams::N_VELOCITY_BLOCK_PARAMS + BlockParams::DVZ];
                     
               const Real ENERGY = (VX*VX + VY*VY + VZ*VZ) * HALF * getObjectWrapper().particleSpecies[popID].mass;
               thread_E0_sum += block_data[n * SIZE_VELBLOCK+cellIndex(i,j,k)] * ENERGY * DV3;
               if (ENERGY > E1limit) thread_E1_sum += block_data[n * SIZE_VELBLOCK+cellIndex(i,j,k)] * ENERGY * DV3;
               if (ENERGY > E2limit) thread_E2_sum += block_data[n * SIZE_VELBLOCK+cellIndex(i,j,k)] * ENERGY * DV3;
            }
         }

         // Accumulate contributions coming from this velocity block to the 
         // spatial cell velocity moments. If multithreading / OpenMP is used, 
         // these updates need to be atomic:
         # pragma omp critical
         {
            EDensity[0] += thread_E0_sum;
            EDensity[1] += thread_E1_sum;
            EDensity[2] += thread_E2_sum;
         }

      }
      // Output energy density in units eV/cm^3 instead of Joules per m^3
      EDensity[0] *= (1.0e-6)/physicalconstants::CHARGE;
      EDensity[1] *= (1.0e-6)/physicalconstants::CHARGE;
      EDensity[2] *= (1.0e-6)/physicalconstants::CHARGE;

      const char* ptr = reinterpret_cast<const char*>(&EDensity);
      for (uint i = 0; i < 3*sizeof(Real); ++i) buffer[i] = ptr[i];
      return true;
   }
   
   bool VariableEnergyDensity::setSpatialCell(const SpatialCell* cell) {
      return true;
   }

   bool VariableEnergyDensity::writeParameters(vlsv::Writer& vlsvWriter) {
      // Output solar wind energy in eV
      Real swe = solarwindenergy/physicalconstants::CHARGE;
      // Output other bin limits as multipliers
      Real e1l = getObjectWrapper().particleSpecies[popID].EnergyDensityLimit1;
      Real e2l = getObjectWrapper().particleSpecies[popID].EnergyDensityLimit2;

      if( vlsvWriter.writeParameter(popName+"_EnergyDensityESW", &swe) == false ) { return false; }
      if( vlsvWriter.writeParameter(popName+"_EnergyDensityELimit1", &e1l) == false ) { return false; }
      if( vlsvWriter.writeParameter(popName+"_EnergyDensityELimit2", &e2l) == false ) { return false; }
      return true;
   }

<<<<<<< HEAD
   bool JPerBModifier::getDataVectorInfo(std::string& dataType,unsigned int& dataSize,unsigned int& vectorSize) const {
      dataType = "float";
      dataSize =  sizeof(Real);
      vectorSize = 1; // This is not components, but rather total energy density, density over E1, and density over E2
      return true;
   }
   
   bool JPerBModifier::writeParameters(vlsv::Writer& vlsvWriter) {
      return vlsvWriter.writeParameter("j_per_b_modifier", &P::JPerBModifier);
=======
   // Heat flux density vector
   // q_i = m/2 * integral((v - <V>)^2 (v - <V>)_i * f(r,v) dV)
   VariableHeatFluxVector::VariableHeatFluxVector(cuint _popID): DataReductionOperator(),popID(_popID) {
      popName = getObjectWrapper().particleSpecies[popID].name;
   }
   VariableHeatFluxVector::~VariableHeatFluxVector() { }
   
   std::string VariableHeatFluxVector::getName() const {return popName + "/vg_heatflux";}

   bool VariableHeatFluxVector::getDataVectorInfo(std::string& dataType,unsigned int& dataSize,unsigned int& vectorSize) const {
      dataType = "float";
      dataSize =  sizeof(Real);
      vectorSize = 3;
      return true;
   }

   bool VariableHeatFluxVector::reduceData(const SpatialCell* cell,char* buffer) {
      const Real HALF = 0.5;
      # pragma omp parallel
      {
         Real thread_nvxvx_sum = 0.0;
         Real thread_nvyvy_sum = 0.0;
         Real thread_nvzvz_sum = 0.0;
         
         const Real* parameters  = cell->get_block_parameters(popID);
         const Realf* block_data = cell->get_data(popID);
         
         # pragma omp for
         for (vmesh::LocalID n=0; n<cell->get_number_of_velocity_blocks(popID); n++) {
	    for (uint k = 0; k < WID; ++k) for (uint j = 0; j < WID; ++j) for (uint i = 0; i < WID; ++i) {
	       const Real VX 
		 =          parameters[n * BlockParams::N_VELOCITY_BLOCK_PARAMS + BlockParams::VXCRD] 
		 + (i + HALF)*parameters[n * BlockParams::N_VELOCITY_BLOCK_PARAMS + BlockParams::DVX];
	       const Real VY 
		 =          parameters[n * BlockParams::N_VELOCITY_BLOCK_PARAMS + BlockParams::VYCRD] 
		 + (j + HALF)*parameters[n * BlockParams::N_VELOCITY_BLOCK_PARAMS + BlockParams::DVY];
	       const Real VZ 
		 =          parameters[n * BlockParams::N_VELOCITY_BLOCK_PARAMS + BlockParams::VZCRD] 
		 + (k + HALF)*parameters[n * BlockParams::N_VELOCITY_BLOCK_PARAMS + BlockParams::DVZ];
	       const Real DV3 
		 = parameters[n * BlockParams::N_VELOCITY_BLOCK_PARAMS + BlockParams::DVX]
		 * parameters[n * BlockParams::N_VELOCITY_BLOCK_PARAMS + BlockParams::DVY] 
		 * parameters[n * BlockParams::N_VELOCITY_BLOCK_PARAMS + BlockParams::DVZ];
           const Real VSQ
         = (VX - averageVX) * (VX - averageVX) 
         + (VY - averageVY) * (VY - averageVY) 
         + (VZ - averageVZ) * (VZ - averageVZ);
                     
	       thread_nvxvx_sum += block_data[n * SIZE_VELBLOCK+cellIndex(i,j,k)] * VSQ * (VX - averageVX) * DV3;
	       thread_nvyvy_sum += block_data[n * SIZE_VELBLOCK+cellIndex(i,j,k)] * VSQ * (VY - averageVY) * DV3;
	       thread_nvzvz_sum += block_data[n * SIZE_VELBLOCK+cellIndex(i,j,k)] * VSQ * (VZ - averageVZ) * DV3;
            }
         }
         thread_nvxvx_sum *= HALF * getObjectWrapper().particleSpecies[popID].mass;
         thread_nvyvy_sum *= HALF * getObjectWrapper().particleSpecies[popID].mass;
         thread_nvzvz_sum *= HALF * getObjectWrapper().particleSpecies[popID].mass;

         // Accumulate contributions coming from this velocity block to the 
         // spatial cell velocity moments. If multithreading / OpenMP is used, 
         // these updates need to be atomic:
         # pragma omp critical
         {
            HeatFlux[0] += thread_nvxvx_sum;
            HeatFlux[1] += thread_nvyvy_sum;
            HeatFlux[2] += thread_nvzvz_sum;
         }
      }
      const char* ptr = reinterpret_cast<const char*>(&HeatFlux);
      for (uint i = 0; i < 3*sizeof(Real); ++i) buffer[i] = ptr[i];
      return true;
   }

   bool VariableHeatFluxVector::setSpatialCell(const SpatialCell* cell) {
      averageVX = cell-> parameters[CellParams::VX];
      averageVY = cell-> parameters[CellParams::VY];
      averageVZ = cell-> parameters[CellParams::VZ];
      for(int i = 0; i < 3; i++) HeatFlux[i] = 0.0;
      return true;
>>>>>>> 76d777ea
   }

} // namespace DRO<|MERGE_RESOLUTION|>--- conflicted
+++ resolved
@@ -1737,7 +1737,6 @@
       return true;
    }
 
-<<<<<<< HEAD
    bool JPerBModifier::getDataVectorInfo(std::string& dataType,unsigned int& dataSize,unsigned int& vectorSize) const {
       dataType = "float";
       dataSize =  sizeof(Real);
@@ -1747,7 +1746,8 @@
    
    bool JPerBModifier::writeParameters(vlsv::Writer& vlsvWriter) {
       return vlsvWriter.writeParameter("j_per_b_modifier", &P::JPerBModifier);
-=======
+   }
+
    // Heat flux density vector
    // q_i = m/2 * integral((v - <V>)^2 (v - <V>)_i * f(r,v) dV)
    VariableHeatFluxVector::VariableHeatFluxVector(cuint _popID): DataReductionOperator(),popID(_popID) {
@@ -1826,7 +1826,6 @@
       averageVZ = cell-> parameters[CellParams::VZ];
       for(int i = 0; i < 3; i++) HeatFlux[i] = 0.0;
       return true;
->>>>>>> 76d777ea
    }
 
 } // namespace DRO