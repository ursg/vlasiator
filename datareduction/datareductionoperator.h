--- conflicted
+++ resolved
@@ -624,7 +624,6 @@
       std::vector<Real> channels, dataDiffFlux;
    };
 
-<<<<<<< HEAD
    // Precipitation directional differential number flux (along line)
    class VariablePrecipitationLineDiffFlux: public DataReductionOperatorHasParameters {
    public:
@@ -643,7 +642,8 @@
       int nChannels;
       Real emin, emax;
       std::vector<Real> channels, dataLineDiffFlux;
-=======
+   };
+
    class JPerBModifier: public DataReductionOperatorHasParameters {
    public:
       virtual bool reduceData(const SpatialCell* cell,char* buffer) {return true;}
@@ -651,7 +651,6 @@
       virtual bool getDataVectorInfo(std::string& dataType,unsigned int& dataSize,unsigned int& vectorSize) const;
       virtual bool setSpatialCell(const SpatialCell* cell) {return true;}
       virtual bool writeParameters(vlsv::Writer& vlsvWriter);
->>>>>>> b8ae2e7d
    };
 
    // Heat flux vector
