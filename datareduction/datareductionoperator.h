/*
 * This file is part of Vlasiator.
 * Copyright 2010-2016 Finnish Meteorological Institute
 *
 * For details of usage, see the COPYING file and read the "Rules of the Road"
 * at http://www.physics.helsinki.fi/vlasiator/
 *
 * This program is free software; you can redistribute it and/or modify
 * it under the terms of the GNU General Public License as published by
 * the Free Software Foundation; either version 2 of the License, or
 * (at your option) any later version.
 *
 * This program is distributed in the hope that it will be useful,
 * but WITHOUT ANY WARRANTY; without even the implied warranty of
 * MERCHANTABILITY or FITNESS FOR A PARTICULAR PURPOSE.  See the
 * GNU General Public License for more details.
 *
 * You should have received a copy of the GNU General Public License along
 * with this program; if not, write to the Free Software Foundation, Inc.,
 * 51 Franklin Street, Fifth Floor, Boston, MA 02110-1301 USA.
 */

#ifndef DATAREDUCTIONOPERATOR_H
#define DATAREDUCTIONOPERATOR_H

#include <vector>

#include <vlsv_writer.h>
#include <dccrg.hpp>
#include <dccrg_cartesian_geometry.hpp>

#include "fsgrid.hpp"
#include "../definitions.h"
#include "../spatial_cell.hpp"
#include "../parameters.h"
#include "../sysboundary/ionosphere.h"
using namespace spatial_cell;

namespace DRO {

   /** DRO::DataReductionOperator defines a base class for reducing simulation data
    * (six-dimensional distribution function) into more compact variables, e.g. 
    * scalar fields, which can be written into file(s) and visualized.
    * 
    * The intention is that each DRO::DataReductionOperator stores the reduced data 
    * into internal variables, whose values are written into a byte array when 
    * DRO::DataReductionOperator::appendReducedData is called.
    * 
    * If needed, a user can write his or her own DRO::DataReductionOperators, which 
    * are loaded when the simulation initializes.
    *
    * Datareduction oeprators are not thread-safe, some of the more intensive ones are threaded within. 
    */

   class DataReductionOperator {
   public:
      DataReductionOperator();
      virtual ~DataReductionOperator();
      
      virtual bool getDataVectorInfo(std::string& dataType,unsigned int& dataSize,unsigned int& vectorSize) const = 0;
      virtual bool getUnitMetadata(std::string& _unit,std::string& _unitLaTeX,std::string& _variableLaTeX,std::string& _unitConversion) {
	_unit=unit;
	_unitLaTeX=unitLaTeX;
	_unitConversion=unitConversion;
	_variableLaTeX=variableLaTeX;
	return true;
      };
      virtual bool setUnitMetadata(std::string& _unit,std::string& _unitLaTeX,std::string& _variableLaTeX,std::string& _unitConversion) {
	unit = _unit;
	unitLaTeX = _unitLaTeX;
	unitConversion = _unitConversion;
	variableLaTeX = _variableLaTeX;
	return true;
      }

      virtual std::string getName() const = 0;
      virtual bool reduceData(const SpatialCell* cell,char* buffer);
      virtual bool reduceDiagnostic(const SpatialCell* cell,Real * result);
      virtual bool setSpatialCell(const SpatialCell* cell) = 0;
      
   protected:
      std::string unit;
      std::string unitLaTeX;
      std::string variableLaTeX;
      std::string unitConversion;
      
   };

   class DataReductionOperatorHandlesWriting: public DataReductionOperator {
   public:
      DataReductionOperatorHandlesWriting() : DataReductionOperator() {};
      virtual bool writeData(const dccrg::Dccrg<spatial_cell::SpatialCell,dccrg::Cartesian_Geometry>& mpiGrid,
                             const std::vector<CellID>& cells,const std::string& meshName,
                             vlsv::Writer& vlsvWriter) = 0;
   };

   class DataReductionOperatorHasParameters: public DataReductionOperator {
   public:
      DataReductionOperatorHasParameters() : DataReductionOperator() {};
      virtual bool writeParameters(vlsv::Writer& vlsvWriter) = 0;
   };

   class DataReductionOperatorFsGrid : public DataReductionOperator {

      public:
        typedef std::function<std::vector<double>(
                      FsGrid< std::array<Real, fsgrids::bfield::N_BFIELD>, FS_STENCIL_WIDTH> & perBGrid,
                      FsGrid< std::array<Real, fsgrids::efield::N_EFIELD>, FS_STENCIL_WIDTH> & EGrid,
                      FsGrid< std::array<Real, fsgrids::ehall::N_EHALL>, FS_STENCIL_WIDTH> & EHallGrid,
                      FsGrid< std::array<Real, fsgrids::egradpe::N_EGRADPE>, FS_STENCIL_WIDTH> & EGradPeGrid,
                      FsGrid< std::array<Real, fsgrids::moments::N_MOMENTS>, FS_STENCIL_WIDTH> & momentsGrid,
                      FsGrid< std::array<Real, fsgrids::dperb::N_DPERB>, FS_STENCIL_WIDTH> & dPerBGrid,
                      FsGrid< std::array<Real, fsgrids::dmoments::N_DMOMENTS>, FS_STENCIL_WIDTH> & dMomentsGrid,
                      FsGrid< std::array<Real, fsgrids::bgbfield::N_BGB>, FS_STENCIL_WIDTH> & BgBGrid,
                      FsGrid< std::array<Real, fsgrids::volfields::N_VOL>, FS_STENCIL_WIDTH> & volGrid,
                      FsGrid< fsgrids::technical, FS_STENCIL_WIDTH> & technicalGrid)> ReductionLambda;
      private:
         ReductionLambda lambda;
         std::string variableName;

      public:
         DataReductionOperatorFsGrid(const std::string& name, ReductionLambda l) : DataReductionOperator(),lambda(l),variableName(name) {};
         virtual std::string getName() const;
         virtual bool getDataVectorInfo(std::string& dataType,unsigned int& dataSize,unsigned int& vectorSize) const;
         virtual bool setSpatialCell(const SpatialCell* cell);
         virtual bool reduceData(const SpatialCell* cell,char* buffer);
         virtual bool reduceDiagnostic(const SpatialCell* cell,Real * result);
         virtual bool writeFsGridData(
                      FsGrid< std::array<Real, fsgrids::bfield::N_BFIELD>, FS_STENCIL_WIDTH> & perBGrid,
                      FsGrid< std::array<Real, fsgrids::efield::N_EFIELD>, FS_STENCIL_WIDTH> & EGrid,
                      FsGrid< std::array<Real, fsgrids::ehall::N_EHALL>, FS_STENCIL_WIDTH> & EHallGrid,
                      FsGrid< std::array<Real, fsgrids::egradpe::N_EGRADPE>, FS_STENCIL_WIDTH> & EGradPeGrid,
                      FsGrid< std::array<Real, fsgrids::moments::N_MOMENTS>, FS_STENCIL_WIDTH> & momentsGrid,
                      FsGrid< std::array<Real, fsgrids::dperb::N_DPERB>, FS_STENCIL_WIDTH> & dPerBGrid,
                      FsGrid< std::array<Real, fsgrids::dmoments::N_DMOMENTS>, FS_STENCIL_WIDTH> & dMomentsGrid,
                      FsGrid< std::array<Real, fsgrids::bgbfield::N_BGB>, FS_STENCIL_WIDTH> & BgBGrid,
                      FsGrid< std::array<Real, fsgrids::volfields::N_VOL>, FS_STENCIL_WIDTH> & volGrid,
                      FsGrid< fsgrids::technical, FS_STENCIL_WIDTH> & technicalGrid,
                      const std::string& meshName, vlsv::Writer& vlsvWriter,
                      const bool writeAsFloat=false);
   };

   // Generic (lambda-based) datareducer for ionosphere grid element-centered data
   class DataReductionOperatorIonosphereElement : public DataReductionOperator {
      public:
         typedef std::function<std::vector<Real>(SBC::SphericalTriGrid& grid)> ReductionLambda;
      private:
         ReductionLambda lambda;
         std::string variableName;

      public:
         DataReductionOperatorIonosphereElement(const std::string& name, ReductionLambda l): DataReductionOperator(), lambda(l),variableName(name) {};
         virtual std::string getName() const;
         virtual bool getDataVectorInfo(std::string& dataType,unsigned int& dataSize,unsigned int& vectorSize) const;
         virtual bool setSpatialCell(const SpatialCell* cell);
         virtual bool reduceData(const SpatialCell* cell,char* buffer);
         virtual bool reduceDiagnostic(const SpatialCell* cell,Real * result);
         virtual bool writeIonosphereData(SBC::SphericalTriGrid& grid, vlsv::Writer& vlsvWriter);
   };
   
   // Generic (lambda-based) datareducer for ionosphere grid node-centered data
   class DataReductionOperatorIonosphereNode : public DataReductionOperator {
      public:
         typedef std::function<std::vector<Real>(SBC::SphericalTriGrid& grid)> ReductionLambda;
      private:
         ReductionLambda lambda;
         std::string variableName;

      public:
         DataReductionOperatorIonosphereNode(const std::string& name, ReductionLambda l): DataReductionOperator(), lambda(l),variableName(name) {};
         virtual std::string getName() const;
         virtual bool getDataVectorInfo(std::string& dataType,unsigned int& dataSize,unsigned int& vectorSize) const;
         virtual bool setSpatialCell(const SpatialCell* cell);
         virtual bool reduceData(const SpatialCell* cell,char* buffer);
         virtual bool reduceDiagnostic(const SpatialCell* cell,Real * result);
         virtual bool writeIonosphereData(SBC::SphericalTriGrid& grid, vlsv::Writer& vlsvWriter);
   };

   // Generic (lambda-based) datareducer for vlasov grid data
   class DataReductionOperatorMPIGridCell : public DataReductionOperator{
      public:
         typedef std::function<std::vector<Real>(const SpatialCell* cell)> ReductionLambda;
      private:
         ReductionLambda lambda;
         int numFloats;
         std::string variableName;

      public:
         DataReductionOperatorMPIGridCell(const std::string& name, int numFloats, ReductionLambda l): DataReductionOperator(),lambda(l),numFloats(numFloats),variableName(name) {};
         virtual std::string getName() const;
         virtual bool getDataVectorInfo(std::string& dataType,unsigned int& dataSize,unsigned int& vectorSize) const;
         virtual bool setSpatialCell(const SpatialCell* cell) {return true;};
         virtual bool reduceData(const SpatialCell* cell,char* buffer);
         virtual bool reduceDiagnostic(const SpatialCell* cell,Real * result) {return false;};
   };

   class DataReductionOperatorCellParams: public DataReductionOperator {
   public:
      DataReductionOperatorCellParams(const std::string& name,const unsigned int parameterIndex,const unsigned int vectorSize);
      virtual ~DataReductionOperatorCellParams();
      
      virtual bool getDataVectorInfo(std::string& dataType,unsigned int& dataSize,unsigned int& vectorSize) const;
      virtual std::string getName() const;
      virtual bool reduceData(const SpatialCell* cell,char* buffer);
      virtual bool reduceDiagnostic(const SpatialCell* cell,Real * result);
      virtual bool setSpatialCell(const SpatialCell* cell);
      
   protected:
      uint _parameterIndex;
      uint vectorSize;
      std::string variableName;
      const Real *data;
   };

   class DataReductionOperatorDerivatives: public DataReductionOperatorCellParams {
   public:
      DataReductionOperatorDerivatives(const std::string& name,const unsigned int parameterIndex,const unsigned int vectorSize);
      virtual bool setSpatialCell(const SpatialCell* cell);
   };
   
   class DataReductionOperatorBVOLDerivatives: public DataReductionOperatorCellParams {
   public:
      DataReductionOperatorBVOLDerivatives(const std::string& name,const unsigned int parameterIndex,const unsigned int vectorSize);
      virtual bool setSpatialCell(const SpatialCell* cell);
   };
   
   class MPIrank: public DataReductionOperator {
   public:
      MPIrank();
      virtual ~MPIrank();
      
      virtual bool getDataVectorInfo(std::string& dataType,unsigned int& dataSize,unsigned int& vectorSize) const;
      virtual std::string getName() const;
      virtual bool reduceData(const SpatialCell* cell,char* buffer);
      virtual bool setSpatialCell(const SpatialCell* cell);
      
   protected:
      Real rank;
      int mpiRank;
   };
   
   class BoundaryType: public DataReductionOperator {
   public:
      BoundaryType();
      virtual ~BoundaryType();
      
      virtual bool getDataVectorInfo(std::string& dataType,unsigned int& dataSize,unsigned int& vectorSize) const;
      virtual std::string getName() const;
      virtual bool reduceData(const SpatialCell* cell,char* buffer);
      virtual bool setSpatialCell(const SpatialCell* cell);
      
   protected:
      int boundaryType;
   };

   class BoundaryLayer: public DataReductionOperator {
   public:
      BoundaryLayer();
      virtual ~BoundaryLayer();
      
      virtual bool getDataVectorInfo(std::string& dataType,unsigned int& dataSize,unsigned int& vectorSize) const;
      virtual std::string getName() const;
      virtual bool reduceData(const SpatialCell* cell,char* buffer);
      virtual bool setSpatialCell(const SpatialCell* cell);
      
   protected:
      int boundaryLayer;
   };

   class Blocks: public DataReductionOperator {
   public:
      Blocks(cuint popID);
      virtual ~Blocks();
      
      virtual bool getDataVectorInfo(std::string& dataType,unsigned int& dataSize,unsigned int& vectorSize) const;
      virtual std::string getName() const;
      virtual bool reduceData(const SpatialCell* cell,char* buffer);
      virtual bool reduceDiagnostic(const SpatialCell* cell,Real* buffer);
      virtual bool setSpatialCell(const SpatialCell* cell);
      
   protected:
      uint nBlocks;
      uint popID;
      std::string popName;
   };
   
   class VariableBVol: public DataReductionOperator {
   public:
      VariableBVol();
      virtual ~VariableBVol();
      
      virtual bool getDataVectorInfo(std::string& dataType,unsigned int& dataSize,unsigned int& vectorSize) const;
      virtual std::string getName() const;
      virtual bool reduceData(const SpatialCell* cell,char* buffer);
      virtual bool setSpatialCell(const SpatialCell* cell);
      
   protected:
      Real B[3];
   };

   
   class VariablePressureSolver: public DataReductionOperator {
   public:
      VariablePressureSolver();
      virtual ~VariablePressureSolver();
      
      virtual bool getDataVectorInfo(std::string& dataType,unsigned int& dataSize,unsigned int& vectorSize) const;
      virtual std::string getName() const;
      virtual bool reduceData(const SpatialCell* cell,char* buffer);
      virtual bool setSpatialCell(const SpatialCell* cell);
      
   protected:
      Real Pressure;
   };
   
   class VariablePTensorDiagonal: public DataReductionOperator {
   public:
      VariablePTensorDiagonal(cuint popID);
      virtual ~VariablePTensorDiagonal();
      
      virtual bool getDataVectorInfo(std::string& dataType,unsigned int& dataSize,unsigned int& vectorSize) const;
      virtual std::string getName() const;
      virtual bool reduceData(const SpatialCell* cell,char* buffer);
      virtual bool setSpatialCell(const SpatialCell* cell);
      
   protected:
      Real averageVX, averageVY, averageVZ;
      Real PTensor[3];
      uint popID;
      std::string popName;
   };
   
   class VariablePTensorOffDiagonal: public DataReductionOperator {
   public:
      VariablePTensorOffDiagonal(cuint popID);
      virtual ~VariablePTensorOffDiagonal();
      
      virtual bool getDataVectorInfo(std::string& dataType,unsigned int& dataSize,unsigned int& vectorSize) const;
      virtual std::string getName() const;
      virtual bool reduceData(const SpatialCell* cell,char* buffer);
      virtual bool setSpatialCell(const SpatialCell* cell);
      
   protected:
      Real averageVX, averageVY, averageVZ;
      Real PTensor[3];
      uint popID;
      std::string popName;
   };
   
   class DiagnosticFluxB: public DataReductionOperator {
   public:
      DiagnosticFluxB();
      virtual  ~DiagnosticFluxB();
      
      virtual bool getDataVectorInfo(std::string& dataType,unsigned int& dataSize,unsigned int& vectorSize) const;
      virtual std::string getName() const;
      virtual bool reduceDiagnostic(const SpatialCell* cell,Real* result);
      virtual bool setSpatialCell(const SpatialCell* cell);
      
   protected:
      
   };
   
   class DiagnosticFluxE: public DataReductionOperator {
   public:
      DiagnosticFluxE();
      virtual  ~DiagnosticFluxE();
      
      virtual bool getDataVectorInfo(std::string& dataType,unsigned int& dataSize,unsigned int& vectorSize) const;
      virtual std::string getName() const;
      virtual bool reduceDiagnostic(const SpatialCell* cell,Real* result);
      virtual bool setSpatialCell(const SpatialCell* cell);
      
   protected:
      
   };
   
   class MaxDistributionFunction: public DataReductionOperator {
   public:
      MaxDistributionFunction(cuint popID);
      virtual ~MaxDistributionFunction();
      
      virtual bool getDataVectorInfo(std::string& dataType,unsigned int& dataSize,unsigned int& vectorSize) const;
      virtual std::string getName() const;
      virtual bool reduceData(const SpatialCell* cell,char* buffer);
      virtual bool reduceDiagnostic(const SpatialCell* cell,Real *buffer);
      virtual bool setSpatialCell(const SpatialCell* cell);
      
   protected:
      Real maxF;
      uint popID;
      std::string popName;
   };
   
   class MinDistributionFunction: public DataReductionOperator {
   public:
      MinDistributionFunction(cuint popID);
      virtual ~MinDistributionFunction();
      
      virtual bool getDataVectorInfo(std::string& dataType,unsigned int& dataSize,unsigned int& vectorSize) const;
      virtual std::string getName() const;
      virtual bool reduceData(const SpatialCell* cell,char* buffer);
      virtual bool reduceDiagnostic(const SpatialCell* cell,Real *buffer);
      virtual bool setSpatialCell(const SpatialCell* cell);
      
   protected:
      Real minF;
      uint popID;
      std::string popName;
   };

   /** This class writes all scalar and two- or three-component vector data 
    * that is stored to MeshDataContainer to output file.*/
   class VariableMeshData: public DataReductionOperatorHandlesWriting {
   public:
      VariableMeshData();
      virtual ~VariableMeshData();
      
      virtual bool getDataVectorInfo(std::string& dataType,unsigned int& dataSize,unsigned int& vectorSize) const;
      virtual std::string getName() const;
      virtual bool setSpatialCell(const SpatialCell* cell);
      virtual bool writeData(const dccrg::Dccrg<spatial_cell::SpatialCell,dccrg::Cartesian_Geometry>& mpiGrid,
                             const std::vector<CellID>& cells,const std::string& meshName,
                             vlsv::Writer& vlsvWriter);
      
   private:
      
   };
   
   class VariableRhoThermal: public DataReductionOperator {
   public:
      VariableRhoThermal(cuint popID);
      virtual ~VariableRhoThermal();
     
      virtual bool getDataVectorInfo(std::string& dataType,unsigned int& dataSize,unsigned int& vectorSize) const;
      virtual std::string getName() const;
      virtual bool reduceData(const SpatialCell* cell,char* buffer);
      virtual bool setSpatialCell(const SpatialCell* cell);
     
   protected:
      Real RhoThermal;
      uint popID;
      std::string popName;
      bool doSkip;
   };

   class VariableRhoNonthermal: public DataReductionOperator {
   public:
      VariableRhoNonthermal(cuint popID);
      virtual ~VariableRhoNonthermal();
     
      virtual bool getDataVectorInfo(std::string& dataType,unsigned int& dataSize,unsigned int& vectorSize) const;
      virtual std::string getName() const;
      virtual bool reduceData(const SpatialCell* cell,char* buffer);
      virtual bool setSpatialCell(const SpatialCell* cell);
     
   protected:
      Real RhoNonthermal;
      uint popID;
      std::string popName;
      bool doSkip;
   };

   class VariableVThermal: public DataReductionOperator {
   public:
      VariableVThermal(cuint popID);
      virtual ~VariableVThermal();
     
      virtual bool getDataVectorInfo(std::string& dataType,unsigned int& dataSize,unsigned int& vectorSize) const;
      virtual std::string getName() const;
      virtual bool reduceData(const SpatialCell* cell,char* buffer);
      virtual bool setSpatialCell(const SpatialCell* cell);
     
   protected:
      Real VThermal[3];
      uint popID;
      std::string popName;
      bool doSkip;
   };

   class VariableVNonthermal: public DataReductionOperator {
   public:
      VariableVNonthermal(cuint popID);
      virtual ~VariableVNonthermal();

      virtual bool getDataVectorInfo(std::string& dataType,unsigned int& dataSize,unsigned int& vectorSize) const;
      virtual std::string getName() const;
      virtual bool reduceData(const SpatialCell* cell,char* buffer);
      virtual bool setSpatialCell(const SpatialCell* cell);

   protected:
      Real VNonthermal[3];
      uint popID;
      std::string popName;
      bool doSkip;
   };

   class VariablePTensorThermalDiagonal: public DataReductionOperator {
   public:
      VariablePTensorThermalDiagonal(cuint popID);
      virtual ~VariablePTensorThermalDiagonal();
      
      virtual bool getDataVectorInfo(std::string& dataType,unsigned int& dataSize,unsigned int& vectorSize) const;
      virtual std::string getName() const;
      virtual bool reduceData(const SpatialCell* cell,char* buffer);
      virtual bool setSpatialCell(const SpatialCell* cell);
      
   protected:
      Real averageVX, averageVY, averageVZ;
      Real PTensor[3];
      uint popID;
      std::string popName;
      bool doSkip;
   };

   class VariablePTensorNonthermalDiagonal: public DataReductionOperator {
   public:
      VariablePTensorNonthermalDiagonal(cuint popID);
      virtual ~VariablePTensorNonthermalDiagonal();

      virtual bool getDataVectorInfo(std::string& dataType,unsigned int& dataSize,unsigned int& vectorSize) const;
      virtual std::string getName() const;
      virtual bool reduceData(const SpatialCell* cell,char* buffer);
      virtual bool setSpatialCell(const SpatialCell* cell);

   protected:
      Real averageVX, averageVY, averageVZ;
      Real PTensor[3];
      uint popID;
      std::string popName;
      bool doSkip;
   };

   class VariablePTensorThermalOffDiagonal: public DataReductionOperator {
   public:
      VariablePTensorThermalOffDiagonal(cuint popID);
      virtual ~VariablePTensorThermalOffDiagonal();

      virtual bool getDataVectorInfo(std::string& dataType,unsigned int& dataSize,unsigned int& vectorSize) const;
      virtual std::string getName() const;
      virtual bool reduceData(const SpatialCell* cell,char* buffer);
      virtual bool setSpatialCell(const SpatialCell* cell);

   protected:
      Real averageVX, averageVY, averageVZ;
      Real PTensor[3];
      uint popID;
      std::string popName;
      bool doSkip;
   };

   class VariablePTensorNonthermalOffDiagonal: public DataReductionOperator {
   public:
      VariablePTensorNonthermalOffDiagonal(cuint popID);
      virtual ~VariablePTensorNonthermalOffDiagonal();

      virtual bool getDataVectorInfo(std::string& dataType,unsigned int& dataSize,unsigned int& vectorSize) const;
      virtual std::string getName() const;
      virtual bool reduceData(const SpatialCell* cell,char* buffer);
      virtual bool setSpatialCell(const SpatialCell* cell);

   protected:
      Real averageVX, averageVY, averageVZ;
      Real PTensor[3];
      uint popID;
      std::string popName;
      bool doSkip;
   };
   
   class VariableEffectiveSparsityThreshold: public DataReductionOperator {
   public:
      VariableEffectiveSparsityThreshold(cuint popID);
      virtual ~VariableEffectiveSparsityThreshold();

      virtual bool getDataVectorInfo(std::string& dataType,unsigned int& dataSize,unsigned int& vectorSize) const;
      virtual std::string getName() const;
      virtual bool reduceData(const SpatialCell* cell,char* buffer);
      virtual bool reduceDiagnostic(const spatial_cell::SpatialCell* cell,Real* result);
      virtual bool setSpatialCell(const SpatialCell* cell);
      
   protected:
      uint popID;
      std::string popName;
   };

   class VariableEnergyDensity: public DataReductionOperatorHasParameters {
   public:
      VariableEnergyDensity(cuint popID);
      virtual ~VariableEnergyDensity();

      virtual bool getDataVectorInfo(std::string& dataType,unsigned int& dataSize,unsigned int& vectorSize) const;
      virtual std::string getName() const;
      virtual bool reduceData(const SpatialCell* cell,char* buffer);
      virtual bool setSpatialCell(const SpatialCell* cell);
      virtual bool writeParameters(vlsv::Writer& vlsvWriter);

   protected:
      uint popID;
      std::string popName;
      Real EDensity[3];
      Real solarwindenergy;
      Real E1limit;
      Real E2limit;
   };
   
   // Precipitation directional differential number flux (within loss cone)
   class VariablePrecipitationDiffFlux: public DataReductionOperatorHasParameters {
   public:
      VariablePrecipitationDiffFlux(cuint popID);
      virtual ~VariablePrecipitationDiffFlux();
      
      virtual bool getDataVectorInfo(std::string& dataType,unsigned int& dataSize,unsigned int& vectorSize) const;
      virtual std::string getName() const;
      virtual bool reduceData(const SpatialCell* cell,char* buffer);
      virtual bool setSpatialCell(const SpatialCell* cell);
      virtual bool writeParameters(vlsv::Writer& vlsvWriter);
      
   protected:
      uint popID;
      std::string popName;
      int nChannels;
      Real emin, emax;
      Real lossConeAngle;
      std::vector<Real> channels, dataDiffFlux;
   };

<<<<<<< HEAD
   // Precipitation directional differential number flux, with cut Cells for higher effective resolution
   class VariablePrecipitationDiffFluxCutCells: public DataReductionOperatorHasParameters {
   public:
      VariablePrecipitationDiffFluxCutCells(cuint popID);
      virtual ~VariablePrecipitationDiffFluxCutCells();
=======
   // Precipitation directional differential number flux (along line)
   class VariablePrecipitationLineDiffFlux: public DataReductionOperatorHasParameters {
   public:
      VariablePrecipitationLineDiffFlux(cuint popID);
      virtual ~VariablePrecipitationLineDiffFlux();
>>>>>>> a52a2124
      
      virtual bool getDataVectorInfo(std::string& dataType,unsigned int& dataSize,unsigned int& vectorSize) const;
      virtual std::string getName() const;
      virtual bool reduceData(const SpatialCell* cell,char* buffer);
      virtual bool setSpatialCell(const SpatialCell* cell);
      virtual bool writeParameters(vlsv::Writer& vlsvWriter);
      
   protected:
      uint popID;
      std::string popName;
      int nChannels;
      Real emin, emax;
<<<<<<< HEAD
      Real lossConeAngle;
      std::vector<Real> channels, dataDiffFlux;
=======
      std::vector<Real> channels, dataLineDiffFlux;
>>>>>>> a52a2124
   };

   class JPerBModifier: public DataReductionOperatorHasParameters {
   public:
      virtual bool reduceData(const SpatialCell* cell,char* buffer) {return true;}
      virtual std::string getName() const {return "j_per_b_modifier";}
      virtual bool getDataVectorInfo(std::string& dataType,unsigned int& dataSize,unsigned int& vectorSize) const;
      virtual bool setSpatialCell(const SpatialCell* cell) {return true;}
      virtual bool writeParameters(vlsv::Writer& vlsvWriter);
   };

   // Heat flux vector
   class VariableHeatFluxVector: public DataReductionOperator {
   public:
      VariableHeatFluxVector(cuint popID);
      virtual ~VariableHeatFluxVector();

      virtual bool getDataVectorInfo(std::string& dataType,unsigned int& dataSize,unsigned int& vectorSize) const;
      virtual std::string getName() const;
      virtual bool reduceData(const SpatialCell* cell,char* buffer);
      virtual bool setSpatialCell(const SpatialCell* cell);
      
   protected:
      Real averageVX, averageVY, averageVZ;
      Real HeatFlux[3];
      uint popID;
      std::string popName;
   };

} // namespace DRO

#endif
<|MERGE_RESOLUTION|>--- conflicted
+++ resolved
@@ -624,19 +624,32 @@
       std::vector<Real> channels, dataDiffFlux;
    };
 
-<<<<<<< HEAD
    // Precipitation directional differential number flux, with cut Cells for higher effective resolution
    class VariablePrecipitationDiffFluxCutCells: public DataReductionOperatorHasParameters {
    public:
       VariablePrecipitationDiffFluxCutCells(cuint popID);
       virtual ~VariablePrecipitationDiffFluxCutCells();
-=======
+      
+      virtual bool getDataVectorInfo(std::string& dataType,unsigned int& dataSize,unsigned int& vectorSize) const;
+      virtual std::string getName() const;
+      virtual bool reduceData(const SpatialCell* cell,char* buffer);
+      virtual bool setSpatialCell(const SpatialCell* cell);
+      virtual bool writeParameters(vlsv::Writer& vlsvWriter);
+      
+   protected:
+      uint popID;
+      std::string popName;
+      int nChannels;
+      Real emin, emax;
+      Real lossConeAngle;
+      std::vector<Real> channels, dataDiffFlux;
+   };
+
    // Precipitation directional differential number flux (along line)
    class VariablePrecipitationLineDiffFlux: public DataReductionOperatorHasParameters {
    public:
       VariablePrecipitationLineDiffFlux(cuint popID);
       virtual ~VariablePrecipitationLineDiffFlux();
->>>>>>> a52a2124
       
       virtual bool getDataVectorInfo(std::string& dataType,unsigned int& dataSize,unsigned int& vectorSize) const;
       virtual std::string getName() const;
@@ -649,12 +662,7 @@
       std::string popName;
       int nChannels;
       Real emin, emax;
-<<<<<<< HEAD
-      Real lossConeAngle;
-      std::vector<Real> channels, dataDiffFlux;
-=======
       std::vector<Real> channels, dataLineDiffFlux;
->>>>>>> a52a2124
    };
 
    class JPerBModifier: public DataReductionOperatorHasParameters {
