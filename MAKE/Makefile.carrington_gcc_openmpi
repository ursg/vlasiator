# Makefile for the Carrington Cluster at UH.
#
# Recommended setup:
# * Compile on an interactive node with the below modules;
#   See the It4Science wiki or the Vorna guide
#   https://github.com/fmihpc/analysator/wiki/Vorna-guide
#   for the current best practice.
# * Use mpirun to run, with the following (rather long) command line:
#   mpirun -mca pml ucx --mca btl ^vader,tcp,openib -x UCX_NET_DEVICES=mlx5_0:1 -x UCX_TLS=rc,sm -x UCX_IB_ADDR_TYPE=ib_global $executable --run_config $configfile
#
# Required modules:
#
# module load GCC/13.2.0
# module load OpenMPI/4.1.6-GCC-13.2.0
# module load PMIx/4.2.6-GCCcore-13.2.0
# module load PAPI/7.1.0-GCCcore-13.2.0

# Oneliner for command line:
# module purge; module load GCC/13.2.0; module load OpenMPI/4.1.6-GCC-13.2.0 ; module load PMIx/4.2.6-GCCcore-13.2.0; module load PAPI/7.1.0-GCCcore-13.2.0
#
# There might be some libefa errors but they are benign.
# (Benign = pleasant and kind; not harmful or severe. dictionary.cambridge.org)
#################################################################################

CMP = mpicxx
LNK = mpicxx

#======== Vectorization ==========
#Set vector backend type for vlasov solvers, sets precision and length.
#Options:
# AVX:	    VEC4D_AGNER, VEC4F_AGNER, VEC8F_AGNER
# AVX512:   VEC8D_AGNER, VEC16F_AGNER
# Fallback: VEC4D_FALLBACK, VEC4F_FALLBACK, VEC8F_FALLBACK

ifeq ($(DISTRIBUTION_FP_PRECISION),SPF)
#Single-precision
	VECTORCLASS = VEC8F_AGNER
else
#Double-precision
	VECTORCLASS = VEC4D_AGNER
endif

#======= Compiler and compilation flags =========
# NOTES on compiler flags:
# CXXFLAGS is for compiler flags, they are always used
# MATHFLAGS are for special math etc. flags, these are only applied on solver functions
# LDFLAGS flags for linker

#-DNO_WRITE_AT_ALL:  Define to disable write at all to
#                    avoid memleak (much slower IO)
#-DMPICH_IGNORE_CXX_SEEK: Ignores some multiple definition
#                         errors that come up when using
#                         mpi.h in c++ on Cray
#
# CXXFLAGS = -DMPICH_IGNORE_CXX_SEEK

FLAGS =

#GNU flags:
CC_BRAND = gcc
<<<<<<< HEAD
CC_BRAND_VERSION = 11.2.0
CXXFLAGS += -O3 -fopenmp -funroll-loops -std=c++20 -mavx -march=znver2 #-flto
testpackage: CXXFLAGS = -O2 -fopenmp -funroll-loops -std=c++20 -mavx -march=znver2 -DIONOSPHERE_SORTED_SUMS
=======
CC_BRAND_VERSION = 13.2.0
CXXFLAGS += -O3 -fopenmp -funroll-loops -std=c++17 -mavx -march=znver2 #-flto
testpackage: CXXFLAGS = -O2 -fopenmp -funroll-loops -std=c++17 -mavx -march=znver2 -DIONOSPHERE_SORTED_SUMS
>>>>>>> dbc9c27b
CXXFLAGS += -Wall -Wextra -Wno-unused

MATHFLAGS = -ffast-math -fno-finite-math-only
testpackage: MATHFLAGS = -fno-unsafe-math-optimizations

LDFLAGS = -lrt -lgfortran -std=c++20 -lgomp
LIB_MPI = -lgomp -lmpi

#======== PAPI ==========
#Add PAPI_MEM define to use papi to report memory consumption?
CXXFLAGS += -DPAPI_MEM
testpackage: CXXFLAGS += -DPAPI_MEM

#======== Allocator =========
#Use jemalloc instead of system malloc to reduce memory fragmentation? https://github.com/jemalloc/jemalloc
#Configure jemalloc with  --with-jemalloc-prefix=je_ when installing it
CXXFLAGS += -DUSE_JEMALLOC -DJEMALLOC_NO_DEMANGLE
testpackage: CXXFLAGS += -DUSE_JEMALLOC -DJEMALLOC_NO_DEMANGLE


# BOOST_VERSION = current trilinos version
# ZOLTAN_VERSION = current trilinos verson
#
#======== Libraries ===========

MPT_BRAND = OpenMPI
MPT_VERSION = 4.1.6

LIBRARY_PREFIX = /proj/group/spacephysics/libraries

#compiled libraries mostly in modules
LIB_PROFILE = -L$(LIBRARY_PREFIX)/$(CC_BRAND)/$(CC_BRAND_VERSION)/$(MPT_BRAND)/$(MPT_VERSION)/phiprof/lib -lphiprof -Wl,-rpath=$(LIBRARY_PREFIX)/$(CC_BRAND)/$(CC_BRAND_VERSION)/$(MPT_BRAND)/$(MPT_VERSION)/phiprof/lib
INC_PROFILE = -I $(LIBRARY_PREFIX)/$(CC_BRAND)/$(CC_BRAND_VERSION)/$(MPT_BRAND)/$(MPT_VERSION)/phiprof/include

LIB_VLSV = -L$(LIBRARY_PREFIX)/$(CC_BRAND)/$(CC_BRAND_VERSION)/$(MPT_BRAND)/$(MPT_VERSION)/vlsv -lvlsv -Wl,-rpath=$(LIBRARY_PREFIX)/$(CC_BRAND)/$(CC_BRAND_VERSION)/$(MPT_BRAND)/$(MPT_VERSION)/vlsv
INC_VLSV = -I$(LIBRARY_PREFIX)/$(CC_BRAND)/$(CC_BRAND_VERSION)/$(MPT_BRAND)/$(MPT_VERSION)/vlsv

LIB_JEMALLOC = -L$(LIBRARY_PREFIX)/$(CC_BRAND)/$(CC_BRAND_VERSION)/$(MPT_BRAND)/$(MPT_VERSION)/jemalloc/lib -ljemalloc -Wl,-rpath=$(LIBRARY_PREFIX)/$(CC_BRAND)/$(CC_BRAND_VERSION)/$(MPT_BRAND)/$(MPT_VERSION)/jemalloc/lib
INC_JEMALLOC = -isystem $(LIBRARY_PREFIX)/$(CC_BRAND)/$(CC_BRAND_VERSION)/$(MPT_BRAND)/$(MPT_VERSION)/jemalloc/include

LIB_BOOST = -L$(LIBRARY_PREFIX)/$(CC_BRAND)/$(CC_BRAND_VERSION)/$(MPT_BRAND)/$(MPT_VERSION)/boost/lib -lboost_program_options -Wl,-rpath=$(LIBRARY_PREFIX)/$(CC_BRAND)/$(CC_BRAND_VERSION)/$(MPT_BRAND)/$(MPT_VERSION)/boost/lib
INC_BOOST = -isystem $(LIBRARY_PREFIX)/$(CC_BRAND)/$(CC_BRAND_VERSION)/$(MPT_BRAND)/$(MPT_VERSION)/boost/include

LIB_ZOLTAN = -L$(LIBRARY_PREFIX)/$(CC_BRAND)/$(CC_BRAND_VERSION)/$(MPT_BRAND)/$(MPT_VERSION)/zoltan/lib -lzoltan -Wl,-rpath=$(LIBRARY_PREFIX)/$(CC_BRAND)/$(CC_BRAND_VERSION)/$(MPT_BRAND)/$(MPT_VERSION)/zoltan/lib
INC_ZOLTAN = -isystem $(LIBRARY_PREFIX)/$(CC_BRAND)/$(CC_BRAND_VERSION)/$(MPT_BRAND)/$(MPT_VERSION)/zoltan/include

#LIB_PAPI = -L$(LIBRARY_PREFIX)/$(CC_BRAND)/$(CC_BRAND_VERSION)/$(MPT_BRAND)/$(MPT_VERSION)/papi/lib -lpapi -Wl,-rpath=$(LIBRARY_PREFIX)/$(CC_BRAND)/$(CC_BRAND_VERSION)/$(MPT_BRAND)/$(MPT_VERSION)/papi/lib
#INC_PAPI = -isystem $(LIBRARY_PREFIX)/$(CC_BRAND)/$(CC_BRAND_VERSION)/$(MPT_BRAND)/$(MPT_VERSION)/papi/include
LIB_PAPI = -lpapi<|MERGE_RESOLUTION|>--- conflicted
+++ resolved
@@ -58,15 +58,9 @@
 
 #GNU flags:
 CC_BRAND = gcc
-<<<<<<< HEAD
-CC_BRAND_VERSION = 11.2.0
-CXXFLAGS += -O3 -fopenmp -funroll-loops -std=c++20 -mavx -march=znver2 #-flto
-testpackage: CXXFLAGS = -O2 -fopenmp -funroll-loops -std=c++20 -mavx -march=znver2 -DIONOSPHERE_SORTED_SUMS
-=======
 CC_BRAND_VERSION = 13.2.0
 CXXFLAGS += -O3 -fopenmp -funroll-loops -std=c++17 -mavx -march=znver2 #-flto
 testpackage: CXXFLAGS = -O2 -fopenmp -funroll-loops -std=c++17 -mavx -march=znver2 -DIONOSPHERE_SORTED_SUMS
->>>>>>> dbc9c27b
 CXXFLAGS += -Wall -Wextra -Wno-unused
 
 MATHFLAGS = -ffast-math -fno-finite-math-only
