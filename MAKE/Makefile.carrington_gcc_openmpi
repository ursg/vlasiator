--- conflicted
+++ resolved
@@ -68,14 +68,9 @@
 #GNU flags:
 CC_BRAND = gcc
 CC_BRAND_VERSION = 9.4.0
-<<<<<<< HEAD
-CXXFLAGS += -O3 -fopenmp -funroll-loops -std=c++17 -W -Wall -Wno-unused -mavx -march=znver2 #-flto
-testpackage: CXXFLAGS = -O1 -fopenmp -funroll-loops -std=c++17 -mavx -march=znver2
-=======
 CXXFLAGS += -O3 -fopenmp -funroll-loops -std=c++17 -mavx -march=znver2 #-flto
 testpackage: CXXFLAGS = -O2 -fopenmp -funroll-loops -std=c++17 -mavx -march=znver2
 CXXFLAGS += -Wall -Wextra -Wno-unused
->>>>>>> bf926e50
 
 MATHFLAGS = -ffast-math
 LDFLAGS = -lrt -lgfortran -std=c++17 -lgomp
@@ -127,11 +122,6 @@
 #header libraries
 INC_EIGEN = -isystem $(LIBRARY_PREFIX)/ -isystem $(LIBRARY_PREFIX)/Eigen/
 INC_FSGRID = -I$(LIBRARY_PREFIX)/fsgrid/
-<<<<<<< HEAD
 #INC_DCCRG = -I$(LIBRARY_PREFIX)/dccrg/
 INC_DCCRG = -I/proj/markusb/libraries/dccrg/
-INC_VECTORCLASS = -I$(LIBRARY_PREFIX)/vectorclass/
-=======
-INC_DCCRG = -I$(LIBRARY_PREFIX)/dccrg/
 INC_VECTORCLASS = -isystem $(LIBRARY_PREFIX)/vectorclass/
->>>>>>> bf926e50
