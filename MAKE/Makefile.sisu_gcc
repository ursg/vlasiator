--- conflicted
+++ resolved
@@ -46,13 +46,8 @@
 #GNU flags:
 CC_BRAND = gcc
 CC_BRAND_VERSION = 6.2.0
-<<<<<<< HEAD
-CXXFLAGS += -g -O2 -static -funroll-loops -std=c++11 -W -Wall -Wno-unused -fabi-version=0 -mavx2 
-testpackage: CXXFLAGS = -g -fopenmp -funroll-loops -std=c++0x -fabi-version=0  -mavx
-=======
 CXXFLAGS += -O3 -fopenmp -funroll-loops -std=c++11 -W -Wall -Wno-unused -fabi-version=0 -mavx2 
 testpackage: CXXFLAGS = -O2 -fopenmp -funroll-loops -std=c++0x -fabi-version=0  -mavx
->>>>>>> 31728acc
 
 MATHFLAGS = -ffast-math
 LDFLAGS =
