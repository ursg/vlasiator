--- conflicted
+++ resolved
@@ -1,5 +1,4 @@
 /*
-<<<<<<< HEAD
  * This file is part of Vlasiator.
  * Copyright 2010-2016 Finnish Meteorological Institute
  *
@@ -23,18 +22,7 @@
 #ifndef VECTORCLASS_PORTABLE_H
 #define VECTORCLASS_PORTABLE_H
 #include <math.h>
-=======
-  Copyright (C) 2012, 2013, 2014, 2015 Finnish Meteorological Institute
-
-  This file is part of Vlasiator
-*/
-
-#ifndef VECTORCLASS_PORTABLE_H
-#define VECTORCLASS_PORTABLE_H
-#include <math.h>
-
-
->>>>>>> 428429d1
+
 /*! \file vectorclass_fallback.h
   \brief Simple class for implementing a vector with 4 real values
 
