#include "cpu_1d_ppm_nonuniform.hpp"
//#include "cpu_1d_ppm_nonuniform_conserving.hpp"
#include "vec.h"
#include "../grid.h"
#include "../object_wrapper.h"
#include "../memoryallocation.h"
#include "cpu_trans_map_amr.hpp"
#include "cpu_trans_map.hpp"

// use DCCRG version Nov 8th 2018 01482cfba8 / branch vlasiator-version

using namespace std;
using namespace spatial_cell;

// Cell lists for local translation
std::unordered_set<CellID> LocalSet_x;
std::unordered_set<CellID> LocalSet_y;
std::unordered_set<CellID> LocalSet_z;

// indices in padded source block, which is of type Vec with VECL
// element sin each vector. b_k is the block index in z direction in
// ordinary space [- VLASOV_STENCIL_WIDTH to VLASOV_STENCIL_WIDTH],
// i,j,k are the cell ids inside on block (i in vector elements).
// Vectors with same i,j,k coordinates, but in different spatial cells, are consequtive
#define i_trans_ps_blockv(planeVectorIndex, planeIndex, blockIndex) ( (blockIndex) + VLASOV_STENCIL_WIDTH  +  ( (planeVectorIndex) + (planeIndex) * VEC_PER_PLANE ) * ( 1 + 2 * VLASOV_STENCIL_WIDTH)  )

// indices in padded target block, which is of type Vec with VECL
// element sin each vector. b_k is the block index in z direction in
// ordinary space, i,j,k are the cell ids inside on block (i in vector
// elements).
#define i_trans_pt_blockv(planeVectorIndex, planeIndex, blockIndex)  ( planeVectorIndex + planeIndex * VEC_PER_PLANE + (blockIndex + 1) * VEC_PER_BLOCK)

#define i_trans_ps_blockv_pencil(planeVectorIndex, planeIndex, blockIndex, lengthOfPencil) ( (blockIndex) + VLASOV_STENCIL_WIDTH  +  ( (planeVectorIndex) + (planeIndex) * VEC_PER_PLANE ) * ( lengthOfPencil + 2 * VLASOV_STENCIL_WIDTH) )


/* Get the one-dimensional neighborhood index for a given direction and neighborhood size.
 * 
 * @param dimension spatial dimension of neighborhood
 * @param stencil neighborhood size in cells
 * @return neighborhood index that can be passed to DCCRG functions
 */
int getNeighborhood(const uint dimension, const uint stencil) {

   int neighborhood = 0;

   if (stencil == 1) {
      switch (dimension) {
      case 0:
         neighborhood = VLASOV_SOLVER_TARGET_X_NEIGHBORHOOD_ID;
         break;
      case 1:
         neighborhood = VLASOV_SOLVER_TARGET_Y_NEIGHBORHOOD_ID;
         break;
      case 2:
         neighborhood = VLASOV_SOLVER_TARGET_Z_NEIGHBORHOOD_ID;
         break;
      }
   }

   if (stencil > 1) {
      switch (dimension) {
      case 0:
         neighborhood = VLASOV_SOLVER_X_NEIGHBORHOOD_ID;
         break;
      case 1:
         neighborhood = VLASOV_SOLVER_Y_NEIGHBORHOOD_ID;
         break;
      case 2:
         neighborhood = VLASOV_SOLVER_Z_NEIGHBORHOOD_ID;
         break;
      }
   }
   
   return neighborhood;
   
}

bool check_is_local(const dccrg::Dccrg<SpatialCell,dccrg::Cartesian_Geometry>& mpiGrid, CellID cell, int dimension) {
   if (P::vlasovSolverLocalTranslate) {
      switch (dimension) {
         case 0:
            if (LocalSet_x.count(cell)) return true;
            break;
         case 1:
            if (LocalSet_y.count(cell)) return true;
            break;
         case 2:
            if (LocalSet_z.count(cell)) return true;
            break;
      }
      return false;
   } else {
      if (mpiGrid.is_local(cell)) return true;
      return false;
   }
}

void flagSpatialCellsForAmrCommunication(const dccrg::Dccrg<SpatialCell,dccrg::Cartesian_Geometry>& mpiGrid,
                                         const vector<CellID>& localPropagatedCells) {

   // Only flag/unflag cells if AMR is active
   if (mpiGrid.get_maximum_refinement_level()==0) return;

   // return if there's no cells to flag
   if(localPropagatedCells.size() == 0) {
      std::cerr<<"No cells!"<<std::endl;
      return;
   }

   for (int dimension=0; dimension<3; dimension++) {
      // These neighborhoods now include the AMR addition beyond the regular vlasov stencil
      int neighborhood = getNeighborhood(dimension,VLASOV_STENCIL_WIDTH);

      // Set flags: loop over local cells
#pragma omp parallel for
      for (uint i=0; i<localPropagatedCells.size(); i++) {
         CellID c = localPropagatedCells[i];
         SpatialCell *ccell = mpiGrid[c];
         if (!ccell) continue;
         // Is the cell translated?
         if (!do_translate_cell(ccell)) continue;

         // Start with false
         ccell->SpatialCell::parameters[CellParams::AMR_TRANSLATE_COMM_X+dimension] = false;

         // In dimension, check iteratively if any neighbors up to VLASOV_STENCIL_WIDTH distance away are on a different process
         const auto* NbrPairs = mpiGrid.get_neighbors_of(c, neighborhood);

         // Create list of unique distances
         std::set< int > distancesplus;
         std::set< int > distancesminus;
         std::set<CellID> foundNeighborsP;
         std::set<CellID> foundNeighborsM;
         /** Using sets of cells as well, we should only get one distance per
             (potentially less refined) cell. This should result in safe behaviour
             as long as the neighborhood of a cell does not contain cells with a
             refinement level more than 1 level apart from the cell itself.
         */
         for (const auto nbrPair : *NbrPairs) {
            if(nbrPair.second[dimension] > 0) {
               if (foundNeighborsP.find(nbrPair.first) == foundNeighborsP.end()) {
                  distancesplus.insert(nbrPair.second[dimension]);
                  foundNeighborsP.insert(nbrPair.first);
               }
            }
            if(nbrPair.second[dimension] < 0) {
               if (foundNeighborsM.find(nbrPair.first) == foundNeighborsM.end()) {
                  distancesminus.insert(-nbrPair.second[dimension]);
                  foundNeighborsM.insert(nbrPair.first);
               }
            }
         }

         foundNeighborsP.clear();
         foundNeighborsM.clear();

         int iSrc = VLASOV_STENCIL_WIDTH - 1;
         // Iterate through positive distances for VLASOV_STENCIL_WIDTH elements starting from the smallest distance.
         for (auto it = distancesplus.begin(); it != distancesplus.end(); ++it) {
            if (ccell->SpatialCell::parameters[CellParams::AMR_TRANSLATE_COMM_X+dimension] == true) iSrc = -1;
            if (iSrc < 0) break; // found enough elements
            // Check all neighbors at distance *it
            for (const auto nbrPair : *NbrPairs) {
               SpatialCell *ncell = mpiGrid[nbrPair.first];
               if (!ncell) continue;
               int distanceInRefinedCells = nbrPair.second[dimension];
               if (distanceInRefinedCells == *it) {
                  if (foundNeighborsP.find(nbrPair.first) != foundNeighborsP.end()) continue;
                  foundNeighborsP.insert(nbrPair.first);
                  if (!mpiGrid.is_local(nbrPair.first)) {
                     ccell->SpatialCell::parameters[CellParams::AMR_TRANSLATE_COMM_X+dimension] = true;
                     break;
                  }
               }
            } // end loop over neighbors
            iSrc--;
         } // end loop over positive distances

         iSrc = VLASOV_STENCIL_WIDTH - 1;
         // Iterate through negtive distances for VLASOV_STENCIL_WIDTH elements starting from the smallest distance.
         for (auto it = distancesminus.begin(); it != distancesminus.end(); ++it) {
            if (ccell->SpatialCell::parameters[CellParams::AMR_TRANSLATE_COMM_X+dimension] == true) iSrc = -1;
            if (iSrc < 0) break; // found enough elements
            // Check all neighbors at distance *it
            for (const auto nbrPair : *NbrPairs) {
               SpatialCell *ncell = mpiGrid[nbrPair.first];
               if (!ncell) continue;
               int distanceInRefinedCells = -nbrPair.second[dimension];
               if (distanceInRefinedCells == *it) {
                  if (foundNeighborsM.find(nbrPair.first) != foundNeighborsM.end()) continue;
                  foundNeighborsM.insert(nbrPair.first);
                  if (!mpiGrid.is_local(nbrPair.first)) {
                     ccell->SpatialCell::parameters[CellParams::AMR_TRANSLATE_COMM_X+dimension] = true;
                     break;
                  }
               }
            } // end loop over neighbors
            iSrc--;
         } // end loop over negative distances

      } // end loop over local propagated cells
   } // end loop over dimensions
   return;
}

void findNeighborhoodCells(const dccrg::Dccrg<SpatialCell,dccrg::Cartesian_Geometry>& mpiGrid,
                           const CellID startingCell,
                           uint dimension,
                           uint searchLength,
                           std::vector<CellID>& foundCells) {

   int neighborhood = getNeighborhood(dimension,searchLength);
   foundCells.clear();

   SpatialCell *ccell = mpiGrid[startingCell];
   if (!ccell) return;

   std::set< int > distancesplus;
   std::set< int > distancesminus;
   std::unordered_set<CellID> foundNeighbors;
   std::unordered_set<CellID> foundSet;

   const auto* NbrPairs = mpiGrid.get_neighbors_of(startingCell, neighborhood);

   // Create list of unique distances
   // Check for already found cells is required as one cell can be listed at several different distances
   for (const auto nbrPair : *NbrPairs) {
      if(nbrPair.second[dimension] > 0) {
         if (foundNeighbors.find(nbrPair.first) == foundNeighbors.end()) {
            distancesplus.insert(nbrPair.second[dimension]);
            foundNeighbors.insert(nbrPair.first);
         }
      }
      if(nbrPair.second[dimension] < 0) {
         if (foundNeighbors.find(nbrPair.first) == foundNeighbors.end()) {
            distancesminus.insert(-nbrPair.second[dimension]);
            foundNeighbors.insert(nbrPair.first);
         }
      }
   }

   int iSrc = searchLength-1;
   // Iterate through positive distances starting from the smallest distance.
   for (auto it = distancesplus.begin(); it != distancesplus.end(); ++it) {
      if (iSrc < 0) break; // found enough elements
      // Check all neighbors at distance *it
      for (const auto nbrPair : *NbrPairs) {
         SpatialCell *ncell = mpiGrid[nbrPair.first];
         if (!ncell) continue;
         int distanceInRefinedCells = nbrPair.second[dimension];
         if (distanceInRefinedCells == *it) {
            foundSet.insert(nbrPair.first);
         }
      } // end loop over neighbors
      iSrc--;
   } // end loop over positive distances

   iSrc = searchLength-1;
   // Iterate through negtive distances starting from the smallest distance.
   for (auto it = distancesminus.begin(); it != distancesminus.end(); ++it) {
      if (iSrc < 0) break; // found enough elements
      // Check all neighbors at distance *it
      for (const auto nbrPair : *NbrPairs) {
         SpatialCell *ncell = mpiGrid[nbrPair.first];
         if (!ncell) continue;
         int distanceInRefinedCells = -nbrPair.second[dimension];
         if (distanceInRefinedCells == *it) {
            foundSet.insert(nbrPair.first);
         }
      } // end loop over neighbors
      iSrc--;
   } // end loop over negative distances
   foundCells.assign(foundSet.begin(), foundSet.end());
}

void prepareLocalTranslationCellLists(const dccrg::Dccrg<SpatialCell,dccrg::Cartesian_Geometry>& mpiGrid,
                                      const vector<CellID>& localPropagatedCells) {
   // return if there's no cells to start with
   if(localPropagatedCells.size() == 0) {
      std::cerr<<"No cells!"<<std::endl;
      return;
   }

   // Clear existing lists
   LocalSet_x.clear();
   LocalSet_y.clear();
   LocalSet_z.clear();
   std::vector<CellID> foundCells;

   // Cell lists include:
   // 1) Any local (translated) non-sysboundary cells
   // 2) For 1), per-dimension, one layer of face neighbours, remote or local (including translated sysboundary cells)
   // Done only at LB so not threaded for now
   for (uint i=0; i<localPropagatedCells.size(); i++) {

      CellID c = localPropagatedCells[i];
      SpatialCell *ccell = mpiGrid[c];
      if (!ccell) continue;
      // Sets the flag to true for all cells for now
      ccell->SpatialCell::parameters[CellParams::AMR_TRANSLATE_COMM_X] = true;

      // Is the cell translated?
      if (!do_translate_cell(ccell)) continue;
      // Is the cell a non-sysboundary cell?
      if (ccell->sysBoundaryFlag != sysboundarytype::NOT_SYSBOUNDARY) continue;

      LocalSet_x.insert(c);
      LocalSet_y.insert(c);
      LocalSet_z.insert(c);

      // x-translation
      findNeighborhoodCells(mpiGrid, c, 0, 1, foundCells);
      for (uint j=0; j<foundCells.size(); j++) {
         CellID n = foundCells[j];
         SpatialCell *ncell = mpiGrid[n];
         if (!ncell) continue;
         // Is the cell translated?
         if (!do_translate_cell(ncell)) continue;
         LocalSet_x.insert(n);
      }
      // y-translation
      findNeighborhoodCells(mpiGrid, c, 1, 1, foundCells);
      for (uint j=0; j<foundCells.size(); j++) {
         CellID n = foundCells[j];
         SpatialCell *ncell = mpiGrid[n];
         if (!ncell) continue;
         // Is the cell translated?
         if (!do_translate_cell(ncell)) continue;
         LocalSet_y.insert(n);
      }
      // z-translation
      findNeighborhoodCells(mpiGrid, c, 2, 1, foundCells);
      for (uint j=0; j<foundCells.size(); j++) {
         CellID n = foundCells[j];
         SpatialCell *ncell = mpiGrid[n];
         if (!ncell) continue;
         // Is the cell translated?
         if (!do_translate_cell(ncell)) continue;
         LocalSet_z.insert(n);
      }
   } // end loop over local cells
   return;
}

/* Get pointers to spatial cells that are considered source cells for a pencil.
 * Source cells are cells that the pencil reads data from to compute polynomial
 * fits that are used for propagation in the vlasov solver. All cells included
 * in the pencil + VLASOV_STENCIL_WIDTH cells on both ends are source cells.
 * Invalid cells are replaced by closest good cells.
 * Boundary cells are included.
 *
 * @param [in] mpiGrid DCCRG grid object
 * @param [in] pencils pencil data struct
 * @param [in] ipencil index of a pencil in the pencils data struct
 * @param [in] dimension spatial dimension
 * @param [out] sourceCells pointer to an array of pointers to SpatialCell objects for the source cells
 */
void computeSpatialSourceCellsForPencil(const dccrg::Dccrg<SpatialCell,dccrg::Cartesian_Geometry>& mpiGrid,
                                        setOfPencils& pencils,
                                        const uint iPencil,
                                        const uint dimension,
                                        CellID *sourceCells) {

   // L = length of the pencil iPencil
   int L = pencils.lengthOfPencils[iPencil];
   vector<CellID> ids = pencils.getIds(iPencil);

   // These neighborhoods now include the AMR addition beyond the regular vlasov stencil
   int neighborhood = getNeighborhood(dimension,VLASOV_STENCIL_WIDTH);

   // Get pointers for each cell id of the pencil
   for (int i = 0; i < L; ++i) {
      sourceCells[i + VLASOV_STENCIL_WIDTH] = ids[i];
   }

   // Insert pointers for neighbors of ids.front() and ids.back()
   const auto* frontNbrPairs = mpiGrid.get_neighbors_of(ids.front(), neighborhood);
   const auto* backNbrPairs  = mpiGrid.get_neighbors_of(ids.back(),  neighborhood);

   // Create list of unique distances in the negative direction from the first cell in pencil
   std::set< int > distances;
   for (const auto nbrPair : *frontNbrPairs) {
      if(nbrPair.second[dimension] < 0) {
         // gather positive distance values
         distances.insert(-nbrPair.second[dimension]);
      }
   }

   int iSrc = VLASOV_STENCIL_WIDTH - 1;

   // Iterate through distances for VLASOV_STENCIL_WIDTH elements starting from the smallest distance.
   for (auto it = distances.begin(); it != distances.end(); ++it) {
      if (iSrc < 0) break; // found enough elements

      // Collect all neighbors at distance *it to a vector
      std::vector< CellID > neighbors;
      for (const auto nbrPair : *frontNbrPairs) {
         int distanceInRefinedCells = -nbrPair.second[dimension];
         if(distanceInRefinedCells == *it) neighbors.push_back(nbrPair.first);
      }
      // Get rid of duplicate neighbor cells at single distance
      neighbors.erase(unique(neighbors.begin(), neighbors.end()), neighbors.end());

      int refLvl = mpiGrid.get_refinement_level(ids.front());
      int pathPos = 0;
      if (pencils.path[iPencil].size() > refLvl) pathPos = pencils.path[iPencil][refLvl];
      if (neighbors.size() == 1) {
         if (sourceCells[iSrc+1] == neighbors.at(0)) continue; // already found this cell for different distance
         sourceCells[iSrc--] = neighbors.at(0);
      } else if ( pathPos < neighbors.size() ) {
         if (sourceCells[iSrc+1] == neighbors.at(pathPos)) continue; // already found this cell for different distance (should not happen)
         sourceCells[iSrc--] = neighbors.at(pathPos);
         // Code for alternate approach to verify that multiple neighbors are in correct ordering (z-y-x)
         // int ix=0,iy=0;
         // switch(dimension) {
         //    case 0:
         //       ix = 1;
         //       iy = 2;
         //       break;
         //    case 1:
         //       ix = 0;
         //       iy = 2;
         //       break;
         //    case 2:
         //       ix = 0;
         //       iy = 1;
         //       break;
         // }
         // bool accept = false;
         // std::array<double, 3> parentCoords = mpiGrid.get_center(ids.front());
         // for (CellID n : neighbors) {
         //    std::array<double, 3> myCoords = mpiGrid.get_center(n);
         //    switch (pencils.path[iPencil][refLvl]) {
         //       case 0:
         //          if (myCoords[ix] < parentCoords[ix] && myCoords[iy] < parentCoords[iy]) accept=true;
         //          break;
         //       case 1:
         //          if (myCoords[ix] > parentCoords[ix] && myCoords[iy] < parentCoords[iy]) accept=true;
         //             break;
         //       case 2:
         //          if (myCoords[ix] < parentCoords[ix] && myCoords[iy] > parentCoords[iy]) accept=true;
         //          break;
         //       case 3:
         //          if (myCoords[ix] > parentCoords[ix] && myCoords[iy] > parentCoords[iy]) accept=true;
         //          break;
         //    }
         //    if (accept) {
         //       sourceCells[iSrc--] = mpiGrid[n];
         //       break;
         //    }
         // }
      } else {
         std::cerr<<"error too few neighbors for path! "<<std::endl; 
      }
   }

   iSrc = L + VLASOV_STENCIL_WIDTH;
   distances.clear();
   // Create list of unique distances in the positive direction from the last cell in pencil
   for (const auto nbrPair : *backNbrPairs) {
      if(nbrPair.second[dimension] > 0) {
         distances.insert(nbrPair.second[dimension]);
      }
   }

   // Iterate through distances for VLASOV_STENCIL_WIDTH elements starting from the smallest distance.
   // Distances are positive here so smallest distance has smallest value.
   for (auto it = distances.begin(); it != distances.end(); ++it) {
      if (iSrc >= L+2*VLASOV_STENCIL_WIDTH) break; // Found enough cells

      // Collect all neighbors at distance *it to a vector
      std::vector< CellID > neighbors;
      for (const auto nbrPair : *backNbrPairs) {
         int distanceInRefinedCells = nbrPair.second[dimension];
         if(distanceInRefinedCells == *it) neighbors.push_back(nbrPair.first);
      }
      // Get rid of duplicate neighbor cells at single distance
      neighbors.erase(unique(neighbors.begin(), neighbors.end()), neighbors.end());

      int refLvl = mpiGrid.get_refinement_level(ids.back());
      int pathPos = 0;
      if (pencils.path[iPencil].size() > refLvl) pathPos = pencils.path[iPencil][refLvl];
      if (neighbors.size() == 1) {
         if (sourceCells[iSrc-1] == neighbors.at(0)) continue; // already found this cell for different distance
         sourceCells[iSrc++] = neighbors.at(0);
      } else if ( pathPos < neighbors.size() ) {
         if (sourceCells[iSrc-1] == neighbors.at(pathPos)) continue; // already found this cell for different distance (should not happen)
         sourceCells[iSrc++] = neighbors.at(pathPos);
      } else {
         std::cerr<<"error too few neighbors for path!"<<std::endl;
      }
   }

   /*loop to negative side and replace all invalid cells with the closest good cell*/
   CellID lastGoodCell = ids.front();
   for(int i = VLASOV_STENCIL_WIDTH - 1; i >= 0 ;--i){
      if(mpiGrid[sourceCells[i]] == NULL || mpiGrid[sourceCells[i]]->sysBoundaryFlag == sysboundarytype::DO_NOT_COMPUTE)
         sourceCells[i] = lastGoodCell;
      else
         lastGoodCell = sourceCells[i];
   }
   /*loop to positive side and replace all invalid cells with the closest good cell*/
   lastGoodCell = ids.back();
   for(int i = VLASOV_STENCIL_WIDTH + L; i < (L + 2*VLASOV_STENCIL_WIDTH); ++i){
      if(mpiGrid[sourceCells[i]] == NULL || mpiGrid[sourceCells[i]]->sysBoundaryFlag == sysboundarytype::DO_NOT_COMPUTE)
         sourceCells[i] = lastGoodCell;
      else
         lastGoodCell = sourceCells[i];
   }
}


/* Get pointers to spatial cells that are considered target cells for all pencils.
 * Target cells are cells that the pencil writes data into after translation by
 * the vlasov solver. All cells included in the pencil + 1 cells on both ends 
 * are source cells. Boundary cells are not included.
 * Now uses get_face_neighbors_of().
 *
 * @param [in] mpiGrid DCCRG grid object
 * @param [in] pencils pencil data struct
 * @param [in] dimension spatial dimension
 * @param [out] targetCells pointer to an array of pointers to SpatialCell objects for the target cells
 *
 */
void computeSpatialTargetCellsForPencilsWithFaces(const dccrg::Dccrg<SpatialCell,dccrg::Cartesian_Geometry>& mpiGrid,
                                         setOfPencils& pencils,
                                         const uint dimension,
                                         SpatialCell **targetCells){

   uint GID = 0;
   // Loop over pencils
   for(uint iPencil = 0; iPencil < pencils.N; iPencil++){
      int L = pencils.lengthOfPencils[iPencil];
      vector<CellID> ids = pencils.getIds(iPencil);

      // Get pointers for each cell id of the pencil
      for (int i = 0; i < L; ++i) {
         targetCells[GID + i + 1] = mpiGrid[ids[i]];
      }

      int refLvl;
      vector <CellID> frontNeighborIds;
      vector <CellID> backNeighborIds;
      const auto frontNeighbors = mpiGrid.get_face_neighbors_of(ids.front());
      if (frontNeighbors.size() > 0) {
         for (const auto nbr: frontNeighbors) {
            if(nbr.second == (-((int)dimension + 1))) {
               frontNeighborIds.push_back(nbr.first);
            }
         }
         refLvl = mpiGrid.get_refinement_level(ids.front());
         
         if (frontNeighborIds.size() == 0) {
            std::cerr<<"abort frontNeighborIds.size() == 0 at "<<ids.front()<<std::endl;
            for( const auto nbrPair: frontNeighbors ) {
               std::cerr<<ids.front()<<" dim "<<dimension<<" "<<nbrPair.first<<" "<<nbrPair.second<<std::endl;
            }
         }
         if (frontNeighborIds.size() == 1) {
            targetCells[GID] = mpiGrid[frontNeighborIds[0]];
         } else if ( pencils.path[iPencil][refLvl] < frontNeighborIds.size() ) {
            targetCells[GID] = mpiGrid[frontNeighborIds[pencils.path[iPencil][refLvl]]];
         }
      } else {
         std::cerr<<"error, found cell without any face neighbors"<<std::endl;
      }
      frontNeighborIds.clear();

      const auto backNeighbors = mpiGrid.get_face_neighbors_of(ids.back());
      if (backNeighbors.size() > 0) {
         for (const auto nbr: backNeighbors) {
            if(nbr.second == ((int)dimension + 1)) {
               backNeighborIds.push_back(nbr.first);
            }
         }
         refLvl = mpiGrid.get_refinement_level(ids.back());
         if (backNeighborIds.size() == 0) {
            std::cerr<<"abort backNeighborIds.size() == 0 at "<<ids.back()<<std::endl;
            for( const auto nbrPair: backNeighbors ) {
               std::cerr<<ids.back()<<" dim "<<dimension<<" "<<nbrPair.first<<" "<<nbrPair.second<<std::endl;
            }
         }
         if (backNeighborIds.size() == 1) {
            targetCells[GID + L + 1] = mpiGrid[backNeighborIds[0]];
         } else if ( pencils.path[iPencil][refLvl] < backNeighborIds.size() ) {
            targetCells[GID + L + 1] = mpiGrid[backNeighborIds[pencils.path[iPencil][refLvl]]];
         }
      } else {
         std::cerr<<"error, found cell without any face neighbors"<<std::endl;
      }
      backNeighborIds.clear();

      // Incerment global id by L + 2 ghost cells.
      GID += (L + 2);
   }

   // Remove any boundary cells from the list of valid targets
   for (uint i = 0; i < GID; ++i) {
      if (targetCells[i] && targetCells[i]->sysBoundaryFlag != sysboundarytype::NOT_SYSBOUNDARY ) {
         targetCells[i] = NULL;
      }
   }
}

/* Select one nearest neighbor of a cell on the + side in a given dimension. If the neighbor
 * has a higher level of refinement, a path variable is needed to make the selection.
 * Returns INVALID_CELLID if the nearest neighbor is not local to this process.
 * (or not included in the translation list for neighbour translation if active)
 * 
 * @param grid DCCRG grid object
 * @param id DCCRG cell id
 * @param dimension spatial dimension
 * @param path index of the desired face neighbor
 * @return neighbor DCCRG cell id of the neighbor
 */
CellID selectNeighbor(const dccrg::Dccrg<SpatialCell,dccrg::Cartesian_Geometry> &grid,
                      CellID id, int dimension = 0, uint path = 0) {

   //int neighborhood = getNeighborhood(dimension,1);
   //const auto* nbrPairs = grid.get_neighbors_of(id, neighborhood);
   
   vector < CellID > myNeighbors;
   CellID neighbor = INVALID_CELLID;
   
   // Iterate through neighbor ids in the positive direction of the chosen dimension,
   // select the neighbor indicated by path, if it is local to this process.
   const auto faceNbrs = grid.get_face_neighbors_of(id);
   for (const auto nbr : faceNbrs) {
     if (nbr.second == ((int)dimension + 1)) {
	 myNeighbors.push_back(nbr.first);
      }
   }
   
   if( myNeighbors.size() == 0 ) {
      return neighbor;
   }
   
   int neighborIndex = 0;
   if (myNeighbors.size() > 1) {
      neighborIndex = path;
   }
   
   if (check_is_local(grid, myNeighbors[neighborIndex], dimension)) {
      neighbor = myNeighbors[neighborIndex];
   }
   
   return neighbor;
}

/* Recursive function for building one-dimensional pencils to cover local DCCRG cells.
 * Starts from a given seedID and proceeds finding the nearest neighbor in the given dimension
 * and adding it to the pencil until no neighbors are found or an endId is met. When a higher
 * refinement level (ie. multiple nearest neighbors) is met, the pencil splits into four
 * copies to remain at a width of 1 cell. This is done by the function calling itself recursively
 * and passing as inputs the cells added so far. The cell selected by each copy of the function
 * at a split is stored in the path variable, the same path has to be followed if a refinement
 * level is encoutered multiple times.
 *
 * @param [in] grid DCCRG grid object
 * @param [out] pencils Pencil data struct
 * @param [in] seedId DCCRG cell id where we start building the pencil. 
 *             The pencil will continue in the + direction in the given dimension until an end condition is met
 * @param [in] dimension Spatial dimension
 * @param [in] path Integer value that determines which neighbor is added to the pencil when a higher refinement level is met
 * @param [in] endIds Prescribed end conditions for the pencil. If any of these cell ids is about to be added to the pencil,
 *             the builder terminates.
 */
setOfPencils buildPencilsWithNeighbors( const dccrg::Dccrg<SpatialCell,dccrg::Cartesian_Geometry> &grid, 
					setOfPencils &pencils, const CellID seedId,
					vector<CellID> ids, const uint dimension, 
					vector<uint> path, const vector<CellID> &endIds) {

   const bool debug = false;
   CellID nextNeighbor;
   CellID id = seedId;
   int startingRefLvl = grid.get_refinement_level(id);
   bool periodic = false;
   // If this is a new pencil (instead of being a result of a pencil being split
   if( ids.size() == 0 )
      ids.push_back(seedId);

   // If the cell where we start is refined, we need to figure out which path
   // to follow in future refined cells. This is a bit hacky but we have to
   // use the order or the children of the parent cell to figure out which
   // corner we are in.

   std::array<double, 3> coordinates = grid.get_center(seedId);
   int startingPathSize = path.size();
   auto it = path.end();
   if( startingRefLvl > startingPathSize ) {

      CellID myId = seedId;
      
      for ( int i = path.size(); i < startingRefLvl; ++i) {

         //CellID parentId = grid.mapping.get_parent(myId);
         CellID parentId = grid.get_parent(myId);
         
         auto myCoords = grid.get_center(myId);
         auto parentCoords = grid.get_center(parentId);

         int ix=0,iy=0;

         switch(dimension) {
         case 0:
            ix = 1;
            iy = 2;
            break;
         case 1:
            ix = 0;
            iy = 2;
            break;
         case 2:
            ix = 0;
            iy = 1;
            break;
         }
         //int ix = (dimension + 1) % 3; // incorrect for DCCRG
         //int iy = (dimension + 2) % 3;

         int step = -1;
         
         if        (myCoords[ix] < parentCoords[ix] && myCoords[iy] < parentCoords[iy]) {
            step = 0;
         } else if (myCoords[ix] > parentCoords[ix] && myCoords[iy] < parentCoords[iy]) {
            step = 1;
         } else if (myCoords[ix] < parentCoords[ix] && myCoords[iy] > parentCoords[iy]) {
            step = 2;
         } else if (myCoords[ix] > parentCoords[ix] && myCoords[iy] > parentCoords[iy]) {
            step = 3;
         }

         it = path.insert(it, step);

         myId = parentId;
      }
   }
   
   while (id != INVALID_CELLID) {

      periodic = false;
      bool neighborExists = false;
      int refLvl = 0;
      
      // Find the refinement level in the neighboring cell. Check all possible neighbors
      // in case some of them are remote.
      for (int tmpPath = 0; tmpPath < 4; ++tmpPath) {
         nextNeighbor = selectNeighbor(grid,id,dimension,tmpPath);
         if(nextNeighbor != INVALID_CELLID) {
            refLvl = max(refLvl,grid.get_refinement_level(nextNeighbor));
            neighborExists = true;
         }
      }
         
      // If there are no neighbors, we can stop.
      if (!neighborExists)
         break;   

      if (refLvl > 0) {
    
         // If we have encountered this refinement level before and stored
         // the path this builder follows, we will just take the same path
         // again.
         if ( static_cast<int>(path.size()) >= refLvl ) {
      
            if(debug) {
               std::cout << "I am cell " << id << ". ";
               std::cout << "I have seen refinement level " << refLvl << " before. Path is ";
               for (auto k = path.begin(); k != path.end(); ++k)
                  std::cout << *k << " ";
               std::cout << std::endl;
            }
	
            nextNeighbor = selectNeighbor(grid,id,dimension,path[refLvl - 1]);      
	    coordinates = grid.get_center(nextNeighbor);

         } else {
	
            if(debug) {
               std::cout << "I am cell " << id << ". ";
               std::cout << "I have NOT seen refinement level " << refLvl << " before. Path is ";
               for (auto k = path.begin(); k != path.end(); ++k)
                  std::cout << *k << ' ';
               std::cout << std::endl;
            }
	
            // New refinement level, create a path through each neighbor cell
            for ( uint i : {0,1,2,3} ) {
	  
               vector < uint > myPath = path;
               myPath.push_back(i);
	  
               nextNeighbor = selectNeighbor(grid,id,dimension,myPath.back());
	  
               if ( i == 3 ) {
	    
                  // This builder continues with neighbor 3
                  path = myPath;
		  coordinates = grid.get_center(nextNeighbor);

               } else {
	    
                  // Spawn new builders for neighbors 0,1,2
                  buildPencilsWithNeighbors(grid,pencils,id,ids,dimension,myPath,endIds);
	    
               }
	  
            }
	
         }

      } else {
         if(debug) {
            std::cout << "I am cell " << id << ". ";
            std::cout << " This pencil has reached refinement level 0." << std::endl;
         }
      }// Closes if (refLvl == 0)

      // If we found a neighbor, add it to the list of ids for this pencil.
      if(nextNeighbor != INVALID_CELLID) {
         if (debug) {
            std::cout << " Next neighbor is " << nextNeighbor << "." << std::endl;
         }

         if ( std::any_of(endIds.begin(), endIds.end(), [nextNeighbor](uint i){return i == nextNeighbor;}) ||
              !do_translate_cell(grid[nextNeighbor])) {
            
            nextNeighbor = INVALID_CELLID;
         } else {
            ids.push_back(nextNeighbor);
         }
      }
      
      id = nextNeighbor;
   } // Closes while loop

   // Get the x,y - coordinates of the pencil (in the direction perpendicular to the pencil)
   double x,y;
   int ix=0,iy=0;

   switch(dimension) {
   case 0:
      ix = 1;
      iy = 2;
      break;
   case 1:
      ix = 0;
      iy = 2;
      break;
   case 2:
      ix = 0;
      iy = 1;
      break;
   }
   //ix = (dimension + 1) % 3; // incorrect for DCCRG
   //iy = (dimension + 2) % 3;
      
   x = coordinates[ix];
   y = coordinates[iy];

   pencils.addPencil(ids,x,y,periodic,path);
   
   // TODO why do we have both return value and the argument modified in place? Could be made consistent.
   return pencils;
  
}

bool check_skip_remapping(Vec* values) {
   for (int index=-VLASOV_STENCIL_WIDTH; index<VLASOV_STENCIL_WIDTH+1; ++index) {
      if (horizontal_or(values[index] > Vec(0))) return false;
   }
   return true;
}
/* Propagate a given velocity block in all spatial cells of a pencil by a time step dt using a PPM reconstruction.
 *
 * @param dz Width of spatial cells in the direction of the pencil, vector datatype
 * @param values Density values of the block, vector datatype
 * @param dimension Satial dimension
 * @param blockGID Global ID of the velocity block.
 * @param dt Time step
 * @param vmesh Velocity mesh object
 * @param lengthOfPencil Number of cells in the pencil
 */
void propagatePencil(
   Vec* dz,
   Vec* values,
   Vec* targetValues, // thread-owned aligned-allocated
   const uint dimension,
   const uint blockGID,
   const Realv dt,
   const vmesh::VelocityMesh<vmesh::GlobalID,vmesh::LocalID> &vmesh,
   const uint lengthOfPencil,
   const Realv threshold
) {
   // Get velocity data from vmesh that we need later to calculate the translation
   velocity_block_indices_t block_indices;
   uint8_t refLevel;
   vmesh.getIndices(blockGID,refLevel, block_indices[0], block_indices[1], block_indices[2]);
   Realv dvz = vmesh.getCellSize(refLevel)[dimension];
   Realv vz_min = vmesh.getMeshMinLimits()[dimension];
   
   // Assuming 1 neighbor in the target array because of the CFL condition
   // In fact propagating to > 1 neighbor will give an error
   // Also defined in the calling function for the allocation of targetValues
   const uint nTargetNeighborsPerPencil = 1;

   
   for (uint i = 0; i < (lengthOfPencil + 2 * nTargetNeighborsPerPencil) * WID3 / VECL; i++) {
      
      // init target_values
      targetValues[i] = Vec(0.0);
      
   }
   
   // Go from 0 to length here to propagate all the cells in the pencil
   for (uint i = 0; i < lengthOfPencil; i++){
      
      // The source array is padded by VLASOV_STENCIL_WIDTH on both sides.
      uint i_source   = i + VLASOV_STENCIL_WIDTH;
      
      for (uint k = 0; k < WID; ++k) {

         const Realv cell_vz = (block_indices[dimension] * WID + k + 0.5) * dvz + vz_min; //cell centered velocity
         const Vec z_translation = cell_vz * dt / dz[i_source]; // how much it moved in time dt (reduced units)

         // Determine direction of translation
         // part of density goes here (cell index change along spatial direcion)
         Vecb positiveTranslationDirection = (z_translation > Vec(0.0));
         
         // Calculate normalized coordinates in current cell.
         // The coordinates (scaled units from 0 to 1) between which we will
         // integrate to put mass in the target  neighboring cell.
         // Normalize the coordinates to the origin cell. Then we scale with the difference
         // in volume between target and origin later when adding the integrated value.
         Vec z_1,z_2;
         z_1 = select(positiveTranslationDirection, 1.0 - z_translation, 0.0);
         z_2 = select(positiveTranslationDirection, 1.0, - z_translation);

         // if( horizontal_or(abs(z_1) > Vec(1.0)) || horizontal_or(abs(z_2) > Vec(1.0)) ) {
         //    std::cout << "Error, CFL condition violated\n";
         //    std::cout << "Exiting\n";
         //    std::exit(1);
         // }
         
         for (uint planeVector = 0; planeVector < VEC_PER_PLANE; planeVector++) {   

            // Check if all values are 0:
            if (check_skip_remapping(values + i_trans_ps_blockv_pencil(planeVector, k, i-VLASOV_STENCIL_WIDTH, lengthOfPencil))) continue;

            // Compute polynomial coefficients
            Vec a[3];
            // Dz: is a padded array, pointer can point to the beginning, i + VLASOV_STENCIL_WIDTH will get the right cell.
            // values: transpose function adds VLASOV_STENCIL_WIDTH to the block index, therefore we substract it here, then
            // i + VLASOV_STENCIL_WIDTH will point to the right cell. Complicated! Why! Sad! MVGA!
            compute_ppm_coeff_nonuniform(dz + i,
                                         values + i_trans_ps_blockv_pencil(planeVector, k, i-VLASOV_STENCIL_WIDTH, lengthOfPencil),
                                         h4, VLASOV_STENCIL_WIDTH, a, threshold);
            
            // Compute integral
            const Vec ngbr_target_density =
               z_2 * ( a[0] + z_2 * ( a[1] + z_2 * a[2] ) ) -
               z_1 * ( a[0] + z_1 * ( a[1] + z_1 * a[2] ) );
                                    
            // Store mapped density in two target cells
            // in the neighbor cell we will put this density
            targetValues[i_trans_pt_blockv(planeVector, k, i + 1)] += select( positiveTranslationDirection,
                                                                              ngbr_target_density
                                                                              * dz[i_source] / dz[i_source + 1],
                                                                              Vec(0.0));
            targetValues[i_trans_pt_blockv(planeVector, k, i - 1 )] += select(!positiveTranslationDirection,
                                                                              ngbr_target_density
                                                                              * dz[i_source] / dz[i_source - 1],
                                                                              Vec(0.0));
            
            // in the current original cells we will put the rest of the original density
            targetValues[i_trans_pt_blockv(planeVector, k, i)] += 
               values[i_trans_ps_blockv_pencil(planeVector, k, i, lengthOfPencil)] - ngbr_target_density;
         }
      }
   }
}

/* Determine which cells in the local DCCRG mesh should be starting points for pencils.
 * If a neighbor cell is non-local, across a periodic boundary, or in non-periodic boundary layer 1
 * then we use this cell as a seed for pencils
 *
 * @param [in] mpiGrid DCCRG grid object
 * @param [in] localPropagatedCells List of local cells that get propagated
 * ie. not boundary or DO_NOT_COMPUTE
 * @param [in] dimension Spatial dimension
 * @param [out] seedIds list of cell ids that will be starting points for pencils
 */
void getSeedIds(const dccrg::Dccrg<SpatialCell,dccrg::Cartesian_Geometry>& mpiGrid,
                const vector<CellID> &localPropagatedCells,
                const uint dimension,
                vector<CellID> &seedIds) {

   const bool debug = false;
   int myRank;
   if (debug) MPI_Comm_rank(MPI_COMM_WORLD,&myRank);
   
   // These neighborhoods now include the AMR addition beyond the regular vlasov stencil
   int neighborhood = getNeighborhood(dimension,VLASOV_STENCIL_WIDTH);

#pragma omp parallel for
   for (uint i=0; i<localPropagatedCells.size(); i++) {
      CellID celli = localPropagatedCells[i];

      bool addToSeedIds = P::amrTransShortPencils;
      if (addToSeedIds) {
#pragma omp critical
         seedIds.push_back(celli);
         continue;
      }
      auto myIndices = mpiGrid.mapping.get_indices(celli);
      int myRefLevel;

      /* -----------------------------------------
         | A |   | B |   |_|_|_|_|   |   | C |   |
         |   |   |   |   | | | | |   |   |   |   |
         -----------------------------------------
         For optimal pencil generation, we need seedids at A, B, and C.
         A Is triggered in the first if-clause. Pencils starting from B
         will be split (but won't cause A to split), and pencils from
         C will be able to remain again un-split. These checks need to be done
         only if we aren't already at the maximum refinement level.

      OR  only splitting pencils for face neighbours: (P::amrTransSplitPencilsOnlyForFace)
         -----------------------------------------
         | A |   |   | B |_|_|_|_|   | C |   |   |
         |   |   |   |   | | | | |   |   |   |   |
         -----------------------------------------
         For optimal pencil generation, we need seedids at A, B, and C.
         A Is triggered in the first if-clause. Pencils starting from B
         will be split (but won't cause A to split), and pencils from
         C will be able to remain again un-split. These checks need to be done
         only if we aren't already at the maximum refinement level.
      */

      // First check negative face neighbors (A)
      // Returns all neighbors as (id, direction-dimension) pair pointers.
      for ( const auto faceNbrPair : mpiGrid.get_face_neighbors_of(celli) ) {
	 if ( faceNbrPair.second == -((int)dimension + 1) ) {
	    // Check that the neighbor is not across a periodic boundary by calculating
	    // the distance in indices between this cell and its neighbor.
	    auto nbrIndices = mpiGrid.mapping.get_indices(faceNbrPair.first);

	    // If a neighbor is non-local, across a periodic boundary,
            // or in non-periodic boundary layer >1 (non-translated cell)
	    // then we use this cell as a seed for pencils
	    if ( abs ( (int64_t)(myIndices[dimension] - nbrIndices[dimension]) ) >
		 pow(2,mpiGrid.get_maximum_refinement_level()) ||
		 //!mpiGrid.is_local(faceNbrPair.first) ||
                 !check_is_local(mpiGrid, faceNbrPair.first, dimension) ||
                 !do_translate_cell(mpiGrid[faceNbrPair.first]) ) {
               addToSeedIds = true;
               break;
	    }
         }
      } // finish check A
      if ( addToSeedIds ) {
#pragma omp critical
         seedIds.push_back(celli);
         continue;
      }
      myRefLevel = mpiGrid.get_refinement_level(celli);
      if (mpiGrid.get_maximum_refinement_level() == myRefLevel) continue;

      // Gather neighbours in neighbourhood stencil
      const auto* nbrPairs  = mpiGrid.get_neighbors_of(celli, neighborhood);
      // Create list of unique neighbour distances in both directions
      std::set< int > distancesplus;
      std::set< int > distancesminus;
      for (const auto nbrPair : *nbrPairs) {
         if(nbrPair.second[dimension] > 0) {
            distancesplus.insert(nbrPair.second[dimension]);
         }
         if(nbrPair.second[dimension] < 0) {
            // gather positive distance values
            distancesminus.insert(-nbrPair.second[dimension]);
         }
      }
      /* Proceed with B, checking if the next positive neighbour has the same refinement level as ccell, but the
         second neighbour a higher one. Iterate through positive distances for VLASOV_STENCIL_WIDTH elements
         starting from the smallest distance. */
      int iSrc = VLASOV_STENCIL_WIDTH-1;
      if (P::amrTransSplitPencilsOnlyForFace) iSrc=0;
      for (auto it = distancesplus.begin(); it != distancesplus.end(); ++it) {
         if (iSrc < 0) break; // found enough elements
         for (const auto nbrPair : *nbrPairs) {
            int distanceInRefinedCells = nbrPair.second[dimension];
            if(distanceInRefinedCells == *it) {
               // Break search if we are not at the final entry, and have different refinement level
               if (iSrc!=0 && mpiGrid.get_refinement_level(nbrPair.first)!=myRefLevel) {
                  iSrc = -1;
                  break;
               }
               // Flag as seed id if VLASOV_STENCIL_WIDTH positive neighbour is at higher refinement level
               if (iSrc==0 && mpiGrid.get_refinement_level(nbrPair.first)>myRefLevel) {
                  addToSeedIds = true;
                  break;
               }
            }
         }
         iSrc--;
      } // Finish B check

      if ( addToSeedIds ) {
#pragma omp critical
         seedIds.push_back(celli);
         continue;
      }
      /* Proceed with C, checking if the next two negative neighbours have the same refinement level as ccell, but the
         third neighbour a higher one. Iterate through negative distances for VLASOV_STENCIL_WIDTH+1 elements
         starting from the smallest distance. */
      iSrc = VLASOV_STENCIL_WIDTH;
      if (P::amrTransSplitPencilsOnlyForFace) iSrc = 1;
      for (auto it = distancesminus.begin(); it != distancesminus.end(); ++it) {
         if (iSrc < 0) break; // found enough elements
         for (const auto nbrPair : *nbrPairs) {
            int distanceInRefinedCells = -nbrPair.second[dimension];
            if(distanceInRefinedCells == *it) {
               // Break search if we are not at the final entry, and have different refinement level
               if (iSrc!=0 && mpiGrid.get_refinement_level(nbrPair.first)!=myRefLevel) {
                  iSrc = -1;
                  break;
               }
               // Flag as seed id if VLASOV_STENCIL_WIDTH+1 positive neighbour is at higher refinement level
               if (iSrc==0 && mpiGrid.get_refinement_level(nbrPair.first)>myRefLevel) {
                  addToSeedIds = true;
                  break;
               }
            }
         }
         iSrc--;
      } // Finish C check

      if ( addToSeedIds ) {
#pragma omp critical
         seedIds.push_back(celli);
      }
   }

   if(debug) {
      cout << "Rank " << myRank << ", Seed ids are: ";
      for (const auto seedId : seedIds) {
         cout << seedId << " ";
      }
      cout << endl;
   }   
}

/* Copy the data to the temporary values array, so that the
 * dimensions are correctly swapped. Also, copy the same block for
 * then neighboring spatial cells (in the dimension). neighbors
 * generated with compute_spatial_neighbors_wboundcond).
 * Adapted from copy_trans_block_data to be suitable for use with
 * AMR and pencils. 
 *
 * This function must be thread-safe.
 *
 * @param source_neighbors Array containing the VLASOV_STENCIL_WIDTH closest 
 * spatial neighbors of this cell in the propagated dimension.
 * @param blockGID Global ID of the velocity block.
 * @param int lengthOfPencil Number of spatial cells in pencil
 * @param values Vector where loaded data is stored.
 * @param cellid_transpose
 * @param popID ID of the particle species.
 */
bool copy_trans_block_data_amr(
   const dccrg::Dccrg<SpatialCell,dccrg::Cartesian_Geometry>& mpiGrid,
   CellID* source_neighbors,
   const vmesh::GlobalID blockGID,
   int lengthOfPencil,
   Vec* values,
   size_t pencilPathSize,
   const unsigned char* const cellid_transpose,
   uint dimension,
   const uint popID) {

<<<<<<< HEAD
   for (int b = -VLASOV_STENCIL_WIDTH; b < lengthOfPencil + VLASOV_STENCIL_WIDTH; b++) {
      // Get cell pointer and local block id
      SpatialCell* srcCell = source_neighbors[b + VLASOV_STENCIL_WIDTH];
         
      const vmesh::LocalID blockLID = srcCell->get_velocity_block_local_id(blockGID,popID);
      if (blockLID != srcCell->invalid_local_id()) {
         // Get data pointer
         blockDataPointer[b + VLASOV_STENCIL_WIDTH] = srcCell->get_data(blockLID,popID);
         nonEmptyBlocks++;
         //prefetch WID3 storage pointers to L1
         _mm_prefetch((char *)(blockDataPointer[b + VLASOV_STENCIL_WIDTH]) + 0, _MM_HINT_T0);
         _mm_prefetch((char *)(blockDataPointer[b + VLASOV_STENCIL_WIDTH]) + 64, _MM_HINT_T0);
         _mm_prefetch((char *)(blockDataPointer[b + VLASOV_STENCIL_WIDTH]) + 128, _MM_HINT_T0);
         _mm_prefetch((char *)(blockDataPointer[b + VLASOV_STENCIL_WIDTH]) + 192, _MM_HINT_T0);
#ifdef DPF
         //prefetch rest of WID3 storage pointers to L1 (if DPF)
         _mm_prefetch((char *)(blockDataPointer[b + VLASOV_STENCIL_WIDTH]) + 256, _MM_HINT_T0);
         _mm_prefetch((char *)(blockDataPointer[b + VLASOV_STENCIL_WIDTH]) + 320, _MM_HINT_T0);
         _mm_prefetch((char *)(blockDataPointer[b + VLASOV_STENCIL_WIDTH]) + 384, _MM_HINT_T0);
         _mm_prefetch((char *)(blockDataPointer[b + VLASOV_STENCIL_WIDTH]) + 448, _MM_HINT_T0);
#endif
      } else {
         blockDataPointer[b + VLASOV_STENCIL_WIDTH] = NULL;
      }
   }
   
   if(nonEmptyBlocks == 0) {
      return false;
   }
   
=======
   // This loop does not incldue explicit prefetch calls
>>>>>>> 5317947e
   //  Copy volume averages of this block from all spatial cells:
   for (int b = -VLASOV_STENCIL_WIDTH; b < lengthOfPencil + VLASOV_STENCIL_WIDTH; b++) {
      // Is the source cell at most at the ref level of the pencil?
      if (pencilPathSize >= mpiGrid.get_refinement_level(source_neighbors[b + VLASOV_STENCIL_WIDTH])) {
         // Get cell pointer and local block id
         SpatialCell* srcCell = mpiGrid[source_neighbors[b + VLASOV_STENCIL_WIDTH]];
         const vmesh::LocalID blockLID = srcCell->get_velocity_block_local_id(blockGID,popID);
         if (blockLID != srcCell->invalid_local_id()) {
            // Get data pointer
            const Realf* block_data = srcCell->get_data(blockLID,popID);

            Realf blockValues[WID3];
            // Copy data to a temporary array and transpose values so that mapping is along k direction.
            // spatial source_neighbors already taken care of when
            // creating source_neighbors table. If a normal spatial cell does not
            // simply have the block, its value will be its null_block which
            // is fine. This null_block has a value of zero in data, and that
            // is thus the velocity space boundary
            for (uint i=0; i<WID3; ++i) {
               blockValues[i] = block_data[cellid_transpose[i]];
            }

            // now load values into the actual values table..
            uint offset =0;
            for (uint k=0; k<WID; k++) {
               for(uint planeVector = 0; planeVector < VEC_PER_PLANE; planeVector++){
                  // store data, when reading data from data we swap dimensions 
                  // using precomputed plane_index_to_id and cell_indices_to_id
                  values[i_trans_ps_blockv_pencil(planeVector, k, b, lengthOfPencil)].load(blockValues + offset);
                  offset += VECL;
               }
            }
         } else {
            for (uint k=0; k<WID; ++k) {
               for(uint planeVector = 0; planeVector < VEC_PER_PLANE; planeVector++) {
                  values[i_trans_ps_blockv_pencil(planeVector, k, b, lengthOfPencil)] = Vec(0);
               }
            }
         }
      } else {
         // Source cell can be at higher refinement level than pencil (P::amrTransSplitPencilsOnlyForFace==true)
         Realf blockValues[WID3] = { 0.0 };
         // Average source information over 4 sibling cells. Find siblings:
         auto mySiblings = mpiGrid.get_all_children(mpiGrid.get_parent(source_neighbors[b + VLASOV_STENCIL_WIDTH]));
         auto myIndices = mpiGrid.mapping.get_indices(source_neighbors[b + VLASOV_STENCIL_WIDTH]);
         uint siblingCount=0;
         for (uint i_sib = 0; i_sib < MAX_NEIGHBORS_PER_DIM; ++i_sib) {
            auto sibling = mySiblings.at(i_sib);
            auto sibIndices = mpiGrid.mapping.get_indices(sibling);

            // Only use siblings at same position in pencil
            if (myIndices.at(dimension) == sibIndices.at(dimension)) {
               // Get cell pointer and local block id
               SpatialCell* srcCell = mpiGrid[sibling];
               const vmesh::LocalID blockLID = srcCell->get_velocity_block_local_id(blockGID,popID);
               if (blockLID != srcCell->invalid_local_id()) {
                  const Realf* block_data = srcCell->get_data(blockLID,popID);
                  for (uint i=0; i<WID3; ++i) {
                     blockValues[i] += block_data[cellid_transpose[i]];
                  }
                  siblingCount++;
               }
            }
         }
         if (siblingCount>0) {
            // Rescale with sibling count (should be 4)
            if (siblingCount>1) {
               const Realf rescale = 1./siblingCount;
               for (uint i=0; i<WID3; ++i) {
                  blockValues[i] *= rescale;
               }
            }
            // now load values into the actual values table..
            uint offset =0;
            for (uint k=0; k<WID; k++) {
               for(uint planeVector = 0; planeVector < VEC_PER_PLANE; planeVector++){
                  // store data, when reading data from data we swap dimensions
                  // using precomputed plane_index_to_id and cell_indices_to_id
                  values[i_trans_ps_blockv_pencil(planeVector, k, b, lengthOfPencil)].load(blockValues + offset);
                  offset += VECL;
               }
            }
         } else {
            for (uint k=0; k<WID; ++k) {
               for(uint planeVector = 0; planeVector < VEC_PER_PLANE; planeVector++) {
                  values[i_trans_ps_blockv_pencil(planeVector, k, b, lengthOfPencil)] = Vec(0);
               }
            }
         }
      }
   }
   return true;
}

/* Check whether the ghost cells around the pencil contain higher refinement than the pencil does.
 * If they do, the pencil must be split to match the finest refined ghost cell.
 *
 * @param mpiGrid DCCRG grid object
 * @param pencils Pencil data struct
 * @param dimension Spatial dimension
 */
void check_ghost_cells(const dccrg::Dccrg<SpatialCell,dccrg::Cartesian_Geometry>& mpiGrid,
                       setOfPencils& pencils,
                       uint dimension) {

   const bool debug = false;
   int neighborhoodId = getNeighborhood(dimension,VLASOV_STENCIL_WIDTH);

   int myRank;
   if(debug) {
      MPI_Comm_rank(MPI_COMM_WORLD,&myRank);
   }
   
   std::vector<CellID> idsToSplit;

// Thread this loop here
#pragma omp parallel for   
   for (uint pencili = 0; pencili < pencils.N; ++pencili) {

      if(pencils.periodic[pencili]) continue;
         
      auto ids = pencils.getIds(pencili);

      // It is possible that the pencil has already been refined by the pencil building algorithm
      // and is on a higher refinement level than the refinement level of any of the cells it contains
      // due to e.g. process boundaries.
      int maxPencilRefLvl = pencils.path[pencili].size();
      int maxNbrRefLvl = 0;

      const auto* frontNeighbors = mpiGrid.get_neighbors_of(ids.front(),neighborhoodId);
      const auto* backNeighbors  = mpiGrid.get_neighbors_of(ids.back() ,neighborhoodId);


      // Create list of unique distances in the negative direction from the first cell in pencil
      std::set< int > distances;
      for (const auto nbrPair : *frontNeighbors) {
         if(nbrPair.second[dimension] < 0) {
            // gather positive values
            distances.insert(-nbrPair.second[dimension]);
         }
      }
      int foundcells = 0;
      CellID lastcell = INVALID_CELLID;
      // Iterate through distances for VLASOV_STENCIL_WIDTH elements starting from the smallest distance.
      for (auto it = distances.begin(); it != distances.end(); ++it) {
         for (const auto nbrPair : *frontNeighbors) {
            if (nbrPair.first==lastcell) continue;
            int distanceInRefinedCells = -nbrPair.second[dimension];
            if(distanceInRefinedCells == *it) {
               maxNbrRefLvl = max(maxNbrRefLvl,mpiGrid.get_refinement_level(nbrPair.first));
               lastcell = nbrPair.first;
               foundcells++;
               continue;
            }
         }
         if (P::amrTransSplitPencilsOnlyForFace && (foundcells >= 1)) break;
         if (foundcells >= VLASOV_STENCIL_WIDTH) break; // checked enough distances
      }

      // Create list of unique distances in the positive direction from the last cell in pencil
      distances.clear();
      for (const auto nbrPair : *backNeighbors) {
         if(nbrPair.second[dimension] > 0) {
            distances.insert(nbrPair.second[dimension]);
         }
      }
      foundcells = 0;
      lastcell = INVALID_CELLID;
      for (auto it = distances.begin(); it != distances.end(); ++it) {
         for (const auto nbrPair : *backNeighbors) {
            if (nbrPair.first==lastcell) continue;
            int distanceInRefinedCells = nbrPair.second[dimension];
            if(distanceInRefinedCells == *it) {
               maxNbrRefLvl = max(maxNbrRefLvl,mpiGrid.get_refinement_level(nbrPair.first));
               lastcell = nbrPair.first;
               foundcells++;
               continue;
            }
         }
         if (P::amrTransSplitPencilsOnlyForFace && (foundcells >= 1)) break;
         if (foundcells >= VLASOV_STENCIL_WIDTH) break; // checked enough distances
      }

      // Old version which can check needlessly far
      // for (const auto nbrPair: *frontNeighbors) {
      //    maxNbrRefLvl = max(maxNbrRefLvl,mpiGrid.get_refinement_level(nbrPair.first));
      // }
      // for (const auto nbrPair: *backNeighbors) {
      //    maxNbrRefLvl = max(maxNbrRefLvl,mpiGrid.get_refinement_level(nbrPair.first));
      // }


      if (maxNbrRefLvl > maxPencilRefLvl) {
         if(debug) {
            std::cout << "I am rank " << myRank << ". ";
            std::cout << "Found refinement level " << maxNbrRefLvl << " in one of the ghost cells of pencil " << pencili << ". ";
            std::cout << "Highest refinement level in this pencil is " << maxPencilRefLvl;
            std::cout << ". Splitting pencil " << pencili << endl;
         }
         // Let's avoid modifying pencils while we are looping over it. Write down the indices of pencils
         // that need to be split and split them later.
#pragma omp critical
         {
            idsToSplit.push_back(pencili);
         }
      }
   }

// No threading here, probably more efficient to thread inside the splitting
   for (auto pencili: idsToSplit) {

      Realv dx = 0.0;
      Realv dy = 0.0;
      // TODO: Double-check that this gives you the right dimensions!
      auto ids = pencils.getIds(pencili);
      switch(dimension) {
      case 0:
         dx = mpiGrid[ids[0]]->SpatialCell::parameters[CellParams::DY];
         dy = mpiGrid[ids[0]]->SpatialCell::parameters[CellParams::DZ];
         break;
      case 1:
         dx = mpiGrid[ids[0]]->SpatialCell::parameters[CellParams::DX];
         dy = mpiGrid[ids[0]]->SpatialCell::parameters[CellParams::DZ];
         break;
      case 2:
         dx = mpiGrid[ids[0]]->SpatialCell::parameters[CellParams::DX];
         dy = mpiGrid[ids[0]]->SpatialCell::parameters[CellParams::DY];
         break;
      }

// WARNING threading inside this function
      pencils.split(pencili,dx,dy);
         
   }
}

/* Checks that each local spatial cell appears in pencils at least 1 time.
 *
 * @param mpiGrid DCCRG grid object
 * @param cells Local spatial cells
 * @param pencils Pencil data struct
 */
bool checkPencils(
   const dccrg::Dccrg<SpatialCell,dccrg::Cartesian_Geometry>& mpiGrid,
   const std::vector<CellID> &cells,
   const setOfPencils& pencils
   ) {
   bool correct = true;
   for (auto id : cells) {
      if (mpiGrid[id]->sysBoundaryFlag == sysboundarytype::NOT_SYSBOUNDARY )  {
         int myCount = std::count(pencils.ids.begin(), pencils.ids.end(), id);
         if( myCount == 0) {
            std::cerr << "ERROR: Cell ID " << id << " Appears in pencils " << myCount << " times!"<< std::endl;            
            correct = false;
         }
      }
   }
   for (uint ipencil = 0; ipencil < pencils.N; ++ipencil) {
      cint nPencilsThroughThisCell = pow(pow(2,pencils.path[ipencil].size()),2);
      auto ids = pencils.getIds(ipencil);
      for (auto id : ids) {
         cint myCount = std::count(pencils.ids.begin(), pencils.ids.end(), id);
         if (myCount > nPencilsThroughThisCell) {
            std::cerr << "ERROR: Cell ID " << id << " Appears in pencils " << myCount << " times!"<< std::endl;
            std::cerr << "       It should not appear more than " << nPencilsThroughThisCell << " times." << std::endl;
            correct = false;
         }
      }
   }
   return correct;
}

/* Debugging function, prints the list of cells in each pencil
 *
 * @param pencils Pencil data struct
 * @param dimension Spatial dimension
 * @param myRank MPI rank
 */
void printPencilsFunc(const dccrg::Dccrg<SpatialCell,dccrg::Cartesian_Geometry>& mpiGrid, const setOfPencils& pencils, const uint dimension, const int myRank) {
   
   int mpiProcs;
   MPI_Comm_size(MPI_COMM_WORLD,&mpiProcs);
   for (int iMpi=0; iMpi<mpiProcs; iMpi++) {
      MPI_Barrier(MPI_COMM_WORLD);
      if (myRank != iMpi) continue;
      // Print out ids of pencils (if needed for debugging)
      uint ibeg = 0;
      uint iend = 0;
      std::cout << "I am rank " << myRank << ", I have " << pencils.N << " pencils along dimension " << dimension << ":\n";
      //MPI_Barrier(MPI_COMM_WORLD);
      if(myRank == MASTER_RANK) {
         std::cout << "t, N, mpirank, dimension (x, y): indices {path} " << std::endl;
         std::cout << "-----------------------------------------------------------------" << std::endl;
      }
      //MPI_Barrier(MPI_COMM_WORLD);
      for (uint i = 0; i < pencils.N; i++) {
         iend += pencils.lengthOfPencils[i];
         std::cout << P::t << ", ";
         std::cout << i << ", ";
         std::cout << myRank << ", ";
         std::cout << dimension << ", ";
         std::cout << "(" << pencils.x[i] << ", " << pencils.y[i] << "): ";
         for (auto j = pencils.ids.begin() + ibeg; j != pencils.ids.begin() + iend; ++j) {
            //if (check_is_local(mpiGrid, *j, dimension)) {
            if (mpiGrid.is_local(*j)) {
               std::cout<<"L"<< *j << " ";
            } else {
               std::cout<<"N"<< *j << " ";
            }
         }
         ibeg  = iend;
         std::cout << "{";
         for (auto step : pencils.path[i]) {
            std::cout << step << ", ";
         }
         std::cout << "}";

         std::cout << std::endl;
      }
      std::cout<<std::flush;
      // Print also cell lists?
      if (false) {
         if (P::vlasovSolverLocalTranslate) {
            std::cout<<"Translated cells in dimension "<<dimension<<":"<<std::endl;
            switch (dimension) {
               case 0:
                  for (CellID c : LocalSet_x) {
                     std::cout<<c<<" ";
                  }
                  std::cout<<std::endl;
                  break;
               case 1:
                  for (CellID c : LocalSet_y) {
                     std::cout<<c<<" ";
                  }
                  std::cout<<std::endl;
                  break;
               case 2:
                  for (CellID c : LocalSet_y) {
                     std::cout<<c<<" ";
                  }
                  std::cout<<std::endl;
                  break;
            }
         }
      }
      std::cout<<std::flush;
   }
   MPI_Barrier(MPI_COMM_WORLD);
}

/* Wrapper function for calling seed ID selection and pencil generation, per dimension.
 * Includes threading and gathering of pencils into thread-containers.
 *
 * @param [in] mpiGrid DCCRG grid object
 * @param [in] dimension Spatial dimension
 */
void prepareSeedIdsAndPencils(const dccrg::Dccrg<SpatialCell,dccrg::Cartesian_Geometry>& mpiGrid,
                              const uint dimension) {

   const bool printPencils = false;
   int myRank;
   if(printPencils) MPI_Comm_rank(MPI_COMM_WORLD,&myRank);

   const vector<CellID>& localCells = getLocalCells();
   vector<CellID> PropagatedCells;
   // Figure out which spatial cells are translated,
   // result independent of particle species.
   if (P::vlasovSolverLocalTranslate) {
      // Sets already include check for do_translate_cell 
      switch (dimension) {
         case 0:
            PropagatedCells.assign(LocalSet_x.begin(), LocalSet_x.end());
            break;
         case 1:
            PropagatedCells.assign(LocalSet_y.begin(), LocalSet_y.end());
            break;
         case 2:
            PropagatedCells.assign(LocalSet_z.begin(), LocalSet_z.end());
            break;
      }
   } else {
      for (size_t c=0; c<localCells.size(); ++c) {
         if (do_translate_cell(mpiGrid[localCells[c]])) {
            PropagatedCells.push_back(localCells[c]);
         }
      }
   }

   phiprof::start("getSeedIds");
   vector<CellID> seedIds;
   getSeedIds(mpiGrid, PropagatedCells, dimension, seedIds);
   phiprof::stop("getSeedIds");

   phiprof::start("buildPencils");
   // Output vectors for ready pencils
   //setOfPencils pencils;

   // Clear previous set
   DimensionPencils[dimension].removeAllPencils();
   
#pragma omp parallel
   {
      // Empty vectors for internal use of buildPencilsWithNeighbors. Could be default values but
      // default vectors are complicated. Should overload buildPencilsWithNeighbors like suggested here
      // https://stackoverflow.com/questions/3147274/c-default-argument-for-vectorint
      vector<CellID> ids;
      vector<uint> path;
      // thread-internal pencil set to be accumulated at the end
      setOfPencils thread_pencils;
      // iterators used in the accumulation
      std::vector<CellID>::iterator ibeg, iend;

#pragma omp for schedule(guided)
      for (uint i=0; i<seedIds.size(); i++) {
         cuint seedId = seedIds[i];
         // Construct pencils from the seedIds into a set of pencils.
         thread_pencils = buildPencilsWithNeighbors(mpiGrid, thread_pencils, seedId, ids, dimension, path, seedIds);
      }

      // accumulate thread results in global set of pencils
#pragma omp critical
      {
         for (uint i=0; i<thread_pencils.N; i++) {
            // Use vector range constructor
            ibeg = thread_pencils.ids.begin() + thread_pencils.idsStart[i];
            iend = ibeg + thread_pencils.lengthOfPencils[i];
            std::vector<CellID> pencilIds(ibeg, iend);
            DimensionPencils[dimension].addPencil(pencilIds,thread_pencils.x[i],thread_pencils.y[i],thread_pencils.periodic[i],thread_pencils.path[i]);
         }
      }
   }

   phiprof::start("check_ghost_cells");
   // Check refinement of two ghost cells on each end of each pencil
   check_ghost_cells(mpiGrid,DimensionPencils[dimension],dimension);
   phiprof::stop("check_ghost_cells");

   // ****************************************************************************

   if(printPencils) printPencilsFunc(mpiGrid, DimensionPencils[dimension],dimension,myRank);
   phiprof::stop("buildPencils");
}

/* Map velocity blocks in all local cells forward by one time step in one spatial dimension.
 * This function uses 1-cell wide pencils to update cells in-place to avoid allocating large
 * temporary buffers.
 *
 * @param [in] mpiGrid DCCRG grid object
 * @param [in] localPropagatedCells List of local cells that get propagated
 * ie. not boundary or DO_NOT_COMPUTE
 * @param [in] dimension Spatial dimension
 * @param [in] dt Time step
 * @param [in] popId Particle population ID
 */
bool trans_map_1d_amr(const dccrg::Dccrg<SpatialCell,dccrg::Cartesian_Geometry>& mpiGrid,
                      const vector<CellID>& localPropagatedCells,
                      std::vector<uint>& nPencils,
                      const uint dimension,
                      const Realv dt,
                      const uint popID) {
   
   phiprof::start("setup");

   uint cell_indices_to_id[3]; /*< used when computing id of target cell in block*/
   unsigned char  cellid_transpose[WID3]; /*< defines the transpose for the solver internal (transposed) id: i + j*WID + k*WID2 to actual one*/
   // return if there's no cells to propagate
   if(localPropagatedCells.size() == 0) {
      cout << "Returning because of no cells" << endl;
      return false;
   }

   // Vectors of pointers to the propagated cell structs
   std::vector<SpatialCell*> propagatedCellsPointer(localPropagatedCells.size());
   
   // Initialize propagatedCellsPointer
#pragma omp parallel for
   for(uint celli = 0; celli < localPropagatedCells.size(); celli++){
      propagatedCellsPointer[celli] = mpiGrid[localPropagatedCells[celli]];
   }

   // Fiddle indices x,y,z in VELOCITY SPACE
   switch (dimension) {
   case 0:
      // set values in array that is used to convert block indices 
      // to global ID using a dot product.
      cell_indices_to_id[0]=WID2;
      cell_indices_to_id[1]=WID;
      cell_indices_to_id[2]=1;
      break;
   case 1:
      // set values in array that is used to convert block indices 
      // to global ID using a dot product
      cell_indices_to_id[0]=1;
      cell_indices_to_id[1]=WID2;
      cell_indices_to_id[2]=WID;
      break;
   case 2:
      // set values in array that is used to convert block indices
      // to global id using a dot product.
      cell_indices_to_id[0]=1;
      cell_indices_to_id[1]=WID;
      cell_indices_to_id[2]=WID2;
      break;
   default:
      cerr << __FILE__ << ":"<< __LINE__ << " Wrong dimension, abort"<<endl;
      abort();
      break;
   }
           
   // ****************************************************************************

   // init cellid_transpose (moved here to take advantage of the omp parallel region)
#pragma omp parallel for collapse(3)
   for (uint k=0; k<WID; ++k) {
      for (uint j=0; j<WID; ++j) {
         for (uint i=0; i<WID; ++i) {
            const uint cell =
               i * cell_indices_to_id[0] +
               j * cell_indices_to_id[1] +
               k * cell_indices_to_id[2];
            cellid_transpose[ i + j * WID + k * WID2] = cell;
         }
      }
   }

   // Warning: checkPencils fails to understand situations where pencils reach across 3 levels of refinement.
   // if(!checkPencils(mpiGrid, localPropagatedCells, pencils)) {
   //    std::cerr<<"abort checkpencils"<<std::endl;
   //    abort();
   // }
   
   if (Parameters::prepareForRebalance == true) {
      for (uint i=0; i<localPropagatedCells.size(); i++) {
         cuint myPencilCount = std::count(DimensionPencils[dimension].ids.begin(), DimensionPencils[dimension].ids.end(), localPropagatedCells[i]);
         nPencils[i] += myPencilCount;
         nPencils[nPencils.size()-1] += myPencilCount;
      }
   }
   
   // Get a pointer to the velocity mesh of the first spatial cell
   const vmesh::VelocityMesh<vmesh::GlobalID,vmesh::LocalID>& vmesh = propagatedCellsPointer[0]->get_velocity_mesh(popID);
   
   phiprof::start("buildBlockList");
   // Get a unique sorted list of blockids that are in any of the
   // propagated cells. First use set for this, then add to vector (may not
   // be the most nice way to do this and in any case we could do it along
   // dimension for data locality reasons => copy acc map column code, TODO: FIXME
   // TODO: Do this separately for each pencil?
   // Note: Now only considers local propagated cells, as there's no point in
   // Propagating data which does not have an existing target block.
   std::vector<vmesh::GlobalID> unionOfBlocks;
   std::unordered_set<vmesh::GlobalID> unionOfBlocksSet;
//   unionOfBlocks.reserve(unionOfBlocksSet.size());
#pragma omp parallel
   {
      std::unordered_set<vmesh::GlobalID> thread_unionOfBlocksSet;

#pragma omp for
      for(unsigned int i=0; i<propagatedCellsPointer.size(); i++) {
         auto cell = &propagatedCellsPointer[i];
         vmesh::VelocityMesh<vmesh::GlobalID,vmesh::LocalID>& cvmesh = (*cell)->get_velocity_mesh(popID);
         for (vmesh::LocalID block_i=0; block_i< cvmesh.size(); ++block_i) {
            thread_unionOfBlocksSet.insert(cvmesh.getGlobalID(block_i));
         }
      }

#pragma omp critical
      {
         unionOfBlocksSet.insert(thread_unionOfBlocksSet.begin(), thread_unionOfBlocksSet.end());
      } // pragma omp critical
   } // pragma omp parallel
   
   unionOfBlocks.insert(unionOfBlocks.end(), unionOfBlocksSet.begin(), unionOfBlocksSet.end());
   
   phiprof::stop("buildBlockList");
   // ****************************************************************************
   
   // Assuming 1 neighbor in the target array because of the CFL condition
   // In fact propagating to > 1 neighbor will give an error
   const uint nTargetNeighborsPerPencil = 1;
   
   // Compute spatial neighbors for target cells.
   // For targets we need the local cells, plus a padding of 1 cell at both ends
   phiprof::start("computeSpatialTargetCellsForPencils");
   std::vector<SpatialCell*> targetCells(DimensionPencils[dimension].sumOfLengths + DimensionPencils[dimension].N * 2 * nTargetNeighborsPerPencil );
   computeSpatialTargetCellsForPencilsWithFaces(mpiGrid, DimensionPencils[dimension], dimension, targetCells.data());
   phiprof::stop("computeSpatialTargetCellsForPencils");
   
   
   phiprof::stop("setup");
   
   int t1 = phiprof::initializeTimer("mapping");
   int t2 = phiprof::initializeTimer("store");
   
   #pragma omp parallel
   {
      // declarations for variables needed by the threads
      std::vector<Realf, aligned_allocator<Realf, WID3>> targetBlockData((DimensionPencils[dimension].sumOfLengths + 2 * nTargetNeighborsPerPencil * DimensionPencils[dimension].N) * WID3);
      //std::vector<std::vector<SpatialCell*>> pencilSourceCells;
      std::vector<std::vector<CellID>> pencilSourceCells;
      
      // Allocate aligned vectors which are needed once per pencil to avoid reallocating once per block loop + pencil loop iteration
      std::vector<std::vector<Vec, aligned_allocator<Vec,WID3>>> pencilTargetValues;
      std::vector<std::vector<Vec, aligned_allocator<Vec,WID3>>> pencilSourceVecData;
      std::vector<std::vector<Vec, aligned_allocator<Vec,WID3>>> pencildz;
      
      for(uint pencili = 0; pencili < DimensionPencils[dimension].N; ++pencili) {
         
         cint L = DimensionPencils[dimension].lengthOfPencils[pencili];
         cuint sourceLength = L + 2 * VLASOV_STENCIL_WIDTH;
         
         // Vector buffer where we write data, initialized to 0*/
         std::vector<Vec, aligned_allocator<Vec,WID3>> targetValues((L + 2 * nTargetNeighborsPerPencil) * WID3 / VECL);
         pencilTargetValues.push_back(targetValues);
         // Allocate source data: sourcedata<length of pencil * WID3)
         // Add padding by 2 * VLASOV_STENCIL_WIDTH
         std::vector<Vec, aligned_allocator<Vec,WID3>> sourceVecData(sourceLength * WID3 / VECL);
         pencilSourceVecData.push_back(sourceVecData);

         // Compute spatial neighbors for the source cells of the pencil. In
         // source cells we have a wider stencil and take into account boundaries.
         //std::vector<SpatialCell*> sourceCells(sourceLength);
         std::vector<CellID> sourceCells(sourceLength);
         computeSpatialSourceCellsForPencil(mpiGrid, DimensionPencils[dimension], pencili, dimension, sourceCells.data());
         pencilSourceCells.push_back(sourceCells);

         // dz is the cell size in the direction of the pencil
         std::vector<Vec, aligned_allocator<Vec,WID3>> dz(sourceLength);
         for(uint i = 0; i < sourceCells.size(); ++i) {
            dz[i] = mpiGrid[sourceCells[i]]->parameters[CellParams::DX+dimension];
         }
         pencildz.push_back(dz);
      }
      
      // Loop over velocity space blocks. Thread this loop (over vspace blocks) with OpenMP.
      #pragma omp for schedule(guided)
      for(uint blocki = 0; blocki < unionOfBlocks.size(); blocki++) {

         // Get global id of the velocity block
         vmesh::GlobalID blockGID = unionOfBlocks[blocki];

            phiprof::start(t1);
            
            // Loop over pencils
            uint totalTargetLength = 0;
            for(uint pencili = 0; pencili < DimensionPencils[dimension].N; ++pencili){
//             for ( auto pencili : unionOfBlocksMapToPencilIds.at(blockGID) ) {
               
               int L = DimensionPencils[dimension].lengthOfPencils[pencili];
               uint targetLength = L + 2 * nTargetNeighborsPerPencil;
               uint sourceLength = L + 2 * VLASOV_STENCIL_WIDTH;

               // load data(=> sourcedata) / (proper xy reconstruction in future)
               bool pencil_has_data = copy_trans_block_data_amr(mpiGrid,pencilSourceCells[pencili].data(), blockGID, L, pencilSourceVecData[pencili].data(),
                                                                DimensionPencils[dimension].path[pencili].size(), cellid_transpose, dimension, popID);

               if(!pencil_has_data) {
                  totalTargetLength += targetLength;
                  continue;
               }

               // Dz and sourceVecData are both padded by VLASOV_STENCIL_WIDTH
               // Dz has 1 value/cell, sourceVecData has WID3 values/cell
               propagatePencil(pencildz[pencili].data(), pencilSourceVecData[pencili].data(), pencilTargetValues[pencili].data(), dimension, blockGID, dt, vmesh, L, mpiGrid[pencilSourceCells[pencili][0]]->getVelocityBlockMinValue(popID));

               // sourceVecData => targetBlockData[this pencil])

               // Loop over cells in pencil
               for (uint icell = 0; icell < targetLength; icell++) {
                  // Loop over 1st vspace dimension
                  for (uint k=0; k<WID; k++) {
                     // Loop over 2nd vspace dimension
                     for(uint planeVector = 0; planeVector < VEC_PER_PLANE; planeVector++){

                        // Unpack the vector data
                        Realf vector[VECL];
                        //pencilSourceVecData[pencili][i_trans_ps_blockv_pencil(planeVector, k, icell - 1, L)].store(vector);
                        pencilTargetValues[pencili][i_trans_pt_blockv(planeVector, k, icell - 1)].store(vector);

                        // Loop over 3rd (vectorized) vspace dimension
                        for (uint iv = 0; iv < VECL; iv++) {

                           // Store vector data in target data array.
                           targetBlockData[(totalTargetLength + icell) * WID3 +
                                           cellid_transpose[iv + planeVector * VECL + k * WID2]]
                              = vector[iv];
                        }
                     }
                  }
               }
               totalTargetLength += targetLength;
               
            } // Closes loop over pencils. SourceVecData gets implicitly deallocated here.

            phiprof::stop(t1);
            phiprof::start(t2);
            
            // reset blocks in all non-sysboundary neighbor spatial cells for this block id
            // At this point the block data is saved in targetBlockData so we can reset the spatial cells

            for (auto *spatial_cell: targetCells) {
               // Check for null and system boundary
               if (spatial_cell && spatial_cell->sysBoundaryFlag == sysboundarytype::NOT_SYSBOUNDARY) {
                  // In local propagation, do not write to non-local cells
                  if (P::vlasovSolverLocalTranslate) {
                     if (!mpiGrid.is_local(spatial_cell->parameters[CellParams::CELLID])) continue;
                  }

                  // Get local velocity block id
                  const vmesh::LocalID blockLID = spatial_cell->get_velocity_block_local_id(blockGID, popID);
                  
                  // Check for invalid block id
                  if (blockLID != vmesh::VelocityMesh<vmesh::GlobalID,vmesh::LocalID>::invalidLocalID()) {
                     
                     // Get a pointer to the block data
                     Realf* blockData = spatial_cell->get_data(blockLID, popID);
                     
                     // Loop over velocity block cells
                     for(int i = 0; i < WID3; i++) {
                        blockData[i] = 0.0;
                     }
                  }
               }
            }

            // store_data(target_data => targetCells)  :Aggregate data for blockid to original location 
            // Loop over pencils again
            totalTargetLength = 0;
            for(uint pencili = 0; pencili < DimensionPencils[dimension].N; pencili++){
               
               uint targetLength = DimensionPencils[dimension].lengthOfPencils[pencili] + 2 * nTargetNeighborsPerPencil;
               
               // store values from targetBlockData array to the actual blocks
               // Loop over cells in the pencil, including the padded cells of the target array
               for ( uint celli = 0; celli < targetLength; celli++ ) {
                  
                  uint GID = celli + totalTargetLength; 
                  SpatialCell* targetCell = targetCells[GID];

                  if(targetCell) { // this check also skips sysboundary cells
                     // In local propagation, do not write to non-local cells
                     if (P::vlasovSolverLocalTranslate) {
                        if (!mpiGrid.is_local(targetCell->parameters[CellParams::CELLID])) continue;
                     }

                     const vmesh::LocalID blockLID = targetCell->get_velocity_block_local_id(blockGID, popID);

                     // Check for invalid block id
                     if( blockLID == vmesh::VelocityMesh<vmesh::GlobalID,vmesh::LocalID>::invalidLocalID() ) {
                        continue;
                     }
                     
                     Realf* blockData = targetCell->get_data(blockLID, popID);
                     
                     // areaRatio is the reatio of the cross-section of the spatial cell to the cross-section of the pencil.
                     int diff = targetCell->SpatialCell::parameters[CellParams::REFINEMENT_LEVEL] - DimensionPencils[dimension].path[pencili].size();
                     int ratio;
                     Realf areaRatio;
                     if(diff>=0) {
                        ratio = 1 << diff;
                        areaRatio = ratio*ratio;
                     } else {
                        ratio = 1 << -diff;
                        areaRatio = 1.0 / (ratio*ratio);
                     }
                     
                     for(int i = 0; i < WID3 ; i++) {
                        blockData[i] += targetBlockData[GID * WID3 + i] * areaRatio;
                     }
                  }
               }

               totalTargetLength += targetLength;
               
            } // closes loop over pencils

            phiprof::stop(t2);
      } // Closes loop over blocks
   } // closes pragma omp parallel

   return true;
}


/* Get an index that identifies which cell in the list of sibling cells this cell is.
 *
 * @param mpiGrid DCCRG grid object
 * @param cellid DCCRG id of this cell
 */
int get_sibling_index(dccrg::Dccrg<SpatialCell,dccrg::Cartesian_Geometry>& mpiGrid, const CellID& cellid) {

   const int NO_SIBLINGS = 0;
   const int ERROR = -1;
   
   if(mpiGrid.get_refinement_level(cellid) == 0) {
      return NO_SIBLINGS;
   }
   
   //CellID parent = mpiGrid.mapping.get_parent(cellid);
   CellID parent = mpiGrid.get_parent(cellid);

   if (parent == INVALID_CELLID) {
      std::cerr<<"Invalid parent id"<<std::endl;
      abort();
   }

   // get_all_children returns an array instead of a vector now, need to map it to a vector for find and distance
   // std::array<uint64_t, 8> siblingarr = mpiGrid.mapping.get_all_children(parent);
   // vector<CellID> siblings(siblingarr.begin(), siblingarr.end());
   vector<CellID> siblings = mpiGrid.get_all_children(parent);
   auto location = std::find(siblings.begin(),siblings.end(),cellid);
   auto index = std::distance(siblings.begin(), location);
   if (index>7) {
      std::cerr<<"Invalid parent id"<<std::endl;
      abort();
   }
   return index;
   
}

/* This function communicates the mapping on process boundaries, and then updates the data to their correct values.
 * When sending data between neighbors of different refinement levels, special care has to be taken to ensure that
 * The sending and receiving ranks allocate the correct size arrays for neighbor_block_data.
 * This is partially due to DCCRG defining neighborhood size relative to the host cell. For details, see 
 * https://github.com/fmihpc/dccrg/issues/12
 *
 * @param mpiGrid DCCRG grid object
 * @param dimension Spatial dimension
 * @param direction Direction of communication (+ or -)
 * @param popId Particle population ID
 */
void update_remote_mapping_contribution_amr(
   dccrg::Dccrg<SpatialCell,dccrg::Cartesian_Geometry>& mpiGrid,
   const uint dimension,
   int direction,
   const uint popID) {

   const vector<CellID>& local_cells = getLocalCells();
   const vector<CellID> remote_cells = mpiGrid.get_remote_cells_on_process_boundary(VLASOV_SOLVER_NEIGHBORHOOD_ID);
   vector<CellID> receive_cells;
   set<CellID> send_cells;
   
   vector<CellID> receive_origin_cells;
   vector<uint> receive_origin_index;

   int neighborhood = 0;
   
   //normalize and set neighborhoods
   if(direction > 0) {
      direction = 1;
      switch (dimension) {
      case 0:
         neighborhood = SHIFT_P_X_NEIGHBORHOOD_ID;
         break;
      case 1:
         neighborhood = SHIFT_P_Y_NEIGHBORHOOD_ID;
         break;
      case 2:
         neighborhood = SHIFT_P_Z_NEIGHBORHOOD_ID;
         break;
      }
   }
   if(direction < 0) {
      direction = -1;
      switch (dimension) {
      case 0:
         neighborhood = SHIFT_M_X_NEIGHBORHOOD_ID;
         break;
      case 1:
         neighborhood = SHIFT_M_Y_NEIGHBORHOOD_ID;
         break;
      case 2:
         neighborhood = SHIFT_M_Z_NEIGHBORHOOD_ID;
         break;
      }
   }

   // MPI_Barrier(MPI_COMM_WORLD);
   // cout << "begin update_remote_mapping_contribution_amr, dimension = " << dimension << ", direction = " << direction << endl;
   // MPI_Barrier(MPI_COMM_WORLD);

   // Initialize remote cells
   for (auto rc : remote_cells) {
      SpatialCell *ccell = mpiGrid[rc];
      // Initialize number of blocks to 0 and block data to a default value.
      // We need the default for 1 to 1 communications
      if(ccell) {
         for (uint i = 0; i < MAX_NEIGHBORS_PER_DIM; ++i) {
            ccell->neighbor_block_data[i] = ccell->get_data(popID);
            ccell->neighbor_number_of_blocks[i] = 0;
         }
      }
   }

   // Initialize local cells
   for (auto lc : local_cells) {
      SpatialCell *ccell = mpiGrid[lc];
      if(ccell) {
         // Initialize number of blocks to 0 and neighbor block data pointer to the local block data pointer
         for (uint i = 0; i < MAX_NEIGHBORS_PER_DIM; ++i) {
            ccell->neighbor_block_data[i] = ccell->get_data(popID);
            ccell->neighbor_number_of_blocks[i] = 0;
         }
      }
   }
   
   vector<Realf*> receiveBuffers;
   vector<Realf*> sendBuffers;
   
   for (auto c : local_cells) {
      
      SpatialCell *ccell = mpiGrid[c];

      if (!ccell) continue;

      const auto faceNbrs = mpiGrid.get_face_neighbors_of(c);

      vector<CellID> p_nbrs;
      vector<CellID> n_nbrs;
      
      for (const auto nbr : faceNbrs) {
         if(nbr.second == ((int)dimension + 1) * direction) {
            p_nbrs.push_back(nbr.first);
         }

         if(nbr.second == -1 * ((int)dimension + 1) * direction) {
            n_nbrs.push_back(nbr.first);
         }
      }
      
      uint sendIndex = 0;
      uint recvIndex = 0;

      int mySiblingIndex = get_sibling_index(mpiGrid,c);
      
      // Set up sends if any neighbor cells in p_nbrs are non-local.
      if (!all_of(p_nbrs.begin(), p_nbrs.end(), [&mpiGrid](CellID i){return mpiGrid.is_local(i);})) {

         // ccell adds a neighbor_block_data block for each neighbor in the positive direction to its local data
         for (const auto nbr : p_nbrs) {
            
            //Send data in nbr target array that we just mapped to, if
            // 1) it is a valid target,
            // 2) the source cell in center was translated,
            // 3) Cell is remote.
            if(nbr != INVALID_CELLID && do_translate_cell(ccell) && !mpiGrid.is_local(nbr)) {

               /*
                 Select the index to the neighbor_block_data and neighbor_number_of_blocks arrays
                 1) Ref_c == Ref_nbr == 0, index = 0
                 2) Ref_c == Ref_nbr != 0, index = c sibling index
                 3) Ref_c >  Ref_nbr     , index = c sibling index
                 4) Ref_c <  Ref_nbr     , index = nbr sibling index
                */
               
               if(mpiGrid.get_refinement_level(c) >= mpiGrid.get_refinement_level(nbr)) {
                  sendIndex = mySiblingIndex;
               } else {
                  sendIndex = get_sibling_index(mpiGrid,nbr);
               }
            
               SpatialCell *pcell = mpiGrid[nbr];
               
               // 4) it exists and is not a boundary cell,
               if(pcell && pcell->sysBoundaryFlag == sysboundarytype::NOT_SYSBOUNDARY) {

                  ccell->neighbor_number_of_blocks.at(sendIndex) = pcell->get_number_of_velocity_blocks(popID);
                  
                  if(send_cells.find(nbr) == send_cells.end()) {
                     // 5 We have not already sent data from this rank to this cell.
                     
                     ccell->neighbor_block_data.at(sendIndex) = pcell->get_data(popID);
                     send_cells.insert(nbr);
                                                               
                  } else {

                     // The receiving cell can't know which cell is sending the data from this rank.
                     // Therefore, we have to send 0's from other cells in the case where multiple cells
                     // from one rank are sending to the same remote cell so that all sent cells can be
                     // summed for the correct result.
                     
                     ccell->neighbor_block_data.at(sendIndex) =
                        (Realf*) aligned_malloc(ccell->neighbor_number_of_blocks.at(sendIndex) * WID3 * sizeof(Realf), 64);
                     sendBuffers.push_back(ccell->neighbor_block_data.at(sendIndex));
                     for (uint j = 0; j < ccell->neighbor_number_of_blocks.at(sendIndex) * WID3; ++j) {
                        ccell->neighbor_block_data.at(sendIndex)[j] = 0.0;
                        
                     } // closes for(uint j = 0; j < ccell->neighbor_number_of_blocks.at(sendIndex) * WID3; ++j)
                     
                  } // closes if(send_cells.find(nbr) == send_cells.end())
                  
               } // closes if(pcell && pcell->sysBoundaryFlag == sysboundarytype::NOT_SYSBOUNDARY)
               
            } // closes if(nbr != INVALID_CELLID && do_translate_cell(ccell) && !mpiGrid.is_local(nbr))
            
         } // closes for(uint i_nbr = 0; i_nbr < nbrs_to.size(); ++i_nbr)
        
      } // closes if(!all_of(nbrs_to.begin(), nbrs_to.end(),[&mpiGrid](CellID i){return mpiGrid.is_local(i);}))

      // Set up receives if any neighbor cells in n_nbrs are non-local.
      if (!all_of(n_nbrs.begin(), n_nbrs.end(), [&mpiGrid](CellID i){return mpiGrid.is_local(i);})) {

         // ccell adds a neighbor_block_data block for each neighbor in the positive direction to its local data
         for (const auto nbr : n_nbrs) {
         
            if (nbr != INVALID_CELLID && !mpiGrid.is_local(nbr) &&
                ccell->sysBoundaryFlag == sysboundarytype::NOT_SYSBOUNDARY) {
               //Receive data that ncell mapped to this local cell data array,
               //if 1) ncell is a valid source cell, 2) center cell is to be updated (normal cell) 3) ncell is remote

               SpatialCell *ncell = mpiGrid[nbr];

               // Check for null pointer
               if(!ncell) {
                  continue;
               }

               /*
                 Select the index to the neighbor_block_data and neighbor_number_of_blocks arrays
                 1) Ref_nbr == Ref_c == 0, index = 0
                 2) Ref_nbr == Ref_c != 0, index = nbr sibling index
                 3) Ref_nbr >  Ref_c     , index = nbr sibling index
                 4) Ref_nbr <  Ref_c     , index = c   sibling index
                */
                                             
               if(mpiGrid.get_refinement_level(nbr) >= mpiGrid.get_refinement_level(c)) {

                  // Allocate memory for one sibling at recvIndex.
                  
                  recvIndex = get_sibling_index(mpiGrid,nbr);

                  ncell->neighbor_number_of_blocks.at(recvIndex) = ccell->get_number_of_velocity_blocks(popID);
                  ncell->neighbor_block_data.at(recvIndex) =
                     (Realf*) aligned_malloc(ncell->neighbor_number_of_blocks.at(recvIndex) * WID3 * sizeof(Realf), 64);
                  receiveBuffers.push_back(ncell->neighbor_block_data.at(recvIndex));
                  
               } else {

                  recvIndex = mySiblingIndex;
                  
                  // std::array<uint64_t, 8> siblingarr = mpiGrid.mapping.get_all_children(mpiGrid.mapping.get_parent(c));
                  // vector<CellID> mySiblings(siblingarr.begin(), siblingarr.end());
                  auto mySiblings = mpiGrid.get_all_children(mpiGrid.get_parent(c));
                  auto myIndices = mpiGrid.mapping.get_indices(c);
                  
                  // Allocate memory for each sibling to receive all the data sent by coarser ncell. 
                  // only allocate blocks for face neighbors.
                  for (uint i_sib = 0; i_sib < MAX_NEIGHBORS_PER_DIM; ++i_sib) {

                     auto sibling = mySiblings.at(i_sib);
                     auto sibIndices = mpiGrid.mapping.get_indices(sibling);
                     
                     // Only allocate siblings that are remote face neighbors to ncell
                     if(mpiGrid.get_process(sibling) != mpiGrid.get_process(nbr)
                        && myIndices.at(dimension) == sibIndices.at(dimension)) {
                     
                        auto* scell = mpiGrid[sibling];
                        
                        ncell->neighbor_number_of_blocks.at(i_sib) = scell->get_number_of_velocity_blocks(popID);
                        ncell->neighbor_block_data.at(i_sib) =
                           (Realf*) aligned_malloc(ncell->neighbor_number_of_blocks.at(i_sib) * WID3 * sizeof(Realf), 64);
                        receiveBuffers.push_back(ncell->neighbor_block_data.at(i_sib));
                     }
                  }
               }
               
               receive_cells.push_back(c);
               receive_origin_cells.push_back(nbr);
               receive_origin_index.push_back(recvIndex);
               
            } // closes (nbr != INVALID_CELLID && !mpiGrid.is_local(nbr) && ...)
            
         } // closes for(uint i_nbr = 0; i_nbr < nbrs_of.size(); ++i_nbr)
         
      } // closes if(!all_of(nbrs_of.begin(), nbrs_of.end(),[&mpiGrid](CellID i){return mpiGrid.is_local(i);}))
      
   } // closes for (auto c : local_cells) {

   MPI_Barrier(MPI_COMM_WORLD);
   
   // Do communication
   SpatialCell::setCommunicatedSpecies(popID);
   SpatialCell::set_mpi_transfer_type(Transfer::NEIGHBOR_VEL_BLOCK_DATA);
   mpiGrid.update_copies_of_remote_neighbors(neighborhood);

   MPI_Barrier(MPI_COMM_WORLD);
   
   // Reduce data: sum received data in the data array to 
   // the target grid in the temporary block container   
   //#pragma omp parallel
   {
      for (size_t c = 0; c < receive_cells.size(); ++c) {
         SpatialCell* receive_cell = mpiGrid[receive_cells[c]];
         SpatialCell* origin_cell = mpiGrid[receive_origin_cells[c]];

         if(!receive_cell || !origin_cell) {
            continue;
         }
         
         Realf *blockData = receive_cell->get_data(popID);
         Realf *neighborData = origin_cell->neighbor_block_data[receive_origin_index[c]];

         //#pragma omp for 
         for(uint vCell = 0; vCell < VELOCITY_BLOCK_LENGTH * receive_cell->get_number_of_velocity_blocks(popID); ++vCell) {
            blockData[vCell] += neighborData[vCell];
         }
      }
      
      // send cell data is set to zero. This is to avoid double copy if
      // one cell is the neighbor on bot + and - side to the same process
      for (auto c : send_cells) {
         SpatialCell* spatial_cell = mpiGrid[c];
         Realf * blockData = spatial_cell->get_data(popID);
         //#pragma omp for nowait
         for(unsigned int vCell = 0; vCell < VELOCITY_BLOCK_LENGTH * spatial_cell->get_number_of_velocity_blocks(popID); ++vCell) {
            // copy received target data to temporary array where target data is stored.
            blockData[vCell] = 0;
         }
      }
   }

   for (auto p : receiveBuffers) {
      aligned_free(p);
   }
   for (auto p : sendBuffers) {
      aligned_free(p);
   }

   // MPI_Barrier(MPI_COMM_WORLD);
   // cout << "end update_remote_mapping_contribution_amr, dimension = " << dimension << ", direction = " << direction << endl;
   // MPI_Barrier(MPI_COMM_WORLD);

}<|MERGE_RESOLUTION|>--- conflicted
+++ resolved
@@ -1178,40 +1178,7 @@
    uint dimension,
    const uint popID) {
 
-<<<<<<< HEAD
-   for (int b = -VLASOV_STENCIL_WIDTH; b < lengthOfPencil + VLASOV_STENCIL_WIDTH; b++) {
-      // Get cell pointer and local block id
-      SpatialCell* srcCell = source_neighbors[b + VLASOV_STENCIL_WIDTH];
-         
-      const vmesh::LocalID blockLID = srcCell->get_velocity_block_local_id(blockGID,popID);
-      if (blockLID != srcCell->invalid_local_id()) {
-         // Get data pointer
-         blockDataPointer[b + VLASOV_STENCIL_WIDTH] = srcCell->get_data(blockLID,popID);
-         nonEmptyBlocks++;
-         //prefetch WID3 storage pointers to L1
-         _mm_prefetch((char *)(blockDataPointer[b + VLASOV_STENCIL_WIDTH]) + 0, _MM_HINT_T0);
-         _mm_prefetch((char *)(blockDataPointer[b + VLASOV_STENCIL_WIDTH]) + 64, _MM_HINT_T0);
-         _mm_prefetch((char *)(blockDataPointer[b + VLASOV_STENCIL_WIDTH]) + 128, _MM_HINT_T0);
-         _mm_prefetch((char *)(blockDataPointer[b + VLASOV_STENCIL_WIDTH]) + 192, _MM_HINT_T0);
-#ifdef DPF
-         //prefetch rest of WID3 storage pointers to L1 (if DPF)
-         _mm_prefetch((char *)(blockDataPointer[b + VLASOV_STENCIL_WIDTH]) + 256, _MM_HINT_T0);
-         _mm_prefetch((char *)(blockDataPointer[b + VLASOV_STENCIL_WIDTH]) + 320, _MM_HINT_T0);
-         _mm_prefetch((char *)(blockDataPointer[b + VLASOV_STENCIL_WIDTH]) + 384, _MM_HINT_T0);
-         _mm_prefetch((char *)(blockDataPointer[b + VLASOV_STENCIL_WIDTH]) + 448, _MM_HINT_T0);
-#endif
-      } else {
-         blockDataPointer[b + VLASOV_STENCIL_WIDTH] = NULL;
-      }
-   }
-   
-   if(nonEmptyBlocks == 0) {
-      return false;
-   }
-   
-=======
    // This loop does not incldue explicit prefetch calls
->>>>>>> 5317947e
    //  Copy volume averages of this block from all spatial cells:
    for (int b = -VLASOV_STENCIL_WIDTH; b < lengthOfPencil + VLASOV_STENCIL_WIDTH; b++) {
       // Is the source cell at most at the ref level of the pencil?
