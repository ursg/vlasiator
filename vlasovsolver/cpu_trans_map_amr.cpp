--- conflicted
+++ resolved
@@ -1099,23 +1099,7 @@
             phiprof::start(t1);
             
             std::vector<Realf> targetBlockData((pencils.sumOfLengths + 2 * pencils.N) * WID3);
-<<<<<<< HEAD
-                       
-=======
-            // Allocate vectorized targetvecdata sum(lengths of pencils)*WID3 / VECL)
-            // Add padding by 2 for each pencil
-            std::vector<Vec, aligned_allocator<Vec,64>> targetVecData((pencils.sumOfLengths + 2 * pencils.N) * WID3 / VECL);
-            
-            // Initialize targetvecdata to 0
-            for( uint i = 0; i < (pencils.sumOfLengths + 2 * pencils.N) * WID3 / VECL; i++ ) {
-               targetVecData[i] = Vec(0.0);
-            }
-            
-            // TODO: There's probably a smarter way to keep track of where we are writing
-            //       in the target data array.
-            uint targetDataIndex = 0;
-            
->>>>>>> 7f80fbdd
+
             // Compute spatial neighbors for target cells.
             // For targets we need the local cells, plus a padding of 1 cell at both ends
             std::vector<SpatialCell*> targetCells(pencils.sumOfLengths + pencils.N * 2 );
@@ -1165,12 +1149,7 @@
 
                // Dz and sourceVecData are both padded by VLASOV_STENCIL_WIDTH
                // Dz has 1 value/cell, sourceVecData has WID3 values/cell
-<<<<<<< HEAD
-               propagatePencil(dz, sourceVecData, dimension, blockGID, dt, vmesh, L);
-               
-=======
                propagatePencil(dz.data(), sourceVecData.data(), dimension, blockGID, dt, vmesh, L);
->>>>>>> 7f80fbdd
 
                // sourceVecData => targetBlockData[this pencil])
 
@@ -1234,30 +1213,6 @@
                
                uint targetLength = pencils.lengthOfPencils[pencili] + 2;
                
-<<<<<<< HEAD
-=======
-               // Unpack the vector data
-
-               // Loop over cells in pencil +- 1 padded cell
-               for ( uint celli = 0; celli < targetLength; ++celli ) {
-                  
-                  Realf vector[VECL];
-                  // Loop over 1st vspace dimension
-                  for (uint k = 0; k < WID; ++k) {
-                     // Loop over 2nd vspace dimension
-                     for(uint planeVector = 0; planeVector < VEC_PER_PLANE; planeVector++) {
-                        targetVecData[i_trans_pt_blockv(planeVector, k, totalTargetLength + celli - 1)].store(vector);
-                        // Loop over 3rd (vectorized) vspace dimension
-                        for (uint i = 0; i < VECL; i++) {
-                           targetBlockData[(totalTargetLength + celli) * WID3 +
-                                           cellid_transpose[i + planeVector * VECL + k * WID2]]
-                              = vector[i];
-                        }
-                     }
-                  }
-               }
-
->>>>>>> 7f80fbdd
                // store values from targetBlockData array to the actual blocks
                // Loop over cells in the pencil, including the padded cells of the target array
                for ( uint celli = 0; celli < targetLength; celli++ ) {
