/*
 * This file is part of Vlasiator.
 * Copyright 2010-2016 Finnish Meteorological Institute
 *
 * For details of usage, see the COPYING file and read the "Rules of the Road"
 * at http://www.physics.helsinki.fi/vlasiator/
 *
 * This program is free software; you can redistribute it and/or modify
 * it under the terms of the GNU General Public License as published by
 * the Free Software Foundation; either version 2 of the License, or
 * (at your option) any later version.
 *
 * This program is distributed in the hope that it will be useful,
 * but WITHOUT ANY WARRANTY; without even the implied warranty of
 * MERCHANTABILITY or FITNESS FOR A PARTICULAR PURPOSE.  See the
 * GNU General Public License for more details.
 *
 * You should have received a copy of the GNU General Public License along
 * with this program; if not, write to the Free Software Foundation, Inc.,
 * 51 Franklin Street, Fifth Floor, Boston, MA 02110-1301 USA.
 */

#include <algorithm>
#include <cmath>
#include <utility>

#ifdef _OPENMP
#include <omp.h>
#endif

#include "../grid.h"
#include "../object_wrapper.h"
#include "vec.h"
#include "cpu_1d_plm.hpp"
#include "cpu_1d_ppm.hpp"
#include "cpu_1d_ppm_nonuniform.hpp"
#include "cpu_1d_pqm.hpp"
#include "cpu_trans_map.hpp"

using namespace std;
using namespace spatial_cell;

// indices in padded source block, which is of type Vec with VECL
// element sin each vector. b_k is the block index in z direction in
// ordinary space [- VLASOV_STENCIL_WIDTH to VLASOV_STENCIL_WIDTH],
// i,j,k are the cell ids inside on block (i in vector elements).
// Vectors with same i,j,k coordinates, but in different spatial cells, are consequtive
//#define i_trans_ps_blockv(j, k, b_k)  ( (b_k + VLASOV_STENCIL_WIDTH ) + ( (((j) * WID + (k) * WID2)/VECL)  * ( 1 + 2 * VLASOV_STENCIL_WIDTH) ) )
#define i_trans_ps_blockv(planeVectorIndex, planeIndex, blockIndex) ( (blockIndex) + VLASOV_STENCIL_WIDTH  +  ( (planeVectorIndex) + (planeIndex) * VEC_PER_PLANE ) * ( 1 + 2 * VLASOV_STENCIL_WIDTH)  )

// indices in padded target block, which is of type Vec with VECL
// element sin each vector. b_k is the block index in z direction in
// ordinary space, i,j,k are the cell ids inside on block (i in vector
// elements).
//#define i_trans_pt_blockv(j, k, b_k) ( ( (j) * WID + (k) * WID2 + ((b_k) + 1 ) * WID3) / VECL )
#define i_trans_pt_blockv(planeVectorIndex, planeIndex, blockIndex)  ( planeVectorIndex + planeIndex * VEC_PER_PLANE + (blockIndex + 1) * VEC_PER_BLOCK)

//Is cell translated? It is not translated if DO_NO_COMPUTE or if it is sysboundary cell and not in first sysboundarylayer
bool do_translate_cell(SpatialCell* SC){
   if(SC->sysBoundaryFlag == sysboundarytype::DO_NOT_COMPUTE ||
      (SC->sysBoundaryLayer != 1 && SC->sysBoundaryFlag != sysboundarytype::NOT_SYSBOUNDARY))
      return false;
   else
      return true;
}

/*
 * return INVALID_CELLID if the spatial neighbor does not exist, or if
 * it is a cell that is not computed. If the
 * include_first_boundary_layer flag is set, then also first boundary
 * layer is inlcuded (does not return INVALID_CELLID).
 * This does not use dccrg's get_neighbor_of function as it does not support computing neighbors for remote cells
 */
CellID get_spatial_neighbor(const dccrg::Dccrg<SpatialCell,dccrg::Cartesian_Geometry>& mpiGrid,
                            const CellID& cellID,
                            const bool include_first_boundary_layer,
                            const int spatial_di,
                            const int spatial_dj,
                            const int spatial_dk ) {
   dccrg::Types<3>::indices_t indices_unsigned = mpiGrid.mapping.get_indices(cellID);
   int64_t indices[3];
   dccrg::Grid_Length::type length = mpiGrid.mapping.length.get();

   //compute raw new indices
   indices[0] = spatial_di + indices_unsigned[0];
   indices[1] = spatial_dj + indices_unsigned[1];
   indices[2] = spatial_dk + indices_unsigned[2];

   //take periodicity into account
   for(uint i = 0; i<3; i++) {
      if(mpiGrid.topology.is_periodic(i)) {
         while(indices[i] < 0 )
            indices[i] += length[i];
         while(indices[i] >= static_cast<int64_t>(length[i]) )
            indices[i] -= length[i];
      }
   }
   //return INVALID_CELLID for cells outside system (non-periodic)
   for(uint i = 0; i<3; i++) {
      if(indices[i]< 0)
         return INVALID_CELLID;
      if(indices[i]>=static_cast<int64_t>(length[i]))
         return INVALID_CELLID;
   }
   //store nbr indices into the correct datatype
   for(uint i = 0; i<3; i++) {
      indices_unsigned[i] = indices[i];
   }
   //get nbrID
   CellID nbrID = mpiGrid.mapping.get_cell_from_indices(indices_unsigned,0);
   if (nbrID == dccrg::error_cell ) {
      std::cerr << __FILE__ << ":" << __LINE__
                << " No neighbor for cell?" << cellID
                << " at offsets " << spatial_di << ", " << spatial_dj << ", " << spatial_dk
                << std::endl;
      abort();
   }
   
   // not existing cell or do not compute
   if( mpiGrid[nbrID]->sysBoundaryFlag == sysboundarytype::DO_NOT_COMPUTE)
      return INVALID_CELLID;

   //cell on boundary, but not first layer and we want to include
   //first layer (e.g. when we compute source cells)
   if( include_first_boundary_layer &&
       mpiGrid[nbrID]->sysBoundaryFlag != sysboundarytype::NOT_SYSBOUNDARY &&
       mpiGrid[nbrID]->sysBoundaryLayer != 1 ) {
      return INVALID_CELLID;
   }

   //cell on boundary, and we want none of the layers,
   //invalid.(e.g. when we compute targets)
   if( !include_first_boundary_layer &&
       mpiGrid[nbrID]->sysBoundaryFlag != sysboundarytype::NOT_SYSBOUNDARY){
      return INVALID_CELLID;
   }

   return nbrID; //no AMR
}
                                      

/*
 * return NULL if the spatial neighbor does not exist, or if
 * it is a cell that is not computed. If the
 * include_first_boundary_layer flag is set, then also first boundary
 * layer is inlcuded (does not return INVALID_CELLID).
 * This does not use dccrg's get_neighbor_of function as it does not support computing neighbors for remote cells


 */

SpatialCell* get_spatial_neighbor_pointer(const dccrg::Dccrg<SpatialCell,dccrg::Cartesian_Geometry>& mpiGrid,
                                          const CellID& cellID,
                                          const bool include_first_boundary_layer,
                                          const int spatial_di,
                                          const int spatial_dj,
                                          const int spatial_dk ) {
   CellID nbrID=get_spatial_neighbor(mpiGrid, cellID, include_first_boundary_layer, spatial_di, spatial_dj, spatial_dk);

   if(nbrID!=INVALID_CELLID)
      return mpiGrid[nbrID];
   else
      return NULL;
}

/*compute spatial neighbors for source stencil with a size of 2*
 * VLASOV_STENCIL_WIDTH + 1, cellID at VLASOV_STENCIL_WIDTH. First
 * bondary layer included. Invalid cells are replaced by closest good
 * cells (i.e. boundary condition uses constant extrapolation for the
 * stencil values at boundaries*/
  
void compute_spatial_source_neighbors(const dccrg::Dccrg<SpatialCell,dccrg::Cartesian_Geometry>& mpiGrid,
                                      const CellID& cellID,
                                      const uint dimension,
                                      SpatialCell **neighbors){
   for(int i = -VLASOV_STENCIL_WIDTH; i <= VLASOV_STENCIL_WIDTH; i++){
      switch (dimension){
      case 0:
         neighbors[i + VLASOV_STENCIL_WIDTH] = get_spatial_neighbor_pointer(mpiGrid, cellID, true, i, 0, 0);
         break;
      case 1:
         neighbors[i + VLASOV_STENCIL_WIDTH] = get_spatial_neighbor_pointer(mpiGrid, cellID, true, 0, i, 0);
         break;
      case 2:
         neighbors[i + VLASOV_STENCIL_WIDTH] = get_spatial_neighbor_pointer(mpiGrid, cellID, true, 0, 0, i);
         break;             
      }             
   }

   SpatialCell* last_good_cell = mpiGrid[cellID];
   /*loop to neative side and replace all invalid cells with the closest good cell*/
   for(int i = -1;i>=-VLASOV_STENCIL_WIDTH;i--){
      if(neighbors[i + VLASOV_STENCIL_WIDTH] == NULL) 
         neighbors[i + VLASOV_STENCIL_WIDTH] = last_good_cell;
      else
         last_good_cell = neighbors[i + VLASOV_STENCIL_WIDTH];
   }

   last_good_cell = mpiGrid[cellID];
   /*loop to positive side and replace all invalid cells with the closest good cell*/
   for(int i = 1; i <= VLASOV_STENCIL_WIDTH; i++){
      if(neighbors[i + VLASOV_STENCIL_WIDTH] == NULL) 
         neighbors[i + VLASOV_STENCIL_WIDTH] = last_good_cell;
      else
         last_good_cell = neighbors[i + VLASOV_STENCIL_WIDTH];
   }
}

/*compute spatial target neighbors, stencil has a size of 3. No boundary cells are included*/
void compute_spatial_target_neighbors(const dccrg::Dccrg<SpatialCell,dccrg::Cartesian_Geometry>& mpiGrid,
                                      const CellID& cellID,
                                      const uint dimension,
                                      SpatialCell **neighbors){

   for(int i = -1; i <= 1; i++){
      switch (dimension){
      case 0:
         neighbors[i + 1] = get_spatial_neighbor_pointer(mpiGrid, cellID, false, i, 0, 0);
         break;
      case 1:
         neighbors[i + 1] = get_spatial_neighbor_pointer(mpiGrid, cellID, false, 0, i, 0);
         break;
      case 2:
         neighbors[i + 1] = get_spatial_neighbor_pointer(mpiGrid, cellID, false, 0, 0, i);
         break;             
      }             
   }

}

/* Copy the data to the temporary values array, so that the
 * dimensions are correctly swapped. Also, copy the same block for
 * then neighboring spatial cells (in the dimension). neighbors
 * generated with compute_spatial_neighbors_wboundcond).
 * 
 * This function must be thread-safe.
 *
 * @param source_neighbors Array containing the VLASOV_STENCIL_WIDTH closest 
 * spatial neighbors of this cell in the propagated dimension.
 * @param blockGID Global ID of the velocity block.
 * @param values Vector where loaded data is stored.
 * @param cellid_transpose
 * @param popID ID of the particle species.
 */
void copy_trans_block_data(
    SpatialCell** source_neighbors,
    const vmesh::GlobalID blockGID,
    Vec* values,
    const unsigned char* const cellid_transpose,
    const uint popID) { 

   /*load pointers to blocks and prefetch them to L1*/
   Realf* blockDatas[VLASOV_STENCIL_WIDTH * 2 + 1];
   for (int b = -VLASOV_STENCIL_WIDTH; b <= VLASOV_STENCIL_WIDTH; ++b) {
      SpatialCell* srcCell = source_neighbors[b + VLASOV_STENCIL_WIDTH];
      const vmesh::LocalID blockLID = srcCell->get_velocity_block_local_id(blockGID,popID);
      if (blockLID != srcCell->invalid_local_id()) {
         blockDatas[b + VLASOV_STENCIL_WIDTH] = srcCell->get_data(blockLID,popID);
         //prefetch storage pointers to L1
         _mm_prefetch((char *)(blockDatas[b + VLASOV_STENCIL_WIDTH]), _MM_HINT_T0);
         _mm_prefetch((char *)(blockDatas[b + VLASOV_STENCIL_WIDTH]) + 64, _MM_HINT_T0);
         _mm_prefetch((char *)(blockDatas[b + VLASOV_STENCIL_WIDTH]) + 128, _MM_HINT_T0);
         _mm_prefetch((char *)(blockDatas[b + VLASOV_STENCIL_WIDTH]) + 192, _MM_HINT_T0);
         if(VPREC  == 8) {
            //prefetch storage pointers to L1
            _mm_prefetch((char *)(blockDatas[b + VLASOV_STENCIL_WIDTH]) + 256, _MM_HINT_T0);
            _mm_prefetch((char *)(blockDatas[b + VLASOV_STENCIL_WIDTH]) + 320, _MM_HINT_T0);
            _mm_prefetch((char *)(blockDatas[b + VLASOV_STENCIL_WIDTH]) + 384, _MM_HINT_T0);
            _mm_prefetch((char *)(blockDatas[b + VLASOV_STENCIL_WIDTH]) + 448, _MM_HINT_T0);
         }
      }
      else{
         blockDatas[b + VLASOV_STENCIL_WIDTH] = NULL;
      }
   }
 
   //  Copy volume averages of this block from all spatial cells:
   for (int b = -VLASOV_STENCIL_WIDTH; b <= VLASOV_STENCIL_WIDTH; ++b) {
      if(blockDatas[b + VLASOV_STENCIL_WIDTH] != NULL) {
         Realv blockValues[WID3];
         const Realf* block_data = blockDatas[b + VLASOV_STENCIL_WIDTH];
         // Copy data to a temporary array and transpose values so that mapping is along k direction.
         // spatial source_neighbors already taken care of when
         // creating source_neighbors table. If a normal spatial cell does not
         // simply have the block, its value will be its null_block which
         // is fine. This null_block has a value of zero in data, and that
         // is thus the velocity space boundary
         for (uint i=0; i<WID3; ++i) {
            blockValues[i] = block_data[cellid_transpose[i]];
         }
      
         // now load values into the actual values table..
         uint offset =0;
         for (uint k=0; k<WID; ++k) {
            for(uint planeVector = 0; planeVector < VEC_PER_PLANE; planeVector++){
               // store data, when reading data from data we swap dimensions 
               // using precomputed plane_index_to_id and cell_indices_to_id
               values[i_trans_ps_blockv(planeVector, k, b)].load(blockValues + offset);
               offset += VECL;
            }
         }
      } else {
         for (uint k=0; k<WID; ++k) {
            for(uint planeVector = 0; planeVector < VEC_PER_PLANE; planeVector++) {
               values[i_trans_ps_blockv(planeVector, k, b)] = Vec(0);
            }
         }
      }
   }
}

/* 
   Here we map from the current time step grid, to a target grid which
   is the lagrangian departure grid (so th grid at timestep +dt,
   tracked backwards by -dt). This is done in ordinary space in the translation step

   This function can, and should be, safely called in a parallel
   OpenMP region (as long as it does only one dimension per parallel
   refion). It is safe as each thread only computes certain blocks (blockID%tnum_threads = thread_num */

bool trans_map_1d(const dccrg::Dccrg<SpatialCell,dccrg::Cartesian_Geometry>& mpiGrid,
                  const vector<CellID>& localPropagatedCells,
                  const vector<CellID>& remoteTargetCells,
                  const uint dimension,
                  const Realv dt,
                  const uint popID) {
   // values used with an stencil in 1 dimension, initialized to 0. 
   // Contains a block, and its spatial neighbours in one dimension.
   Realv dz,z_min, dvz,vz_min;
   uint cell_indices_to_id[3]; /*< used when computing id of target cell in block*/
   unsigned char  cellid_transpose[WID3]; /*< defines the transpose for the solver internal (transposed) id: i + j*WID + k*WID2 to actual one*/

   if(localPropagatedCells.size() == 0) 
      return true; 
//vector with all cells
   vector<CellID> allCells(localPropagatedCells);
   allCells.insert(allCells.end(), remoteTargetCells.begin(), remoteTargetCells.end());
   
   const uint nSourceNeighborsPerCell = 1 + 2 * VLASOV_STENCIL_WIDTH;
   std::vector<SpatialCell*> allCellsPointer(allCells.size());
   std::vector<SpatialCell*> sourceNeighbors(localPropagatedCells.size() * nSourceNeighborsPerCell);
   std::vector<SpatialCell*> targetNeighbors(3 * localPropagatedCells.size() );
   
#pragma omp parallel for
   for(uint celli = 0; celli < allCells.size(); celli++){
      allCellsPointer[celli] = mpiGrid[allCells[celli]];
   }
   
   
#pragma omp parallel for
   for(uint celli = 0; celli < localPropagatedCells.size(); celli++){
         // compute spatial neighbors, separately for targets and source. In
         // source cells we have a wider stencil and take into account
         // boundaries. For targets we only have actual cells as we do not
         // want to propagate boundary cells (array may contain
         // INVALID_CELLIDs at boundaries).
      compute_spatial_source_neighbors(mpiGrid, localPropagatedCells[celli], dimension, sourceNeighbors.data() + celli * nSourceNeighborsPerCell);
      compute_spatial_target_neighbors(mpiGrid, localPropagatedCells[celli], dimension, targetNeighbors.data() + celli * 3);
   }
   
    
   //Get a unique sorted list of blockids that are in any of the
   // propagated cells. First use set for this, then add to vector (may not
   // be the most nice way to do this and in any case we could do it along
   // dimension for data locality reasons => copy acc map column code, TODO: FIXME
   std::unordered_set<vmesh::GlobalID> unionOfBlocksSet;
   


   for(uint celli = 0; celli < allCellsPointer.size(); celli++) {
      vmesh::VelocityMesh<vmesh::GlobalID,vmesh::LocalID>& vmesh = allCellsPointer[celli]->get_velocity_mesh(popID);
      for (vmesh::LocalID block_i=0; block_i< vmesh.size(); ++block_i) {
         unionOfBlocksSet.insert(vmesh.getGlobalID(block_i));
      }
   }
   
   std::vector<vmesh::GlobalID> unionOfBlocks;
   unionOfBlocks.reserve(unionOfBlocksSet.size());
   for(const auto blockGID:  unionOfBlocksSet) {
      unionOfBlocks.push_back(blockGID);
   }
   
    

   
   const uint8_t REFLEVEL=0;
   const vmesh::VelocityMesh<vmesh::GlobalID,vmesh::LocalID>& vmesh = allCellsPointer[0]->get_velocity_mesh(popID);
   // set cell size in dimension direction
   dvz = vmesh.getCellSize(REFLEVEL)[dimension];
   vz_min = vmesh.getMeshMinLimits()[dimension];
   switch (dimension) {
   case 0:
      dz = P::dx_ini;
      z_min = P::xmin;
      // set values in array that is used to convert block indices 
      // to global ID using a dot product.
      cell_indices_to_id[0]=WID2;
      cell_indices_to_id[1]=WID;
      cell_indices_to_id[2]=1;
      break;
   case 1:
      dz = P::dy_ini;
      z_min = P::ymin;
      // set values in array that is used to convert block indices 
      // to global ID using a dot product
      cell_indices_to_id[0]=1;
      cell_indices_to_id[1]=WID2;
      cell_indices_to_id[2]=WID;
      break;
   case 2:
      dz = P::dz_ini;
      z_min = P::zmin;
      // set values in array that is used to convert block indices
      // to global id using a dot product.
      cell_indices_to_id[0]=1;
      cell_indices_to_id[1]=WID;
      cell_indices_to_id[2]=WID2;
      break;
   default:
      cerr << __FILE__ << ":"<< __LINE__ << " Wrong dimension, abort"<<endl;
      abort();
      break;
   }
         
   // init plane_index_to_id
   for (uint k=0; k<WID; ++k) {
      for (uint j=0; j<WID; ++j) {
         for (uint i=0; i<WID; ++i) {
            const uint cell =
               i * cell_indices_to_id[0] +
               j * cell_indices_to_id[1] +
               k * cell_indices_to_id[2];
            cellid_transpose[ i + j * WID + k * WID2] = cell;
         }
      }
   }

   const Realv i_dz=1.0/dz;
   
   int t1 = phiprof::initializeTimer("mapping");
   int t2 = phiprof::initializeTimer("store");
   
   
#pragma omp parallel 
   {
      std::vector<Realf> targetBlockData(3 * localPropagatedCells.size() * WID3);
      std::vector<bool> targetsValid(localPropagatedCells.size());
      std::vector<vmesh::LocalID> allCellsBlockLocalID(allCells.size());

      
      
#pragma omp for schedule(guided)
      for(uint blocki = 0; blocki < unionOfBlocks.size(); blocki++){
         vmesh::GlobalID blockGID = unionOfBlocks[blocki];
         phiprof::start(t1);
         
         for(uint celli = 0; celli < allCellsPointer.size(); celli++){
            allCellsBlockLocalID[celli] = allCellsPointer[celli]->get_velocity_block_local_id(blockGID, popID);
         }

      
         for(uint celli = 0; celli < localPropagatedCells.size(); celli++){
            SpatialCell *spatial_cell = allCellsPointer[celli];
            const CellID cellID =  localPropagatedCells[celli];
            const vmesh::LocalID blockLID = allCellsBlockLocalID[celli];
            
            //Reset list of valid targets, will be set to true later for those
            //that are valid
            targetsValid[celli] = false;
            
            if (blockLID == vmesh::VelocityMesh<vmesh::GlobalID,vmesh::LocalID>::invalidLocalID() ||
                get_spatial_neighbor(mpiGrid, cellID, true, 0, 0, 0) == INVALID_CELLID) {
               //do nothing if it is not a normal cell, or a cell that is in the
               //first boundary layer, or the block does not exist in this
               //spatial cell
               continue;
            }

          
            // Vector buffer where we write data, initialized to 0*/
            Vec targetVecValues[3 * WID3 / VECL];
            // init target_values
            for (uint i = 0; i< 3 * WID3 / VECL; ++i) {
               targetVecValues[i] = Vec(0.0);
            }
          
            // buffer where we read in source data. i index vectorized
            Vec values[(1 + 2 * VLASOV_STENCIL_WIDTH) * WID3 / VECL];
            copy_trans_block_data(sourceNeighbors.data() + celli * nSourceNeighborsPerCell, blockGID, values, cellid_transpose, popID);
            velocity_block_indices_t block_indices;
            uint8_t refLevel;
            vmesh.getIndices(blockGID,refLevel, block_indices[0], block_indices[1], block_indices[2]);
          
            //i,j,k are now relative to the order in which we copied data to the values array. 
            //After this point in the k,j,i loops there should be no branches based on dimensions
            //
            //Note that the i dimension is vectorized, and thus there are no loops over i
            for (uint k=0; k<WID; ++k) {
               const Realv cell_vz = (block_indices[dimension] * WID + k + 0.5) * dvz + vz_min; //cell centered velocity
               const Realv z_translation = cell_vz * dt * i_dz; // how much it moved in time dt (reduced units)
               const int target_scell_index = (z_translation > 0) ? 1: -1; //part of density goes here (cell index change along spatial direcion)
             
               //the coordinates (scaled units from 0 to 1) between which we will
               //integrate to put mass in the target  neighboring cell. 
               //As we are below CFL<1, we know
               //that mass will go to two cells: current and the new one.
               Realv z_1,z_2;
               if ( z_translation < 0 ) {
                  z_1 = 0;
                  z_2 = -z_translation; 
               } else {
                  z_1 = 1.0 - z_translation;
                  z_2 = 1.0;
               }
               
               for (uint planeVector = 0; planeVector < VEC_PER_PLANE; planeVector++) {
                  //compute reconstruction
#ifdef TRANS_SEMILAG_PLM
                  Vec a[3];
                  compute_plm_coeff(values + i_trans_ps_blockv(planeVector, k, -VLASOV_STENCIL_WIDTH), VLASOV_STENCIL_WIDTH, a, spatial_cell->getVelocityBlockMinValue(popID));
#endif
#ifdef TRANS_SEMILAG_PPM
                  Vec a[3];
                  //Check that stencil width VLASOV_STENCIL_WIDTH in grid.h corresponds to order of face estimates  (h4 & h5 =2, H6=3, h8=4)
                  compute_ppm_coeff(values + i_trans_ps_blockv(planeVector, k, -VLASOV_STENCIL_WIDTH), h4, VLASOV_STENCIL_WIDTH, a, spatial_cell->getVelocityBlockMinValue(popID));
#endif
#ifdef TRANS_SEMILAG_PQM
                  Vec a[5];
                  //Check that stencil width VLASOV_STENCIL_WIDTH in grid.h corresponds to order of face estimates (h4 & h5 =2, H6=3, h8=4)
                  compute_pqm_coeff(values + i_trans_ps_blockv(planeVector, k, -VLASOV_STENCIL_WIDTH), h6, VLASOV_STENCIL_WIDTH, a, spatial_cell->getVelocityBlockMinValue(popID));
#endif
          
#ifdef TRANS_SEMILAG_PLM
                  const Vec ngbr_target_density =
                     z_2 * ( a[0] + z_2 * a[1] ) -
                     z_1 * ( a[0] + z_1 * a[1] );
#endif
#ifdef TRANS_SEMILAG_PPM
                  const Vec ngbr_target_density =
                     z_2 * ( a[0] + z_2 * ( a[1] + z_2 * a[2] ) ) -
                     z_1 * ( a[0] + z_1 * ( a[1] + z_1 * a[2] ) );
#endif
#ifdef TRANS_SEMILAG_PQM
                  const Vec ngbr_target_density =
                     z_2 * ( a[0] + z_2 * ( a[1] + z_2 * ( a[2] + z_2 * ( a[3] + z_2 * a[4] ) ) ) ) -
                     z_1 * ( a[0] + z_1 * ( a[1] + z_1 * ( a[2] + z_1 * ( a[3] + z_1 * a[4] ) ) ) );
#endif
                  targetVecValues[i_trans_pt_blockv(planeVector, k, target_scell_index)] +=  ngbr_target_density;                     //in the current original cells we will put this density        
                  targetVecValues[i_trans_pt_blockv(planeVector, k, 0)] +=  values[i_trans_ps_blockv(planeVector, k, 0)] - ngbr_target_density; //in the current original cells we will put the rest of the original density
               }
            }
         
            //Store final vector data in temporary data for all target blocks,
            //and mark that this celli produced valid targets
         
            targetsValid[celli] = true;
            for (int b = -1; b< 2 ; ++b) {
               Realv vector[VECL];
               for (uint k=0; k<WID; ++k) {
                  for(uint planeVector = 0; planeVector < VEC_PER_PLANE; planeVector++){
                     targetVecValues[i_trans_pt_blockv(planeVector, k, b)].store(vector);
#pragma GCC diagnostic push
#pragma GCC diagnostic ignored "-Wunknown-pragmas"
#pragma ivdep
#pragma GCC diagnostic pop
#pragma GCC ivdep
                     for(uint i = 0; i< VECL; i++){
                        // store data, when reading data from data we swap
                        // dimensions 
                        // using precomputed plane_index_to_id and
                        // cell_indices_to_id
                        targetBlockData[(celli * 3 + b + 1) * WID3 +  cellid_transpose[i + planeVector * VECL + k * WID2]] = 
                           vector[i];
                     }
                  }
               }
            }
         }
      
         phiprof::stop(t1);
         phiprof::start(t2);
               
         //reset blocks in all non-sysboundary spatial cells for this block id
         for(uint celli = 0; celli < allCellsPointer.size(); celli++){
            SpatialCell* spatial_cell = allCellsPointer[celli];
            if(spatial_cell->sysBoundaryFlag == sysboundarytype::NOT_SYSBOUNDARY) {
               const vmesh::LocalID blockLID = allCellsBlockLocalID[celli];
               if (blockLID != vmesh::VelocityMesh<vmesh::GlobalID,vmesh::LocalID>::invalidLocalID()) {
                  Realf* blockData = spatial_cell->get_data(blockLID, popID);
                  for(int i = 0; i < WID3; i++) {
                     blockData[i] = 0.0;
                  }
               }
            }
         }
      
         //store values from target_values array to the actual blocks
         for(uint celli = 0; celli < localPropagatedCells.size(); celli++){
            if(targetsValid[celli]) {
               for(uint ti = 0; ti < 3; ti++) {
                  SpatialCell* spatial_cell = targetNeighbors[celli * 3 + ti];
                  if(spatial_cell ==NULL) {
                     //invalid target spatial cell
                     continue;
                  }
               
                  const vmesh::LocalID blockLID = spatial_cell->get_velocity_block_local_id(blockGID, popID);
                  if (blockLID == vmesh::VelocityMesh<vmesh::GlobalID,vmesh::LocalID>::invalidLocalID()) {
                     // block does not exist. If so, we do not create it and add stuff to it here.
                     // We have already created blocks around blocks with content in
                     // spatial sense, so we have no need to create even more blocks here
                     // TODO add loss counter
                     continue;
                  }
                  Realf* blockData = spatial_cell->get_data(blockLID, popID);
                  for(int i = 0; i < WID3 ; i++) {
                     blockData[i] += targetBlockData[(celli * 3 + ti) * WID3 + i];
                  }
               }
            }
         
         }
         phiprof::stop(t2);

      
      } //loop over set of blocks on process
   }
   

   return true;
}

/*!

  This function communicates the mapping on process boundaries, and then updates the data to their correct values.
  TODO, this could be inside an openmp region, in which case some m ore barriers and masters should be added

  \par dimension: 0,1,2 for x,y,z
  \par direction: 1 for + dir, -1 for - dir
*/

void update_remote_mapping_contribution(
   dccrg::Dccrg<SpatialCell,dccrg::Cartesian_Geometry>& mpiGrid,
   const uint dimension,
   int direction,
   const uint popID) {
   
   const vector<CellID>& local_cells = getLocalCells();
   const vector<CellID> remote_cells = mpiGrid.get_remote_cells_on_process_boundary(VLASOV_SOLVER_NEIGHBORHOOD_ID);
   vector<CellID> receive_cells;
   vector<CellID> send_cells;
   vector<Realf*> receiveBuffers;

//    int myRank;   
//    MPI_Comm_rank(MPI_COMM_WORLD,&myRank);

   // MPI_Barrier(MPI_COMM_WORLD);
   // cout << "begin update_remote_mapping_contribution, dimension = " << dimension << ", direction = " << direction << endl;
   // MPI_Barrier(MPI_COMM_WORLD);
   
   //normalize
   if(direction > 0) direction = 1;
   if(direction < 0) direction = -1;
   for (size_t c=0; c<remote_cells.size(); ++c) {
      SpatialCell *ccell = mpiGrid[remote_cells[c]];
      //default values, to avoid any extra sends and receives
      for (uint i = 0; i < MAX_NEIGHBORS_PER_DIM; ++i) {
         if(i == 0) {
            ccell->neighbor_block_data.at(i) = ccell->get_data(popID);
         } else {
            ccell->neighbor_block_data.at(i) = NULL;
         }
         ccell->neighbor_number_of_blocks.at(i) = 0;
      }
   }

   //TODO: prepare arrays, make parallel by avoidin push_back and by checking also for other stuff
   for (size_t c = 0; c < local_cells.size(); ++c) {

      SpatialCell *ccell = mpiGrid[local_cells[c]];
      //default values, to avoid any extra sends and receives
      for (uint i = 0; i < MAX_NEIGHBORS_PER_DIM; ++i) {
         if(i == 0) {
            ccell->neighbor_block_data.at(i) = ccell->get_data(popID);
         } else {
            ccell->neighbor_block_data.at(i) = NULL;
         }
         ccell->neighbor_number_of_blocks.at(i) = 0;
      }
      CellID p_ngbr = INVALID_CELLID;
      CellID m_ngbr = INVALID_CELLID;

<<<<<<< HEAD
      const auto faceNbrs = mpiGrid.get_face_neighbors_of(local_cells[c]);
      
      for (const auto& nbr : faceNbrs) {
=======
      for (const auto& nbr : mpiGrid.get_face_neighbors_of(local_cells[c])) {
>>>>>>> bf926e50
         if(nbr.second == ((int)dimension + 1) * direction) {
            p_ngbr = nbr.first;
         }

         if(nbr.second == -1 * ((int)dimension + 1) * direction) {
            m_ngbr = nbr.first;
         }
      }
      
      //internal cell, not much to do
      if (mpiGrid.is_local(p_ngbr) && mpiGrid.is_local(m_ngbr)) continue;

      SpatialCell *pcell = NULL;
      if (p_ngbr != INVALID_CELLID) pcell = mpiGrid[p_ngbr];
      SpatialCell *mcell = NULL;
      if (m_ngbr != INVALID_CELLID) mcell = mpiGrid[m_ngbr];
      if (p_ngbr != INVALID_CELLID && pcell->sysBoundaryFlag == sysboundarytype::NOT_SYSBOUNDARY) 
         if (!mpiGrid.is_local(p_ngbr) && do_translate_cell(ccell)) {
            //if (p_ngbr != INVALID_CELLID && !mpiGrid.is_local(p_ngbr) && do_translate_cell(ccell)) {
            //Send data in p_ngbr target array that we just
            //mapped to if 1) it is a valid target,
            //2) is remote cell, 3) if the source cell in center was
            //translated
            ccell->neighbor_block_data[0] = pcell->get_data(popID);
            ccell->neighbor_number_of_blocks[0] = pcell->get_number_of_velocity_blocks(popID);
            send_cells.push_back(p_ngbr);
         }
      if (m_ngbr != INVALID_CELLID &&
          !mpiGrid.is_local(m_ngbr) &&
          ccell->sysBoundaryFlag == sysboundarytype::NOT_SYSBOUNDARY) {
         //Receive data that mcell mapped to ccell to this local cell
         //data array, if 1) m is a valid source cell, 2) center cell is to be updated (normal cell) 3) m is remote
         //we will here allocate a receive buffer, since we need to aggregate values
         mcell->neighbor_number_of_blocks[0] = ccell->get_number_of_velocity_blocks(popID);
         mcell->neighbor_block_data[0] = (Realf*) aligned_malloc(mcell->neighbor_number_of_blocks[0] * WID3 * sizeof(Realf), 64);
         
         receive_cells.push_back(local_cells[c]);
         receiveBuffers.push_back(mcell->neighbor_block_data[0]);
      }
   }

   // Do communication
   SpatialCell::setCommunicatedSpecies(popID);
   SpatialCell::set_mpi_transfer_type(Transfer::NEIGHBOR_VEL_BLOCK_DATA);
   switch(dimension) {
   case 0:
      if(direction > 0) mpiGrid.update_copies_of_remote_neighbors(SHIFT_P_X_NEIGHBORHOOD_ID);
      if(direction < 0) mpiGrid.update_copies_of_remote_neighbors(SHIFT_M_X_NEIGHBORHOOD_ID);
      break;
   case 1:
      if(direction > 0) mpiGrid.update_copies_of_remote_neighbors(SHIFT_P_Y_NEIGHBORHOOD_ID);
      if(direction < 0) mpiGrid.update_copies_of_remote_neighbors(SHIFT_M_Y_NEIGHBORHOOD_ID);
      break;
   case 2:
      if(direction > 0) mpiGrid.update_copies_of_remote_neighbors(SHIFT_P_Z_NEIGHBORHOOD_ID);
      if(direction < 0) mpiGrid.update_copies_of_remote_neighbors(SHIFT_M_Z_NEIGHBORHOOD_ID);
      break;
   }
   
#pragma omp parallel
   {
      //reduce data: sum received data in the data array to 
      // the target grid in the temporary block container
      for (size_t c=0; c < receive_cells.size(); ++c) {
         SpatialCell* spatial_cell = mpiGrid[receive_cells[c]];
         Realf *blockData = spatial_cell->get_data(popID);
          
#pragma omp for 
         for(unsigned int cell = 0; cell<VELOCITY_BLOCK_LENGTH * spatial_cell->get_number_of_velocity_blocks(popID); ++cell) {
            blockData[cell] += receiveBuffers[c][cell];
         }
      }
       
      // send cell data is set to zero. This is to avoid double copy if
      // one cell is the neighbor on bot + and - side to the same
      // process
      for (size_t c=0; c<send_cells.size(); ++c) {
         SpatialCell* spatial_cell = mpiGrid[send_cells[c]];
         Realf * blockData = spatial_cell->get_data(popID);
           
#pragma omp for nowait
         for(unsigned int cell = 0; cell< VELOCITY_BLOCK_LENGTH * spatial_cell->get_number_of_velocity_blocks(popID); ++cell) {
            // copy received target data to temporary array where target data is stored.
            blockData[cell] = 0;
         }
      }
   }

   //and finally free temporary receive buffer
   for (size_t c=0; c < receiveBuffers.size(); ++c) {
      aligned_free(receiveBuffers[c]);
   }

   // MPI_Barrier(MPI_COMM_WORLD);
   // cout << "end update_remote_mapping_contribution, dimension = " << dimension << ", direction = " << direction << endl;
   // MPI_Barrier(MPI_COMM_WORLD);

}
<|MERGE_RESOLUTION|>--- conflicted
+++ resolved
@@ -690,13 +690,9 @@
       CellID p_ngbr = INVALID_CELLID;
       CellID m_ngbr = INVALID_CELLID;
 
-<<<<<<< HEAD
       const auto faceNbrs = mpiGrid.get_face_neighbors_of(local_cells[c]);
       
       for (const auto& nbr : faceNbrs) {
-=======
-      for (const auto& nbr : mpiGrid.get_face_neighbors_of(local_cells[c])) {
->>>>>>> bf926e50
          if(nbr.second == ((int)dimension + 1) * direction) {
             p_ngbr = nbr.first;
          }
