/*
 * This file is part of Vlasiator.
 * Copyright 2010-2016 Finnish Meteorological Institute
 *
 * For details of usage, see the COPYING file and read the "Rules of the Road"
 * at http://www.physics.helsinki.fi/vlasiator/
 *
 * This program is free software; you can redistribute it and/or modify
 * it under the terms of the GNU General Public License as published by
 * the Free Software Foundation; either version 2 of the License, or
 * (at your option) any later version.
 *
 * This program is distributed in the hope that it will be useful,
 * but WITHOUT ANY WARRANTY; without even the implied warranty of
 * MERCHANTABILITY or FITNESS FOR A PARTICULAR PURPOSE.  See the
 * GNU General Public License for more details.
 *
 * You should have received a copy of the GNU General Public License along
 * with this program; if not, write to the Free Software Foundation, Inc.,
 * 51 Franklin Street, Fifth Floor, Boston, MA 02110-1301 USA.
 */

#include <cstdlib>
#include <iostream>
#include <vector>
#include <stdint.h>

#ifdef _OPENMP
   #include <omp.h>
#endif
#include <zoltan.h>
#include <dccrg.hpp>
#include <phiprof.hpp>

#include "../spatial_cell_wrapper.hpp"
#include "../vlasovmover.h"
#include "../grid.h"
#include "../definitions.h"
#include "../object_wrapper.h"
#include "../mpiconversion.h"

#include "cpu_moments.h"
#include "cpu_acc_semilag.hpp"
#include "cpu_trans_map.hpp"
#include "cpu_trans_map_amr.hpp"

using namespace std;
using namespace spatial_cell;

creal ZERO    = 0.0;
creal HALF    = 0.5;
creal FOURTH  = 1.0/4.0;
creal SIXTH   = 1.0/6.0;
creal ONE     = 1.0;
creal TWO     = 2.0;
creal EPSILON = 1.0e-25;

/** Propagates the distribution function in spatial space.

    Based on SLICE-3D algorithm: Zerroukat, M., and T. Allen. "A
    three‐dimensional monotone and conservative semi‐Lagrangian scheme
    (SLICE‐3D) for transport problems." Quarterly Journal of the Royal
    Meteorological Society 138.667 (2012): 1640-1651.

 */
void calculateSpatialTranslation(
        dccrg::Dccrg<SpatialCell,dccrg::Cartesian_Geometry>& mpiGrid,
        const vector<CellID>& localCells,
        const vector<CellID>& local_propagated_cells,
        const vector<CellID>& local_target_cells,
        const vector<CellID>& remoteTargetCellsx,
        const vector<CellID>& remoteTargetCellsy,
        const vector<CellID>& remoteTargetCellsz,
        vector<uint>& nPencils,
        creal dt,
        const uint popID,
        Real &time
) {

    bool AMRtranslationActive = false;
    if (P::amrMaxSpatialRefLevel > 0) AMRtranslationActive = true;

    double t1;

    int myRank;
    MPI_Comm_rank(MPI_COMM_WORLD,&myRank);
   
   phiprof::Timer btzTimer {"barrier-trans-pre-z", {"Barriers","MPI"}};
   MPI_Barrier(MPI_COMM_WORLD);
   btzTimer.stop();
 
    // ------------- SLICE - map dist function in Z --------------- //
   //if(P::zcells_ini > 1){

      phiprof::Timer transTimer {"transfer-stencil-data-z", {"MPI"}};
      //updateRemoteVelocityBlockLists(mpiGrid,popID,VLASOV_SOLVER_Z_NEIGHBORHOOD_ID);
      //SpatialCell::set_mpi_transfer_direction(2);
      //SpatialCell::set_mpi_transfer_type(Transfer::VEL_BLOCK_DATA,false,AMRtranslationActive);
      //mpiGrid.update_copies_of_remote_neighbors(VLASOV_SOLVER_Z_NEIGHBORHOOD_ID);
      transTimer.stop();

   //   // bt=phiprof::initializeTimer("barrier-trans-pre-trans_map_1d-z","Barriers","MPI");
   //   // phiprof::start(bt);
   //   // MPI_Barrier(MPI_COMM_WORLD);
   //   // phiprof::stop(bt);

      t1 = MPI_Wtime();
      phiprof::Timer computeTimer {"compute-mapping-z"};
      //if(P::amrMaxSpatialRefLevel == 0) {
      //   trans_map_1d(mpiGrid,local_propagated_cells, remoteTargetCellsz, 2, dt,popID); // map along z//
      //} else {
      //   trans_map_1d_amr(mpiGrid,local_propagated_cells, remoteTargetCellsz, nPencils, 2, dt,popID); // map along z//
      //}
      computeTimer.stop();
      time += MPI_Wtime() - t1;

      phiprof::Timer btTimer {"barrier-trans-pre-update_remote-z", {"Barriers","MPI"}};
      //MPI_Barrier(MPI_COMM_WORLD);
      btTimer.stop();

      phiprof::Timer updateRemoteTimer {"update_remote-z", {"MPI"}};
      //if(P::amrMaxSpatialRefLevel == 0) {
      //   update_remote_mapping_contribution(mpiGrid, 2,+1,popID);
      //   update_remote_mapping_contribution(mpiGrid, 2,-1,popID);
      //} else {
      //   update_remote_mapping_contribution_amr(mpiGrid, 2,+1,popID);
      //   update_remote_mapping_contribution_amr(mpiGrid, 2,-1,popID);
      //}
      updateRemoteTimer.stop();

   //}

   phiprof::Timer btxTimer {"barrier-trans-pre-x", {"Barriers","MPI"}};
   MPI_Barrier(MPI_COMM_WORLD);
   btxTimer.stop();
   
   // ------------- SLICE - map dist function in X --------------- //
   if(P::xcells_ini > 1){
      
      phiprof::Timer transTimer {"transfer-stencil-data-x", {"MPI"}};
      //updateRemoteVelocityBlockLists(mpiGrid,popID,VLASOV_SOLVER_X_NEIGHBORHOOD_ID);
      SpatialCell::set_mpi_transfer_direction(0);
      SpatialCell::set_mpi_transfer_type(Transfer::VEL_BLOCK_DATA,false,AMRtranslationActive);
      mpiGrid.update_copies_of_remote_neighbors(VLASOV_SOLVER_X_NEIGHBORHOOD_ID);
      transTimer.stop();
      
      // bt=phiprof::initializeTimer("barrier-trans-pre-trans_map_1d-x","Barriers","MPI");
      // phiprof::start(bt);
      // MPI_Barrier(MPI_COMM_WORLD);
      // phiprof::stop(bt);

      t1 = MPI_Wtime();
      phiprof::Timer computeTimer {"compute-mapping-x"};
      if(P::amrMaxSpatialRefLevel == 0) {
         trans_map_1d(mpiGrid,local_propagated_cells, remoteTargetCellsx, 0,dt,popID); // map along x//
      } else {
         trans_map_1d_amr(mpiGrid,local_propagated_cells, remoteTargetCellsx, nPencils, 0,dt,popID); // map along x//
      }
      computeTimer.stop();
      time += MPI_Wtime() - t1;

      phiprof::Timer btTimer {"barrier-trans-pre-update_remote-x", {"Barriers","MPI"}};
      MPI_Barrier(MPI_COMM_WORLD);
      btTimer.stop();

      phiprof::Timer updateRemoteTimer {"update_remote-x", {"MPI"}};
      if(P::amrMaxSpatialRefLevel == 0) {
         update_remote_mapping_contribution(mpiGrid, 0,+1,popID);
         update_remote_mapping_contribution(mpiGrid, 0,-1,popID);
      } else {
         update_remote_mapping_contribution_amr(mpiGrid, 0,+1,popID);
         update_remote_mapping_contribution_amr(mpiGrid, 0,-1,popID);
      }
      updateRemoteTimer.stop();
   }

   phiprof::Timer btyTimer {"barrier-trans-pre-y", {"Barriers","MPI"}};
   MPI_Barrier(MPI_COMM_WORLD);
   btyTimer.stop();

   // ------------- SLICE - map dist function in Y --------------- //
   if(P::ycells_ini > 1) {
      
      phiprof::Timer transTimer {"transfer-stencil-data-y", {"MPI"}};
      //updateRemoteVelocityBlockLists(mpiGrid,popID,VLASOV_SOLVER_Y_NEIGHBORHOOD_ID);
      //SpatialCell::set_mpi_transfer_direction(1);
      //SpatialCell::set_mpi_transfer_type(Transfer::VEL_BLOCK_DATA,false,AMRtranslationActive);
      //mpiGrid.update_copies_of_remote_neighbors(VLASOV_SOLVER_Y_NEIGHBORHOOD_ID);
      transTimer.stop();
      
      // bt=phiprof::initializeTimer("barrier-trans-pre-trans_map_1d-y","Barriers","MPI");
      // phiprof::start(bt);
      // MPI_Barrier(MPI_COMM_WORLD);
      // phiprof::stop(bt);

      t1 = MPI_Wtime();
      phiprof::Timer computeTimer {"compute-mapping-y"};
<<<<<<< HEAD
      //if(P::amrMaxSpatialRefLevel == 0) {
      //   trans_map_1d(mpiGrid,local_propagated_cells, remoteTargetCellsy, 1,dt,popID); // map along y//
      //} else {
      //   trans_map_1d_amr(mpiGrid,local_propagated_cells, remoteTargetCellsy, nPencils, 1,dt,popID); // map along y//      
      //}
=======
      if(P::amrMaxSpatialRefLevel == 0) {
         trans_map_1d(mpiGrid,local_propagated_cells, remoteTargetCellsy, 1,dt,popID); // map along y//
      } else {
         trans_map_1d_amr(mpiGrid,local_propagated_cells, remoteTargetCellsy, nPencils, 1,dt,popID); // map along y//
      }
>>>>>>> 723d0594
      computeTimer.stop();
      time += MPI_Wtime() - t1;
      
      phiprof::Timer btTimer {"barrier-trans-pre-update_remote-y", {"Barriers","MPI"}};
      //MPI_Barrier(MPI_COMM_WORLD);
      btTimer.stop();

      phiprof::Timer updateRemoteTimer {"update_remote-y", {"MPI"}};
      //if(P::amrMaxSpatialRefLevel == 0) {
      //   update_remote_mapping_contribution(mpiGrid, 1,+1,popID);
      //   update_remote_mapping_contribution(mpiGrid, 1,-1,popID);
      //} else {
      //   update_remote_mapping_contribution_amr(mpiGrid, 1,+1,popID);
      //   update_remote_mapping_contribution_amr(mpiGrid, 1,-1,popID);
      //}
      updateRemoteTimer.stop();
   }

   phiprof::Timer btpostimer {"barrier-trans-post-trans",{"Barriers","MPI"}};
   MPI_Barrier(MPI_COMM_WORLD);
   btpostimer.stop();

   // MPI_Barrier(MPI_COMM_WORLD);
   // bailout(true, "", __FILE__, __LINE__);
}

/*!

  Propagates the distribution function in spatial space.

  Based on SLICE-3D algorithm: Zerroukat, M., and T. Allen. "A
  three‐dimensional monotone and conservative semi‐Lagrangian scheme
  (SLICE‐3D) for transport problems." Quarterly Journal of the Royal
  Meteorological Society 138.667 (2012): 1640-1651.

*/
void calculateSpatialTranslation(
        dccrg::Dccrg<SpatialCell,dccrg::Cartesian_Geometry>& mpiGrid,
        creal dt) {
   typedef Parameters P;
   
   phiprof::Timer semilagTimer {"semilag-trans"};
   
   //double t1 = MPI_Wtime();

   const vector<CellID>& localCells = getLocalCells();
   vector<CellID> remoteTargetCellsx;
   vector<CellID> remoteTargetCellsy;
   vector<CellID> remoteTargetCellsz;
   vector<CellID> local_propagated_cells;
   vector<CellID> local_target_cells;
   vector<uint> nPencils;
   Real time=0.0;

   // If dt=0 we are either initializing or distribution functions are not translated.
   // In both cases go to the end of this function and calculate the moments.
   if (dt == 0.0) {
      calculateMoments_R(mpiGrid,localCells,true);
      return;
   }
   
   phiprof::Timer computeTimer {"compute_cell_lists"};
   remoteTargetCellsx = mpiGrid.get_remote_cells_on_process_boundary(VLASOV_SOLVER_TARGET_X_NEIGHBORHOOD_ID);
   remoteTargetCellsy = mpiGrid.get_remote_cells_on_process_boundary(VLASOV_SOLVER_TARGET_Y_NEIGHBORHOOD_ID);
   remoteTargetCellsz = mpiGrid.get_remote_cells_on_process_boundary(VLASOV_SOLVER_TARGET_Z_NEIGHBORHOOD_ID);

   // Figure out which spatial cells are translated,
   // result independent of particle species.
   for (size_t c=0; c<localCells.size(); ++c) {
      if (do_translate_cell(mpiGrid[localCells[c]])) {
         local_propagated_cells.push_back(localCells[c]);
      }
   }

   // Figure out target spatial cells, result
   // independent of particle species.
   for (size_t c=0; c<localCells.size(); ++c) {
      if (mpiGrid[localCells[c]]->sysBoundaryFlag == sysboundarytype::NOT_SYSBOUNDARY) {
         local_target_cells.push_back(localCells[c]);
      }
   }
   if (P::prepareForRebalance == true && P::amrMaxSpatialRefLevel != 0) {
      // One more element to count the sums
      for (size_t c=0; c<local_propagated_cells.size()+1; c++) {
         nPencils.push_back(0);
      }
   }
   computeTimer.stop();

   // Translate all particle species
   for (uint popID=0; popID<getObjectWrapper().particleSpecies.size(); ++popID) {
      string profName = "translate "+getObjectWrapper().particleSpecies[popID].name;
      phiprof::Timer timer {profName};
      SpatialCell::setCommunicatedSpecies(popID);
      //      std::cout << "I am at line " << __LINE__ << " of " << __FILE__ << std::endl;
      calculateSpatialTranslation(
         mpiGrid,
         localCells,
         local_propagated_cells,
         local_target_cells,
         remoteTargetCellsx,
         remoteTargetCellsy,
         remoteTargetCellsz,
         nPencils,
         dt,
         popID,
         time
      );
   }

   if (Parameters::prepareForRebalance == true) {
      if(P::amrMaxSpatialRefLevel == 0) {
//          const double deltat = (MPI_Wtime() - t1) / local_propagated_cells.size();
         for (size_t c=0; c<localCells.size(); ++c) {
//            mpiGrid[localCells[c]]->parameters[CellParams::LBWEIGHTCOUNTER] += time / localCells.size();
            for (uint popID=0; popID<getObjectWrapper().particleSpecies.size(); ++popID) {
               mpiGrid[localCells[c]]->parameters[CellParams::LBWEIGHTCOUNTER] = 1; // += mpiGrid[localCells[c]]->get_number_of_velocity_blocks(popID);
            }
         }
      } else {
//          const double deltat = MPI_Wtime() - t1;
         for (size_t c=0; c<local_propagated_cells.size(); ++c) {
            Real counter = 0;
            for (uint popID=0; popID<getObjectWrapper().particleSpecies.size(); ++popID) {
               counter += mpiGrid[local_propagated_cells[c]]->get_number_of_velocity_blocks(popID);
            }
            mpiGrid[local_propagated_cells[c]]->parameters[CellParams::LBWEIGHTCOUNTER] += nPencils[c] * counter;
//            mpiGrid[localCells[c]]->parameters[CellParams::LBWEIGHTCOUNTER] += time / localCells.size();
         }
      }
   }

   // Mapping complete, update moments and maximum dt limits //
   calculateMoments_R(mpiGrid,localCells,true);
}

/*
  --------------------------------------------------
  Acceleration (velocity space propagation)
  --------------------------------------------------
*/

/** Accelerate the given population to new time t+dt.
 * This function is AMR safe.
 * @param popID Particle population ID.
 * @param globalMaxSubcycles Number of times acceleration is subcycled.
 * @param step The current subcycle step.
 * @param mpiGrid Parallel grid library.
 * @param propagatedCells List of cells in which the population is accelerated.
 * @param dt Timestep.*/
void calculateAcceleration(const uint popID,const uint globalMaxSubcycles,const uint step,
                           dccrg::Dccrg<SpatialCell,dccrg::Cartesian_Geometry>& mpiGrid,
                           const std::vector<CellID>& propagatedCells,
                           const Real& dt) {
   // Set active population
   SpatialCell::setCommunicatedSpecies(popID);

   // Calculate velocity moments, these are needed to
   // calculate the transforms used in the accelerations.
   // Calculated moments are stored in the "_V" variables.
   calculateMoments_V(mpiGrid, propagatedCells, false);

   // Semi-Lagrangian acceleration for those cells which are subcycled
   #pragma omp parallel for schedule(dynamic,1)
   for (size_t c=0; c<propagatedCells.size(); ++c) {
      const CellID cellID = propagatedCells[c];
      const Real maxVdt = mpiGrid[cellID]->get_max_v_dt(popID);

      //compute subcycle dt. The length is maxVdt on all steps
      //except the last one. This is to keep the neighboring
      //spatial cells in sync, so that two neighboring cells with
      //different number of subcycles have similar timesteps,
      //except that one takes an additional short step. This keeps
      //spatial block neighbors as much in sync as possible for
      //adjust blocks.
      Real subcycleDt;
      if( (step + 1) * maxVdt > fabs(dt)) {
	 subcycleDt = max(fabs(dt) - step * maxVdt, 0.0);
      } else{
         subcycleDt = maxVdt;
      }
      if (dt<0) subcycleDt = -subcycleDt;

      //generate pseudo-random order which is always the same irrespective of parallelization, restarts, etc.
      std::default_random_engine rndState;
      // set seed, initialise generator and get value. The order is the same
      // for all cells, but varies with timestep.
      rndState.seed(P::tstep);

      uint map_order=std::uniform_int_distribution<>(0,2)(rndState);
      phiprof::Timer semilagAccTimer {"cell-semilag-acc"};
      cpu_accelerate_cell(mpiGrid[cellID],popID,map_order,subcycleDt);
      semilagAccTimer.stop();
   }

   //global adjust after each subcycle to keep number of blocks managable. Even the ones not
   //accelerating anyore participate. It is important to keep
   //the spatial dimension to make sure that we do not loose
   //stuff streaming in from other cells, perhaps not connected
   //to the existing distribution function in the cell.
   //- All cells update and communicate their lists of content blocks
   //- Only cells which were accerelated on this step need to be adjusted (blocks removed or added).
   //- Not done here on last step (done after loop)
   if(step < (globalMaxSubcycles - 1)) adjustVelocityBlocks(mpiGrid, propagatedCells, false, popID);
}

/** Accelerate all particle populations to new time t+dt.
 * This function is AMR safe.
 * @param mpiGrid Parallel grid library.
 * @param dt Time step.*/
void calculateAcceleration(dccrg::Dccrg<SpatialCell,dccrg::Cartesian_Geometry>& mpiGrid,
                           Real dt
                          ) {
   typedef Parameters P;
   const vector<CellID>& cells = getLocalCells();

   int myRank;
   MPI_Comm_rank(MPI_COMM_WORLD,&myRank);

   if (dt == 0.0 && P::tstep > 0) {

      // Even if acceleration is turned off we need to adjust velocity blocks
      // because the boundary conditions may have altered the velocity space,
      // and to update changes in no-content blocks during translation.
      for (uint popID=0; popID<getObjectWrapper().particleSpecies.size(); ++popID) {
         adjustVelocityBlocks(mpiGrid, cells, true, popID);
      }
   } else {
      // Fairly ugly but no goto
      phiprof::Timer timer {"semilag-acc"};
      
      // Accelerate all particle species
      for (uint popID=0; popID<getObjectWrapper().particleSpecies.size(); ++popID) {
         int maxSubcycles=0;
         int globalMaxSubcycles;

         // Set active population
         SpatialCell::setCommunicatedSpecies(popID);
         
         // Iterate through all local cells and collect cells to propagate.
         // Ghost cells (spatial cells at the boundary of the simulation 
         // volume) do not need to be propagated:
         vector<CellID> propagatedCells;
         for (size_t c=0; c<cells.size(); ++c) {
            SpatialCell* SC = mpiGrid[cells[c]];
            const vmesh::VelocityMesh<vmesh::GlobalID,vmesh::LocalID>& vmesh = SC->get_velocity_mesh(popID);
            // disregard boundary cells, in preparation for acceleration
            if (  (SC->sysBoundaryFlag == sysboundarytype::NOT_SYSBOUNDARY) ||
                  // Include inflow-Maxwellian
                  (P::vlasovAccelerateMaxwellianBoundaries && (SC->sysBoundaryFlag == sysboundarytype::MAXWELLIAN)) ) {
               if (vmesh.size() != 0){
                  //do not propagate spatial cells with no blocks
                  propagatedCells.push_back(cells[c]);
               }
               //prepare for acceleration, updates max dt for each cell, it
               //needs to be set to somthing sensible for _all_ cells, even if
               //they are not propagated
               prepareAccelerateCell(SC, popID);
               //update max subcycles for all cells in this process
               maxSubcycles = max((int)getAccelerationSubcycles(SC, dt, popID), maxSubcycles);
               spatial_cell::Population& pop = SC->get_population(popID);
               pop.ACCSUBCYCLES = getAccelerationSubcycles(SC, dt, popID);
            }
         }

         // Compute global maximum for number of subcycles
         MPI_Allreduce(&maxSubcycles, &globalMaxSubcycles, 1, MPI_INT, MPI_MAX, MPI_COMM_WORLD);
         
         // substep global max times
         for(uint step=0; step<(uint)globalMaxSubcycles; ++step) {
            if(step > 0) {
               // prune list of cells to propagate to only contained those which are now subcycled
               vector<CellID> temp;
               for (const auto& cell: propagatedCells) {
                  if (step < getAccelerationSubcycles(mpiGrid[cell], dt, popID) ) {
                     temp.push_back(cell);
                  }
               }
               
               propagatedCells.swap(temp);
            }
            // Accelerate population over one subcycle step
            calculateAcceleration(popID,(uint)globalMaxSubcycles,step,mpiGrid,propagatedCells,dt);
         } // for-loop over acceleration substeps
         
         // final adjust for all cells, also fixing remote cells.
         adjustVelocityBlocks(mpiGrid, cells, true, popID);
      } // for-loop over particle species
   }

   // Recalculate "_V" velocity moments
   calculateMoments_V(mpiGrid,cells,true);

   // Set CellParams::MAXVDT to be the minimum dt of all per-species values
   #pragma omp parallel for
   for (size_t c=0; c<cells.size(); ++c) {
      SpatialCell* cell = mpiGrid[cells[c]];
      cell->parameters[CellParams::MAXVDT] = numeric_limits<Real>::max();
      for (uint popID=0; popID<getObjectWrapper().particleSpecies.size(); ++popID) {
         cell->parameters[CellParams::MAXVDT]
           = min(cell->get_max_v_dt(popID), cell->parameters[CellParams::MAXVDT]);
      }
   }
}

/*--------------------------------------------------
  Functions for computing moments
  --------------------------------------------------*/

void calculateInterpolatedVelocityMoments(
   dccrg::Dccrg<SpatialCell,dccrg::Cartesian_Geometry>& mpiGrid,
   const int cp_rhom,
   const int cp_vx,
   const int cp_vy,
   const int cp_vz,
   const int cp_rhoq,
   const int cp_p11,
   const int cp_p22,
   const int cp_p33
) {
   const vector<CellID>& cells = getLocalCells();

   //Iterate through all local cells
    #pragma omp parallel for
   for (size_t c=0; c<cells.size(); ++c) {
      const CellID cellID = cells[c];
      SpatialCell* SC = mpiGrid[cellID];
      SC->parameters[cp_rhom  ] = 0.5* ( SC->parameters[CellParams::RHOM_R] + SC->parameters[CellParams::RHOM_V] );
      SC->parameters[cp_vx] = 0.5* ( SC->parameters[CellParams::VX_R] + SC->parameters[CellParams::VX_V] );
      SC->parameters[cp_vy] = 0.5* ( SC->parameters[CellParams::VY_R] + SC->parameters[CellParams::VY_V] );
      SC->parameters[cp_vz] = 0.5* ( SC->parameters[CellParams::VZ_R] + SC->parameters[CellParams::VZ_V] );
      SC->parameters[cp_rhoq  ] = 0.5* ( SC->parameters[CellParams::RHOQ_R] + SC->parameters[CellParams::RHOQ_V] );
      SC->parameters[cp_p11]   = 0.5* ( SC->parameters[CellParams::P_11_R] + SC->parameters[CellParams::P_11_V] );
      SC->parameters[cp_p22]   = 0.5* ( SC->parameters[CellParams::P_22_R] + SC->parameters[CellParams::P_22_V] );
      SC->parameters[cp_p33]   = 0.5* ( SC->parameters[CellParams::P_33_R] + SC->parameters[CellParams::P_33_V] );

      for (uint popID=0; popID<getObjectWrapper().particleSpecies.size(); ++popID) {
         spatial_cell::Population& pop = SC->get_population(popID);
         pop.RHO = 0.5 * ( pop.RHO_R + pop.RHO_V );
         for(int i=0; i<3; i++) {
            pop.V[i] = 0.5 * ( pop.V_R[i] + pop.V_V[i] );
            pop.P[i]    = 0.5 * ( pop.P_R[i] + pop.P_V[i] );
         }
      }
   }
}

void calculateInitialVelocityMoments(dccrg::Dccrg<SpatialCell,dccrg::Cartesian_Geometry>& mpiGrid) {
   const vector<CellID>& cells = getLocalCells();
   phiprof::Timer timer {"Calculate moments"};

   // Iterate through all local cells (incl. system boundary cells):
   #pragma omp parallel for
   for (size_t c=0; c<cells.size(); ++c) {
      const CellID cellID = cells[c];
      SpatialCell* SC = mpiGrid[cellID];
      calculateCellMoments(SC,true,false);

      // WARNING the following is sane as this function is only called by initializeGrid.
      // We need initialized _DT2 values for the dt=0 field propagation done in the beginning.
      // Later these will be set properly.
      SC->parameters[CellParams::RHOM_DT2] = SC->parameters[CellParams::RHOM];
      SC->parameters[CellParams::VX_DT2] = SC->parameters[CellParams::VX];
      SC->parameters[CellParams::VY_DT2] = SC->parameters[CellParams::VY];
      SC->parameters[CellParams::VZ_DT2] = SC->parameters[CellParams::VZ];
      SC->parameters[CellParams::RHOQ_DT2] = SC->parameters[CellParams::RHOQ];
      SC->parameters[CellParams::P_11_DT2] = SC->parameters[CellParams::P_11];
      SC->parameters[CellParams::P_22_DT2] = SC->parameters[CellParams::P_22];
      SC->parameters[CellParams::P_33_DT2] = SC->parameters[CellParams::P_33];
   } // for-loop over spatial cells
}<|MERGE_RESOLUTION|>--- conflicted
+++ resolved
@@ -195,19 +195,11 @@
 
       t1 = MPI_Wtime();
       phiprof::Timer computeTimer {"compute-mapping-y"};
-<<<<<<< HEAD
-      //if(P::amrMaxSpatialRefLevel == 0) {
-      //   trans_map_1d(mpiGrid,local_propagated_cells, remoteTargetCellsy, 1,dt,popID); // map along y//
-      //} else {
-      //   trans_map_1d_amr(mpiGrid,local_propagated_cells, remoteTargetCellsy, nPencils, 1,dt,popID); // map along y//      
-      //}
-=======
       if(P::amrMaxSpatialRefLevel == 0) {
          trans_map_1d(mpiGrid,local_propagated_cells, remoteTargetCellsy, 1,dt,popID); // map along y//
       } else {
          trans_map_1d_amr(mpiGrid,local_propagated_cells, remoteTargetCellsy, nPencils, 1,dt,popID); // map along y//
       }
->>>>>>> 723d0594
       computeTimer.stop();
       time += MPI_Wtime() - t1;
       
