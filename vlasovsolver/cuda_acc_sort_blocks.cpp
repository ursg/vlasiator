/*
 * This file is part of Vlasiator.
 * Copyright 2010-2016 Finnish Meteorological Institute
 *
 * For details of usage, see the COPYING file and read the "Rules of the Road"
 * at http://www.physics.helsinki.fi/vlasiator/
 *
 * This program is free software; you can redistribute it and/or modify
 * it under the terms of the GNU General Public License as published by
 * the Free Software Foundation; either version 2 of the License, or
 * (at your option) any later version.
 *
 * This program is distributed in the hope that it will be useful,
 * but WITHOUT ANY WARRANTY; without even the implied warranty of
 * MERCHANTABILITY or FITNESS FOR A PARTICULAR PURPOSE.  See the
 * GNU General Public License for more details.
 *
 * You should have received a copy of the GNU General Public License along
 * with this program; if not, write to the Free Software Foundation, Inc.,
 * 51 Franklin Street, Fifth Floor, Boston, MA 02110-1301 USA.
 */


#include <algorithm>
#include <cmath>
#include <utility>
#include <vector>

#include "../definitions.h"
#include "cuda_acc_sort_blocks.hpp"

// Ensure printing of CUDA runtime errors to console
#define CUB_STDERR
#include <cub/device/device_radix_sort.cuh>

using namespace std;
using namespace spatial_cell;

__host__ void cuda_acc_allocate_radix_sort (
   const uint temp_storage_bytes,
   const uint cpuThreadID,
   const cudaStream_t stream
   ) {
   if (temp_storage_bytes * BLOCK_ALLOCATION_FACTOR > cuda_acc_RadixSortTempSize[cpuThreadID]) {
      if (cuda_acc_RadixSortTempSize[cpuThreadID] > 0) {
         HANDLE_ERROR( cudaFreeAsync(dev_RadixSortTemp[cpuThreadID], stream) );
      }
      cuda_acc_RadixSortTempSize[cpuThreadID] = temp_storage_bytes * BLOCK_ALLOCATION_PADDING;
      HANDLE_ERROR( cudaMallocAsync((void**)&dev_RadixSortTemp[cpuThreadID], cuda_acc_RadixSortTempSize[cpuThreadID], stream) );
   }
}
// Note: no call for deallcation of this memory, it'll be left uncleaned on exit.

//__launch_bounds__(maxThreadsPerBlock, minBlocksPerMultiprocessor, maxBlocksPerCluster)

// Kernels for converting GIDs to dimension-sorted indices
__global__ void __launch_bounds__(CUDATHREADS,4) blocksID_mapped_dim0_kernel(
   const vmesh::VelocityMesh* vmesh,
   vmesh::GlobalID *blocksID_mapped,
   vmesh::LocalID *blocksLID_unsorted,
   const uint nBlocks
   // const uint refL=0; //vAMR
   // const vmesh::LocalID D0 = vmesh->getGridLength(refL)[0];
   // const vmesh::LocalID D1 = vmesh->getGridLength(refL)[1];
   // const vmesh::LocalID D2 = vmesh->getGridLength(refL)[2];
   ) {
   const int cudaBlocks = gridDim.x * gridDim.y * gridDim.z;
   const uint warpSize = blockDim.x * blockDim.y * blockDim.z;
   const int blocki = blockIdx.z*gridDim.x*gridDim.y + blockIdx.y*gridDim.x + blockIdx.x;
   const uint ti = threadIdx.z*blockDim.x*blockDim.y + threadIdx.y*blockDim.x + threadIdx.x;
   for (vmesh::LocalID index=blocki*warpSize; index<nBlocks; index += cudaBlocks*warpSize) {
      const vmesh::LocalID LID = (index+ti);
      if (LID < nBlocks) {
         blocksID_mapped[LID] = vmesh->getGlobalID(LID);
         blocksLID_unsorted[LID]=LID;
      }
   }
}

__global__ void __launch_bounds__(CUDATHREADS,4) blocksID_mapped_dim1_kernel(
   const vmesh::VelocityMesh* vmesh,
   vmesh::GlobalID *blocksID_mapped,
   vmesh::LocalID *blocksLID_unsorted,
   const uint nBlocks
   ) {
   const int cudaBlocks = gridDim.x * gridDim.y * gridDim.z;
   const uint warpSize = blockDim.x * blockDim.y * blockDim.z;
   const int blocki = blockIdx.z*gridDim.x*gridDim.y + blockIdx.y*gridDim.x + blockIdx.x;
   const uint ti = threadIdx.z*blockDim.x*blockDim.y + threadIdx.y*blockDim.x + threadIdx.x;
   const vmesh::LocalID D0 = vmesh->getGridLength()[0];
   const vmesh::LocalID D1 = vmesh->getGridLength()[1];
   // const vmesh::LocalID D2 = vmesh->getGridLength()[2];
   for (vmesh::LocalID index=blocki*warpSize; index<nBlocks; index += cudaBlocks*warpSize) {
      const vmesh::LocalID LID = (index+ti);
      if (LID < nBlocks) {
         const vmesh::GlobalID GID = vmesh->getGlobalID(LID);
         const vmesh::LocalID x_index = GID % D0;
         const vmesh::LocalID y_index = (GID / D0) % D1;
         blocksID_mapped[LID] = GID - (x_index + y_index*D0) + y_index + x_index * D1;
         blocksLID_unsorted[LID]=LID;
      }
   }
}

__global__ void __launch_bounds__(CUDATHREADS,4) blocksID_mapped_dim2_kernel(
   const vmesh::VelocityMesh* vmesh,
   vmesh::GlobalID *blocksID_mapped,
   vmesh::LocalID *blocksLID_unsorted,
   const uint nBlocks
   ) {
   const int cudaBlocks = gridDim.x * gridDim.y * gridDim.z;
   const uint warpSize = blockDim.x * blockDim.y * blockDim.z;
   const int blocki = blockIdx.z*gridDim.x*gridDim.y + blockIdx.y*gridDim.x + blockIdx.x;
   const uint ti = threadIdx.z*blockDim.x*blockDim.y + threadIdx.y*blockDim.x + threadIdx.x;
   const uint refL=0; //vAMR
   const vmesh::LocalID D0 = vmesh->getGridLength(refL)[0];
   const vmesh::LocalID D1 = vmesh->getGridLength(refL)[1];
   const vmesh::LocalID D2 = vmesh->getGridLength(refL)[2];
   for (vmesh::LocalID index=blocki*warpSize; index<nBlocks; index += cudaBlocks*warpSize) {
      const vmesh::LocalID LID = (index+ti);
      if (LID < nBlocks) {
         const vmesh::GlobalID GID = vmesh->getGlobalID(LID);
         const vmesh::LocalID x_index = GID % D0;
         const vmesh::LocalID y_index = (GID / D0) % D1;
         const vmesh::LocalID z_index = (GID / (D0*D1));
         blocksID_mapped[LID] = z_index + y_index*D2 + x_index*D1*D2;
         blocksLID_unsorted[LID]=LID;
      }
   }
}

// LIDs are already in order.
// Now also order GIDS. (can be ridiculously parallel, minus memory access patterns)
__global__ void __launch_bounds__(CUDATHREADS,4) order_GIDs_kernel(
   const vmesh::VelocityMesh* vmesh,
   vmesh::GlobalID *blocksLID,
   vmesh::GlobalID *blocksGID,
   const uint nBlocks,
   ColumnOffsets* columnData // passed just for resetting
   ) {
   const int cudaBlocks = gridDim.x * gridDim.y * gridDim.z;
   const uint warpSize = blockDim.x * blockDim.y * blockDim.z;
   const int blocki = blockIdx.z*gridDim.x*gridDim.y + blockIdx.y*gridDim.x + blockIdx.x;
   const uint ti = threadIdx.z*blockDim.x*blockDim.y + threadIdx.y*blockDim.x + threadIdx.x;
   for (vmesh::LocalID index=blocki*warpSize; index<nBlocks; index += cudaBlocks*warpSize) {
      const vmesh::LocalID i = (index+ti);
      if (i < nBlocks) {
         blocksGID[i]=vmesh->getGlobalID(blocksLID[i]);
      }
   }
   if (blockIdx.x == blockIdx.y == blockIdx.z == threadIdx.x == threadIdx.y == threadIdx.z == 0) {
      columnData->columnBlockOffsets.clear();
      columnData->columnNumBlocks.clear();
      columnData->setColumnOffsets.clear();
      columnData->setNumColumns.clear();
   }
}

// Kernel for scanning columnsets for block counts
__global__ void __launch_bounds__(CUDATHREADS,4) scan_blocks_for_columns_kernel(
   const vmesh::VelocityMesh* vmesh,
   const uint dimension,
   vmesh::GlobalID *blocksID_mapped_sorted,
   vmesh::LocalID *dev_columnNBlocks,
   const uint nBlocks
   ) {
   const int cudaBlocks = gridDim.x * gridDim.y * gridDim.z;
   const uint warpSize = blockDim.x * blockDim.y * blockDim.z;
   const int blocki = blockIdx.z*gridDim.x*gridDim.y + blockIdx.y*gridDim.x + blockIdx.x;
   const uint ti = threadIdx.z*blockDim.x*blockDim.y + threadIdx.y*blockDim.x + threadIdx.x;
   const uint refL=0; //vAMR
   vmesh::LocalID DX;
   switch (dimension) {
      case 0:
         DX = vmesh->getGridLength(refL)[0];
         break;
      case 1:
         DX = vmesh->getGridLength(refL)[1];
         break;
      case 2:
         DX = vmesh->getGridLength(refL)[2];
         break;
      default:
         printf("Incorrect dimension in __FILE__ __LINE__\n");
   }
   for (vmesh::LocalID LID=blocki*warpSize; LID<nBlocks; LID += cudaBlocks*warpSize) {
      if (LID+ti < nBlocks) {
         vmesh::LocalID column_id = blocksID_mapped_sorted[LID+ti] / DX;
         // Increment number of blocks in column
         const vmesh::LocalID old  = atomicAdd(&dev_columnNBlocks[column_id],1);
         // // Evaluate smallest GID in column
         // old = atomicMin(&columnMinBlock[columnid],GID);
         // // Evaluate largest GID in colum
         // old = atomicMax(&columnMaxBlock[columnid],GID);
      }
   }
}

/*** Kernel for constructing columns
 Checks if all blocks in a columnset belong to a single kernel, and
 can quickly jump through the whole column.
 For columnsets containing several columns, it trials blocks by scanning
 warpSize GIDs at a time.

 Still probably room for memory optimization.
**/

__global__ void __launch_bounds__(CUDATHREADS,4) construct_columns_kernel(
   const vmesh::VelocityMesh* vmesh,
   const uint dimension,
   vmesh::GlobalID *blocksID_mapped_sorted,
   vmesh::LocalID *dev_columnNBlocks,
   ColumnOffsets* columnData,
   const uint nBlocks
   ) {
   const int cudaBlocks = gridDim.x * gridDim.y * gridDim.z;
   const uint warpSize = blockDim.x * blockDim.y * blockDim.z;
   //const int blocki = blockIdx.z*gridDim.x*gridDim.y + blockIdx.y*gridDim.x + blockIdx.x;
   const uint ti = threadIdx.z*blockDim.x*blockDim.y + threadIdx.y*blockDim.x + threadIdx.x;
   if (cudaBlocks!=1) {
      printf("Error in construct_columns_kernel; unsafe gridDim\n");
      return;
   }
   const uint refL=0; //vAMR
   vmesh::LocalID DX;
   switch (dimension) {
      case 0:
         DX = vmesh->getGridLength(refL)[0];
         break;
      case 1:
         DX = vmesh->getGridLength(refL)[1];
         break;
      case 2:
         DX = vmesh->getGridLength(refL)[2];
         break;
      default:
         printf("Incorrect dimension in __FILE__ __LINE__\n");
   }
   vmesh::LocalID prev_column_id, prev_dimension_id;

   __shared__ vmesh::LocalID i;
   __shared__ vmesh::LocalID blocks_in_columnset;
   if (ti==0) {
      i = 0;
      blocks_in_columnset = 0;
      // Put in the sorted blocks, and also compute column offsets and lengths:
      columnData->columnBlockOffsets.device_push_back(0); //first offset
      columnData->setColumnOffsets.device_push_back(0); //first offset
   }
   __syncthreads();
   while (i < nBlocks) {
      // identifies a particular column
      const vmesh::LocalID column_id = blocksID_mapped_sorted[i] / DX;
      // identifies a particular block in a column (along the dimension)
      const vmesh::LocalID dimension_id = blocksID_mapped_sorted[i] % DX;
      // How many blocks in this (new) column(set)?
      if ((ti==0) && (blocks_in_columnset==0)) {
         blocks_in_columnset = dev_columnNBlocks[column_id];
      }
      // Trial: new column?
      if ( (ti==0) && (i > 0) &&  ( (column_id != prev_column_id) || (dimension_id != (prev_dimension_id + 1) ))) {
         //encountered new column! For i=0, we already entered the correct offset (0).
         //We also identify it as a new column if there is a break in the column (e.g., gap between two populations)
         //add offset where the next column will begin
         columnData->columnBlockOffsets.device_push_back(i);
         //add length of the current column that now ended
         columnData->columnNumBlocks.device_push_back(columnData->columnBlockOffsets[columnData->columnBlockOffsets.size()-1] - columnData->columnBlockOffsets[columnData->columnBlockOffsets.size()-2]);

         if (column_id != prev_column_id ){
            //encountered new set of columns, add offset to new set starting at present column
            columnData->setColumnOffsets.device_push_back(columnData->columnBlockOffsets.size() - 1);
            //add length of the previous column set that ended
            columnData->setNumColumns.device_push_back(columnData->setColumnOffsets[columnData->setColumnOffsets.size()-1] - columnData->setColumnOffsets[columnData->setColumnOffsets.size()-2]);
         }
      }
      __syncthreads();
      // Trial if only one column in columnset?
      if ( ( (blocksID_mapped_sorted[i+blocks_in_columnset-1] % DX) == (dimension_id + blocks_in_columnset - 1) ) &&
           ( (blocksID_mapped_sorted[i+blocks_in_columnset-1] / DX) == column_id ) ) {
         // skip to end of column
         if (ti==0) {
            i += blocks_in_columnset;
            blocks_in_columnset = 0;
         }
         // push_back to vectors happens at next loop
         __syncthreads();
      } else {
         // More than one column in columnset
         vmesh::LocalID this_col_length = 0;
         // Now trial by warpSize to see where column ends
         for (vmesh::LocalID ci=0; ci<blocks_in_columnset; ci += warpSize) {
            int notInColumn = 1;
            if (ci+ti < blocks_in_columnset) {
               // This evaluates if the block at the target point is no longer within the same column
               if ( (blocksID_mapped_sorted[i+ci+ti] % DX) == (dimension_id + ci+ti) &&
                    ( (blocksID_mapped_sorted[i+ci+ti] / DX) == column_id ) ) {
                  notInColumn = 0;
               }
            }
            // Warp vote to find first index (potentially) outside old column
            unsigned ballot_result = __ballot_sync(FULL_MASK, notInColumn);
            vmesh::LocalID minstep = __ffs(ballot_result); // Find first significant
            if (minstep==0) {
               minstep +=32; // no value found, jump whole warpSize
            } else {
               minstep--; // give actual index
            }
            this_col_length += minstep;
            // Exit this for loop if we reached the end of a column within a set
            if (minstep!=warpSize) {
               if (ti==0) {
                  // skip to end of column
                  i += this_col_length;
                  // Decrease number of free blocks in column(set)
                  blocks_in_columnset -= this_col_length;
               }
               __syncthreads();
               // push_back to vectors happens at next loop
               break;
            }
         }
      }
      prev_column_id = column_id;
      prev_dimension_id = dimension_id;
      __syncthreads();
   }
   // Add offsets for final column
   if (ti==0) {
      columnData->columnNumBlocks.device_push_back(nBlocks - columnData->columnBlockOffsets[columnData->columnBlockOffsets.size()-1]);
      columnData->setNumColumns.device_push_back(columnData->columnNumBlocks.size() - columnData->setColumnOffsets[columnData->setColumnOffsets.size()-1]);
   }
}

/*
   This function returns a sorted list of blocks in a cell.

   The sorted list is sorted according to the location, along the given dimension.
   This version uses triplets internally and also returns the LIDs of the sorted blocks.
*/
void sortBlocklistByDimension( //const spatial_cell::SpatialCell* spatial_cell,
                               vmesh::VelocityMesh* vmesh,
                               const vmesh::LocalID nBlocks,
                               const uint dimension,
                               vmesh::GlobalID *blocksID_mapped,
                               vmesh::GlobalID *blocksID_mapped_sorted,
                               vmesh::GlobalID *blocksGID,
                               vmesh::LocalID *blocksLID_unsorted,
                               vmesh::LocalID *blocksLID,
                               vmesh::LocalID *dev_columnNBlocks,
                               ColumnOffsets* columnData,
   // split::SplitVector<uint> columnBlockOffsets; // indexes where columns start (in blocks, length totalColumns)
   // split::SplitVector<uint> columnNumBlocks; // length of column (in blocks, length totalColumns)
   // split::SplitVector<uint> setColumnOffsets; // index from columnBlockOffsets where new set of columns starts (length nColumnSets)
   // split::SplitVector<uint> setNumColumns; // how many columns in set of columns (length nColumnSets)
                               const uint cpuThreadID,
                               cudaStream_t stream
   ) {

   phiprof::start("Sorting prefetches");
   if (doPrefetches) {
      columnData->columnBlockOffsets.optimizeGPU();
      columnData->columnNumBlocks.optimizeGPU();
      columnData->setColumnOffsets.optimizeGPU();
      columnData->setNumColumns.optimizeGPU();
   }
<<<<<<< HEAD
   // Ensure at least one launch block
   uint nCudaBlocks  = (nBlocks/CUDATHREADS) > CUDABLOCKS ? CUDABLOCKS : std::ceil((Real)nBlocks/(Real)CUDATHREADS);
=======
   uint nCudaBlocks  = (nBlocks/CUDATHREADS) > CUDABLOCKS ? CUDABLOCKS : (nBlocks/CUDATHREADS);
   phiprof::stop("Sorting prefetches");
>>>>>>> cd1c2ac5

   phiprof::start("calc new dimension id");
   // Map blocks to new dimensionality
   switch( dimension ) {
      case 0: {
         blocksID_mapped_dim0_kernel<<<nCudaBlocks, CUDATHREADS, 0, stream>>> (
            vmesh,
            blocksID_mapped,
            blocksLID_unsorted,
            nBlocks
            );
         break;
      }
      case 1: {
         blocksID_mapped_dim1_kernel<<<nCudaBlocks, CUDATHREADS, 0, stream>>> (
            vmesh,
            blocksID_mapped,
            blocksLID_unsorted,
            nBlocks
            );
         break;
      }
      case 2: {
         blocksID_mapped_dim2_kernel<<<nCudaBlocks, CUDATHREADS, 0, stream>>> (
            vmesh,
            blocksID_mapped,
            blocksLID_unsorted,
            nBlocks
            );
         break;
      }
      default:
         printf("Incorrect dimension in cuda_acc_sort_blocks.cpp\n");
   }
<<<<<<< HEAD
   HANDLE_ERROR( cudaPeekAtLastError() );
   SSYNC
=======
   SSYNC;
>>>>>>> cd1c2ac5
   phiprof::stop("calc new dimension id");

   phiprof::start("CUB sort");
   // Determine temporary device storage requirements
   void     *temp_storage_null = NULL;
   size_t   temp_storage_bytes = 0;
   cub::DeviceRadixSort::SortPairs(temp_storage_null, temp_storage_bytes,
                                   blocksID_mapped, blocksID_mapped_sorted,
                                   blocksLID_unsorted, blocksLID, nBlocks,
                                   0, sizeof(vmesh::GlobalID)*8, stream);
<<<<<<< HEAD
   HANDLE_ERROR( cudaPeekAtLastError() );
   phiprof::start("cudamallocasync");
=======
   phiprof::start("cub alloc");
>>>>>>> cd1c2ac5
   cuda_acc_allocate_radix_sort(temp_storage_bytes,cpuThreadID,stream);
   SSYNC;
   phiprof::stop("cub alloc");

   // Now sort
   cub::DeviceRadixSort::SortPairs(dev_RadixSortTemp[cpuThreadID], temp_storage_bytes,
                                   blocksID_mapped, blocksID_mapped_sorted,
                                   blocksLID_unsorted, blocksLID, nBlocks,
                                   0, sizeof(vmesh::GlobalID)*8, stream);
<<<<<<< HEAD
   HANDLE_ERROR( cudaPeekAtLastError() );
=======
   SSYNC;
>>>>>>> cd1c2ac5
   phiprof::stop("CUB sort");

   // Gather GIDs in order
   phiprof::start("reorder GIDs");
   order_GIDs_kernel<<<nCudaBlocks, CUDATHREADS, 0, stream>>> (
      vmesh,
      blocksLID,
      blocksGID,
      nBlocks,
      columnData // Pass this just to clear it on device
      );
   HANDLE_ERROR( cudaPeekAtLastError() );
   phiprof::stop("reorder GIDs");

   phiprof::start("Scan for column block counts");
   scan_blocks_for_columns_kernel<<<nCudaBlocks, CUDATHREADS, 0, stream>>> (
      vmesh,
      dimension,
      blocksID_mapped,
      dev_columnNBlocks,
      nBlocks
      );
   HANDLE_ERROR( cudaPeekAtLastError() );
   phiprof::stop("Scan for column block counts");

   phiprof::start("construct columns");
   // Construct columns. To ensure order,
   // these are done serially, but still form within a kernel.
   construct_columns_kernel<<<1, CUDATHREADS, 0, stream>>> (
      vmesh,
      dimension,
      blocksID_mapped_sorted,
      dev_columnNBlocks,
      columnData,
      nBlocks
      );
<<<<<<< HEAD
   HANDLE_ERROR( cudaPeekAtLastError() );
   SSYNC
=======
   SSYNC;
>>>>>>> cd1c2ac5
   phiprof::stop("construct columns");
   // printf("\n Output for dimension %d ",dimension);
   // printf("\nColumnBlockOffsets %d\n", columnData->columnBlockOffsets.size());
   // //for (auto i : columnData->columnBlockOffsets) printf("%d ",i);
   // printf("\ncolumnNumBlocks %d\n", columnData->columnNumBlocks.size());
   // //for (auto i : columnData->columnNumBlocks) printf("%d ",i);
   // printf("\nsetColumnOffsets %d\n", columnData->setColumnOffsets.size());
   // //for (auto i : columnData->setColumnOffsets) printf("%d ",i);
   // printf("\nsetNumColumns %d\n", columnData->setNumColumns.size());
   // //for (auto i : columnData->setNumColumns) printf("%d ",i);
   // printf("\n \n",dimension);

}<|MERGE_RESOLUTION|>--- conflicted
+++ resolved
@@ -363,13 +363,9 @@
       columnData->setColumnOffsets.optimizeGPU();
       columnData->setNumColumns.optimizeGPU();
    }
-<<<<<<< HEAD
    // Ensure at least one launch block
    uint nCudaBlocks  = (nBlocks/CUDATHREADS) > CUDABLOCKS ? CUDABLOCKS : std::ceil((Real)nBlocks/(Real)CUDATHREADS);
-=======
-   uint nCudaBlocks  = (nBlocks/CUDATHREADS) > CUDABLOCKS ? CUDABLOCKS : (nBlocks/CUDATHREADS);
    phiprof::stop("Sorting prefetches");
->>>>>>> cd1c2ac5
 
    phiprof::start("calc new dimension id");
    // Map blocks to new dimensionality
@@ -404,12 +400,8 @@
       default:
          printf("Incorrect dimension in cuda_acc_sort_blocks.cpp\n");
    }
-<<<<<<< HEAD
-   HANDLE_ERROR( cudaPeekAtLastError() );
-   SSYNC
-=======
+   HANDLE_ERROR( cudaPeekAtLastError() );
    SSYNC;
->>>>>>> cd1c2ac5
    phiprof::stop("calc new dimension id");
 
    phiprof::start("CUB sort");
@@ -420,12 +412,9 @@
                                    blocksID_mapped, blocksID_mapped_sorted,
                                    blocksLID_unsorted, blocksLID, nBlocks,
                                    0, sizeof(vmesh::GlobalID)*8, stream);
-<<<<<<< HEAD
-   HANDLE_ERROR( cudaPeekAtLastError() );
-   phiprof::start("cudamallocasync");
-=======
+   HANDLE_ERROR( cudaPeekAtLastError() );
+
    phiprof::start("cub alloc");
->>>>>>> cd1c2ac5
    cuda_acc_allocate_radix_sort(temp_storage_bytes,cpuThreadID,stream);
    SSYNC;
    phiprof::stop("cub alloc");
@@ -435,11 +424,8 @@
                                    blocksID_mapped, blocksID_mapped_sorted,
                                    blocksLID_unsorted, blocksLID, nBlocks,
                                    0, sizeof(vmesh::GlobalID)*8, stream);
-<<<<<<< HEAD
-   HANDLE_ERROR( cudaPeekAtLastError() );
-=======
+   HANDLE_ERROR( cudaPeekAtLastError() );
    SSYNC;
->>>>>>> cd1c2ac5
    phiprof::stop("CUB sort");
 
    // Gather GIDs in order
@@ -476,12 +462,8 @@
       columnData,
       nBlocks
       );
-<<<<<<< HEAD
-   HANDLE_ERROR( cudaPeekAtLastError() );
-   SSYNC
-=======
+   HANDLE_ERROR( cudaPeekAtLastError() );
    SSYNC;
->>>>>>> cd1c2ac5
    phiprof::stop("construct columns");
    // printf("\n Output for dimension %d ",dimension);
    // printf("\nColumnBlockOffsets %d\n", columnData->columnBlockOffsets.size());
