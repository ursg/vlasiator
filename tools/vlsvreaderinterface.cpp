--- conflicted
+++ resolved
@@ -5,49 +5,6 @@
 
 namespace vlsvinterface {
 
-<<<<<<< HEAD
-   switch (dataSize) {
-      case 1:
-         return *reinterpret_cast<const unsigned char*> (ptr);
-         break;
-      case 2:
-         return *reinterpret_cast<const unsigned short int*> (ptr);
-         break;
-      case 4:
-         return *reinterpret_cast<const unsigned int*> (ptr);
-         break;
-      case 8:
-         return *reinterpret_cast<const unsigned long int*> (ptr);
-         break;
-   }
-   return 0;
-}
-
-
-float checkVersion( const string & fname ) {
-   return 1.0;
-   /*
-   vlsv::Reader vlsvReader;
-   vlsvReader.open(fname);
-   string versionTag = "version";
-   float version;
-   if( vlsvReader.readParameter( versionTag, version ) == false ) {
-      //No version mark -- return 0
-      vlsvReader.close();
-      return 0;
-   }
-   vlsvReader.close();
-   if( version == 1.00 ) {
-      return version;
-   } else {
-      cerr << "Invalid version!" << endl;
-      exit(1);
-      return 0;
-   }*/
-}
-
-namespace newVlsv {
-=======
    static uint64_t convUInt(const char* ptr, const vlsv::datatype::type & dataType, const uint64_t& dataSize) {
       if (dataType != vlsv::datatype::type::UINT) {
          cerr << "Erroneous datatype given to convUInt" << endl;
@@ -92,8 +49,6 @@
       }
    }
    
-   
->>>>>>> ac0bae69
    Reader::Reader() : vlsv::Reader() {
       cellIdsSet = false;
       cellsWithBlocksSet = false;
@@ -144,13 +99,8 @@
       }
       return true;
    }
-<<<<<<< HEAD
 
    bool Reader::getCellIds( vector<uint64_t> & cellIds,const string& meshName) {
-=======
-   
-   bool Reader::getCellIds( vector<uint64_t> & cellIds ) {
->>>>>>> ac0bae69
       uint64_t vectorSize, byteSize;
       uint64_t amountToReadIn;
       vlsv::datatype::type dataType;
