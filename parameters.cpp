--- conflicted
+++ resolved
@@ -148,10 +148,7 @@
 Realf P::amrRefineLimit = 1.0;
 Realf P::amrCoarsenLimit = 0.5;
 string P::amrVelRefCriterion = string("");
-<<<<<<< HEAD
-int P::amrMaxSpatialRefLevel = 0;
 int P::maxFilteringPasses = 0;
-=======
 uint P::amrMaxSpatialRefLevel = 0;
 bool P::adaptRefinement = false;
 bool P::refineOnRestart = false;
@@ -164,7 +161,6 @@
 Real P::refineRadius = LARGE_REAL;
 bool P::useJPerB = true;
 Real P::JPerBModifier = 0.0;
->>>>>>> 715f3a3d
 uint P::amrBoxHalfWidthX = 1;
 uint P::amrBoxHalfWidthY = 1;
 uint P::amrBoxHalfWidthZ = 1;
@@ -663,7 +659,7 @@
          //Overwrite passes for the highest refLevel. We do not want to filter there.
          numPasses[P::amrMaxSpatialRefLevel] = 0;
       }
-         P::maxFilteringPasses = numPasses[0];
+      P::maxFilteringPasses = numPasses[0];
    }
 
    if (geometryString == "XY4D") {
