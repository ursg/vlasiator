/*
This file is part of Vlasiator.

Copyright 2010, 2011, 2012, 2013 Finnish Meteorological Institute
*/

#include "parameters.h"
#include "readparameters.h"
#include <limits>

#ifndef NAN
#define NAN 0
#endif


using namespace std;

typedef Parameters P;

//Using numeric_limits<Real>::max() leads to FP exceptions inside boost programoptions, use a slightly smaller value to avoid...

const Real LARGE_REAL=1e20;
// Define static members:
Real P::xmin = NAN;
Real P::xmax = NAN;
Real P::ymin = NAN;
Real P::ymax = NAN;
Real P::zmin = NAN;
Real P::zmax = NAN;
Real P::dx_ini = NAN;
Real P::dy_ini = NAN;
Real P::dz_ini = NAN;

Real P::vxmin = NAN;
Real P::vxmax = NAN;
Real P::vymin = NAN;
Real P::vymax = NAN;
Real P::vzmin = NAN;
Real P::vzmax = NAN;

Real P::backstreamradius = NAN;
Real P::backstreamvx = NAN;
Real P::backstreamvy = NAN;
Real P::backstreamvz = NAN;

uint P::xcells_ini = numeric_limits<uint>::max();
uint P::ycells_ini = numeric_limits<uint>::max();
uint P::zcells_ini = numeric_limits<uint>::max();
uint P::vxblocks_ini = numeric_limits<uint>::max();
uint P::vyblocks_ini = numeric_limits<uint>::max();
uint P::vzblocks_ini = numeric_limits<uint>::max();

Real P::t = 0;
Real P::t_min = 0;
Real P::t_max = LARGE_REAL;
Real P::dt = NAN;
Real P::vlasovSolverMaxCFL = NAN;
Real P::vlasovSolverMinCFL = NAN;
Real P::fieldSolverMaxCFL = NAN;
Real P::fieldSolverMinCFL = NAN;


uint P::tstep = 0;
uint P::tstep_min = 0;
uint P::tstep_max = 0;
uint P::diagnosticInterval = numeric_limits<uint>::max();
bool P::writeInitialState = true;

std::vector<std::string> P::systemWriteName; 
std::vector<Real> P::systemWriteTimeInterval;
std::vector<int> P::systemWriteDistributionWriteStride;
std::vector<int> P::systemWriteDistributionWriteXlineStride;
std::vector<int> P::systemWriteDistributionWriteYlineStride;
std::vector<int> P::systemWriteDistributionWriteZlineStride;
std::vector<int> P::systemWrites;

Real P::saveRestartWalltimeInterval = -1.0;
uint P::exitAfterRestarts = numeric_limits<uint>::max();
int P::restartStripeFactor = -1;

uint P::transmit = 0;

bool P::recalculateStencils = true;
bool P::propagateVlasovAcceleration = true;
bool P::propagateVlasovTranslation = true;
bool P::propagateField = true;

uint P::maxAccelerationSubsteps=1;
bool P::dynamicTimestep = true;

Real P::maxWaveVelocity = 0.0;
Real P::resistivity = NAN;
bool P::fieldSolverDiffusiveEterms = true;
uint P::ohmHallTerm = 0;

Real P::sparseMinValue = NAN;
int P::sparseBlockAddWidthV = 1;
bool P::sparse_conserve_mass = false;

<<<<<<< HEAD
uint P::maxVelocityRefLevel = 0;

=======
>>>>>>> aaba9b5e
string P::restartFileName = string("");
bool P::isRestart=false;
int P::writeAsFloat = false;
string P::loadBalanceAlgorithm = string("");
string P::loadBalanceTolerance = string("");
uint P::rebalanceInterval = numeric_limits<uint>::max();

vector<string> P::outputVariableList;
vector<string> P::diagnosticVariableList;

string P::projectName = string("");

Real P::maxSlAccelerationRotation=10.0;
Real P::lorentzHallMinimumRho=1.0;

bool P::bailout_write_restart = false;
Real P::bailout_min_dt = NAN;

uint P::amrMaxVelocityRefLevel = 0;
Realf P::amrRefineLimit = 1.0;
Realf P::amrCoarsenLimit = 0.5;
string P::amrVelRefCriterion = "";

bool Parameters::addParameters(){
   //the other default parameters we read through the add/get interface
   Readparameters::add("io.diagnostic_write_interval", "Write diagnostic output every arg time steps",numeric_limits<uint>::max());
   

   Readparameters::addComposing("io.system_write_t_interval", "Save the simulation every arg simulated seconds. Negative values disable writes.");
   Readparameters::addComposing("io.system_write_file_name", "Save the simulation to this filename series");
   Readparameters::addComposing("io.system_write_distribution_stride", "Every this many cells write out their velocity space. 0 is none.");
   Readparameters::addComposing("io.system_write_distribution_xline_stride", "Every this many lines of cells along the x direction write out their velocity space. 0 is none.");
   Readparameters::addComposing("io.system_write_distribution_yline_stride", "Every this many lines of cells along the y direction write out their velocity space. 0 is none.");
   Readparameters::addComposing("io.system_write_distribution_zline_stride", "Every this many lines of cells along the z direction write out their velocity space. 0 is none.");

   Readparameters::add("io.write_initial_state","Write initial state, not even the 0.5 dt propagation is done. Do not use for restarting. ",false);

   Readparameters::add("io.restart_walltime_interval","Save the complete simulation in given walltime intervals. Negative values disable writes.",-1.0);
   Readparameters::add("io.number_of_restarts","Exit the simulation after certain number of walltime-based restarts.",numeric_limits<uint>::max());
   Readparameters::add("io.write_restart_stripe_factor","Stripe factor for restar writing.", -1);
   Readparameters::add("io.write_as_float","If true, write in floats instead of doubles", false);
   
   Readparameters::add("propagate_field","Propagate magnetic field during the simulation",true);
   Readparameters::add("propagate_vlasov_acceleration","Propagate distribution functions during the simulation in velocity space. If false, it is propagated with zero length timesteps.",true);
   Readparameters::add("propagate_vlasov_translation","Propagate distribution functions during the simulation in ordinary space. If false, it is propagated with zero length timesteps.",true);
   Readparameters::add("max_acceleration_substeps","Maximum number of  acceleration substeps that are allowed to be taken in acceleration. The default number of 1 disables substepping and the acceleration is always done in one step. A value of 0 has a special meaning, it activates unlimited substepping",1);
   Readparameters::add("dynamic_timestep","If true,  timestep is set based on  CFL limits (default on)",true);
   Readparameters::add("project", "Specify the name of the project to use. Supported to date (20121112): Alfven Diffusion Dispersion Firehose Flowthrough Fluctuations harm1D KelvinHelmholtz Magnetosphere", "Fluctuations");

   Readparameters::add("restart.filename","Restart from this vlsv file. No restart if empty file.",string(""));     
   
   Readparameters::add("gridbuilder.x_min","Minimum value of the x-coordinate.","");
   Readparameters::add("gridbuilder.x_max","Minimum value of the x-coordinate.","");
   Readparameters::add("gridbuilder.y_min","Minimum value of the y-coordinate.","");
   Readparameters::add("gridbuilder.y_max","Minimum value of the y-coordinate.","");
   Readparameters::add("gridbuilder.z_min","Minimum value of the z-coordinate.","");
   Readparameters::add("gridbuilder.z_max","Minimum value of the z-coordinate.","");
   Readparameters::add("gridbuilder.x_length","Number of cells in x-direction in initial grid.","");
   Readparameters::add("gridbuilder.y_length","Number of cells in y-direction in initial grid.","");
   Readparameters::add("gridbuilder.z_length","Number of cells in z-direction in initial grid.","");
   Readparameters::add("gridbuilder.vx_min","Minimum value for velocity block vx-coordinates.","");
   Readparameters::add("gridbuilder.vx_max","Maximum value for velocity block vx-coordinates.","");
   Readparameters::add("gridbuilder.vy_min","Minimum value for velocity block vy-coordinates.","");
   Readparameters::add("gridbuilder.vy_max","Maximum value for velocity block vy-coordinates.","");
   Readparameters::add("gridbuilder.vz_min","Minimum value for velocity block vz-coordinates.","");
   Readparameters::add("gridbuilder.vz_max","Maximum value for velocity block vz-coordinates.","");
   Readparameters::add("gridbuilder.vx_length","Initial number of velocity blocks in vx-direction.","");
   Readparameters::add("gridbuilder.vy_length","Initial number of velocity blocks in vy-direction.","");
   Readparameters::add("gridbuilder.vz_length","Initial number of velocity blocks in vz-direction.","");
   
   Readparameters::add("gridbuilder.dt","Initial timestep in seconds.",0.0);

   Readparameters::add("gridbuilder.t_max","Maximum simulation time, in seconds. If timestep_max limit is hit first this time will never be reached",LARGE_REAL);
   Readparameters::add("gridbuilder.timestep_max","Max. value for timesteps. If t_max limit is hit first, this step will never be reached",numeric_limits<uint>::max());
   
   // Field solver parameters
   Readparameters::add("fieldsolver.maxWaveVelocity", "Maximum wave velocity allowed in the fastest velocity determination in m/s, default unlimited", LARGE_REAL);
   Readparameters::add("fieldsolver.resistivity", "Resistivity for the eta*J term in Ohm's law.", 0.0);
   Readparameters::add("fieldsolver.diffusiveEterms", "Enable diffusive terms in the computation of E",true);
   Readparameters::add("fieldsolver.ohmHallTerm", "Enable/choose spatial order of the Hall term in Ohm's law. 0: off, 1: 1st spatial order, 2: 2nd spatial order", 0);
   Readparameters::add("fieldsolver.maxCFL","The maximum CFL limit for field propagation. Used to set timestep if dynamic_timestep is true.",0.5);
   Readparameters::add("fieldsolver.minCFL","The minimum CFL limit for field propagation. Used to set timestep if dynamic_timestep is true.",0.4);

   // Vlasov solver parameters
   Readparameters::add("vlasovsolver.maxSlAccelerationRotation","Maximum rotation angle allowed by the Semi-Lagrangian solver (Do not use too large values, test properly)",10.0);
   Readparameters::add("vlasovsolver.lorentzHallMinimumRho", "Minimum rho value used for Hall term in Lorentz force. Default is very low and has no effect in practice.",1.0);
   Readparameters::add("vlasovsolver.maxCFL","The maximum CFL limit for vlasov propagation in ordinary space. Used to set timestep if dynamic_timestep is true.",0.99);
   Readparameters::add("vlasovsolver.minCFL","The minimum CFL limit for vlasov propagation in ordinary space. Used to set timestep if dynamic_timestep is true.",0.8);



   
   // Grid sparsity parameters
   Readparameters::add("sparse.minValue", "Minimum value of distribution function in any cell of a velocity block for the block to be considered to have contents", 0);
   Readparameters::add("sparse.blockAddWidthV", "Number of layers of blocks that are kept in velocity space around the blocks with content",1);
   Readparameters::add("sparse.conserve_mass", "If true, then mass is conserved by scaling the dist. func. in the remaining blocks", false);

   // Load balancing parameters
   Readparameters::add("loadBalance.algorithm", "Load balancing algorithm to be used", std::string("RCB"));
   Readparameters::add("loadBalance.tolerance", "Load imbalance tolerance", std::string("1.05"));
   Readparameters::add("loadBalance.rebalanceInterval", "Load rebalance interval (steps)", 10);
   
// Output variable parameters
   Readparameters::addComposing("variables.output", "List of data reduction operators (DROs) to add to the grid file output. Each variable to be added has to be on a new line output = XXX. Available are B BackgroundB PerturbedB E Rho RhoV RhoLossAdjust RhoLossVelBoundary MPIrank Blocks BoundaryType BoundaryLayer VolE VolB Pressure PTensor derivs BVOLderivs MaxVdt MaxRdt MaxFieldsdt LBweight VelocitySubSteps.");
   Readparameters::addComposing("variables.diagnostic", "List of data reduction operators (DROs) to add to the diagnostic runtime output. Each variable to be added has to be on a new line diagnostic = XXX. Available (20121005) are Blocks FluxB FluxE Pressure Rho RhoLossAdjust RhoLossVelBoundary  MaxDistributionFunction MinDistributionFunction  BoundaryType BoundaryLayer  MaxVdt MaxRdt MaxFieldsdt LBweight.");
   Readparameters::add("variables.dr_backstream_vx", "Center coordinate for the maxwellian distribution. Used for calculating the backstream contriution for rho.", -500000.0);
   Readparameters::add("variables.dr_backstream_vy", "Center coordinate for the maxwellian distribution. Used for calculating the backstream contriution for rho.", 0.0);
   Readparameters::add("variables.dr_backstream_vz", "Center coordinate for the maxwellian distribution. Used for calculating the backstream contriution for rho.", 0.0);
   Readparameters::add("variables.dr_backstream_radius", "Radius of the maxwellian distribution. Used for calculating the backstream contribution for rho", 468621.0);

   // bailout parameters
   Readparameters::add("bailout.write_restart", "If 1, write a restart file on bailout. Gets reset when sending a STOP (1) or a KILL (0).", true);
   Readparameters::add("bailout.min_dt", "Minimum time step below which bailout occurs (s).", 1e-6);

   // Refinement parameters
<<<<<<< HEAD
   Readparameters::add("refinement.max_velocity_level","Maximum velocity mesh refinement level",(uint)0);
   
=======
   Readparameters::add("AMR.vel_refinement_criterion","Name of the velocity refinement criterion",string(""));
   Readparameters::add("AMR.max_velocity_level","Maximum velocity mesh refinement level",(uint)0);
   Readparameters::add("AMR.refine_limit","If the refinement criterion function returns a larger value than this, block is refined",(Realf)1.0);
   Readparameters::add("AMR.coarsen_limit","If the refinement criterion function returns a smaller value than this, block can be coarsened",(Realf)0.5);
>>>>>>> aaba9b5e
   return true;
}

bool Parameters::getParameters(){
   //get numerical values of the parameters

   Readparameters::get("io.diagnostic_write_interval", P::diagnosticInterval);
   Readparameters::get("io.system_write_t_interval", P::systemWriteTimeInterval);
   Readparameters::get("io.system_write_file_name", P::systemWriteName);
   Readparameters::get("io.system_write_distribution_stride", P::systemWriteDistributionWriteStride);
   Readparameters::get("io.system_write_distribution_xline_stride", P::systemWriteDistributionWriteXlineStride);
   Readparameters::get("io.system_write_distribution_yline_stride", P::systemWriteDistributionWriteYlineStride);
   Readparameters::get("io.system_write_distribution_zline_stride", P::systemWriteDistributionWriteZlineStride);
   //TODO, check that the systemWrite vectors are of equal length
   Readparameters::get("io.write_initial_state", P::writeInitialState);
   Readparameters::get("io.restart_walltime_interval", P::saveRestartWalltimeInterval);
   Readparameters::get("io.number_of_restarts", P::exitAfterRestarts);
   Readparameters::get("io.write_restart_stripe_factor", P::restartStripeFactor);
   Readparameters::get("io.write_as_float", P::writeAsFloat);
   
   Readparameters::get("propagate_field",P::propagateField);
   Readparameters::get("propagate_vlasov_acceleration",P::propagateVlasovAcceleration);
   Readparameters::get("propagate_vlasov_translation",P::propagateVlasovTranslation);
   Readparameters::get("max_acceleration_substeps",P::maxAccelerationSubsteps);
   Readparameters::get("dynamic_timestep",P::dynamicTimestep);
   Readparameters::get("restart.filename",P::restartFileName);
   P::isRestart=(P::restartFileName!=string(""));
   
   Readparameters::get("project", projectName);
   
   /*get numerical values, let Readparameters handle the conversions*/
   Readparameters::get("gridbuilder.x_min",P::xmin);
   Readparameters::get("gridbuilder.x_max",P::xmax);
   Readparameters::get("gridbuilder.y_min",P::ymin);
   Readparameters::get("gridbuilder.y_max",P::ymax);
   Readparameters::get("gridbuilder.z_min",P::zmin);
   Readparameters::get("gridbuilder.z_max",P::zmax);
   Readparameters::get("gridbuilder.x_length",P::xcells_ini);
   Readparameters::get("gridbuilder.y_length",P::ycells_ini);
   Readparameters::get("gridbuilder.z_length",P::zcells_ini);
   Readparameters::get("gridbuilder.vx_min",P::vxmin);
   Readparameters::get("gridbuilder.vx_max",P::vxmax);
   Readparameters::get("gridbuilder.vy_min",P::vymin);
   Readparameters::get("gridbuilder.vy_max",P::vymax);
   Readparameters::get("gridbuilder.vz_min",P::vzmin);
   Readparameters::get("gridbuilder.vz_max",P::vzmax);
   Readparameters::get("gridbuilder.vx_length",P::vxblocks_ini);
   Readparameters::get("gridbuilder.vy_length",P::vyblocks_ini);
   Readparameters::get("gridbuilder.vz_length",P::vzblocks_ini);
   
<<<<<<< HEAD
   Readparameters::get("refinement.max_velocity_level",P::maxVelocityRefLevel);
=======
   Readparameters::get("AMR.max_velocity_level",P::amrMaxVelocityRefLevel);
   Readparameters::get("AMR.vel_refinement_criterion",P::amrVelRefCriterion);
   Readparameters::get("AMR.refine_limit",P::amrRefineLimit);
   Readparameters::get("AMR.coarsen_limit",P::amrCoarsenLimit);

   if (P::amrCoarsenLimit >= P::amrRefineLimit) return false;
>>>>>>> aaba9b5e
   
   if (P::xmax < P::xmin || (P::ymax < P::ymin || P::zmax < P::zmin)) return false;
   if (P::vxmax < P::vxmin || (P::vymax < P::vymin || P::vzmax < P::vzmin)) return false;
   
   // Set some parameter values. 
   P::dx_ini = (P::xmax-P::xmin)/P::xcells_ini;
   P::dy_ini = (P::ymax-P::ymin)/P::ycells_ini;
   P::dz_ini = (P::zmax-P::zmin)/P::zcells_ini;
   
   Readparameters::get("gridbuilder.dt",P::dt);
   
   Readparameters::get("gridbuilder.t_max",P::t_max);
   Readparameters::get("gridbuilder.timestep_max",P::tstep_max);
   
   if(P::dynamicTimestep)
      P::dt=0.0; //if dynamic timestep then first dt is always 0 
   
   //if we are restarting, t,t_min, tstep, tstep_min will be overwritten in readGrid
   P::t_min=0;
   P::t = P::t_min;
   P::tstep_min=0;
   P::tstep = P::tstep_min;
   
   // Get field solver parameters
   Readparameters::get("fieldsolver.maxWaveVelocity", P::maxWaveVelocity);
   Readparameters::get("fieldsolver.resistivity", P::resistivity);
   Readparameters::get("fieldsolver.diffusiveEterms", P::fieldSolverDiffusiveEterms);
   Readparameters::get("fieldsolver.ohmHallTerm", P::ohmHallTerm);
   Readparameters::get("fieldsolver.maxCFL",P::fieldSolverMaxCFL);
   Readparameters::get("fieldsolver.minCFL",P::fieldSolverMinCFL);
   // Get Vlasov solver parameters
   Readparameters::get("vlasovsolver.maxSlAccelerationRotation",P::maxSlAccelerationRotation);
   Readparameters::get("vlasovsolver.lorentzHallMinimumRho",P::lorentzHallMinimumRho);
   Readparameters::get("vlasovsolver.maxCFL",P::vlasovSolverMaxCFL);
   Readparameters::get("vlasovsolver.minCFL",P::vlasovSolverMinCFL);
   
   // Get sparsity parameters
   Readparameters::get("sparse.minValue", P::sparseMinValue);
   Readparameters::get("sparse.blockAddWidthV", P::sparseBlockAddWidthV); 
   Readparameters::get("sparse.conserve_mass", P::sparse_conserve_mass);
   
   // Get load balance parameters
   Readparameters::get("loadBalance.algorithm", P::loadBalanceAlgorithm);
   Readparameters::get("loadBalance.tolerance", P::loadBalanceTolerance);
   Readparameters::get("loadBalance.rebalanceInterval", P::rebalanceInterval);
   
   // Get output variable parameters
   Readparameters::get("variables.output", P::outputVariableList);
   Readparameters::get("variables.diagnostic", P::diagnosticVariableList);
   
   //Get parameters related to calculating backstream contributions
   Readparameters::get("variables.dr_backstream_radius", P::backstreamradius);
   Readparameters::get("variables.dr_backstream_vx", P::backstreamvx);
   Readparameters::get("variables.dr_backstream_vy", P::backstreamvy);
   Readparameters::get("variables.dr_backstream_vz", P::backstreamvz);
   
   // Get parameters related to bailout
   Readparameters::get("bailout.write_restart", P::bailout_write_restart);
   Readparameters::get("bailout.min_dt", P::bailout_min_dt);
   
   return true;
}<|MERGE_RESOLUTION|>--- conflicted
+++ resolved
@@ -97,11 +97,6 @@
 int P::sparseBlockAddWidthV = 1;
 bool P::sparse_conserve_mass = false;
 
-<<<<<<< HEAD
-uint P::maxVelocityRefLevel = 0;
-
-=======
->>>>>>> aaba9b5e
 string P::restartFileName = string("");
 bool P::isRestart=false;
 int P::writeAsFloat = false;
@@ -217,15 +212,10 @@
    Readparameters::add("bailout.min_dt", "Minimum time step below which bailout occurs (s).", 1e-6);
 
    // Refinement parameters
-<<<<<<< HEAD
-   Readparameters::add("refinement.max_velocity_level","Maximum velocity mesh refinement level",(uint)0);
-   
-=======
    Readparameters::add("AMR.vel_refinement_criterion","Name of the velocity refinement criterion",string(""));
    Readparameters::add("AMR.max_velocity_level","Maximum velocity mesh refinement level",(uint)0);
    Readparameters::add("AMR.refine_limit","If the refinement criterion function returns a larger value than this, block is refined",(Realf)1.0);
    Readparameters::add("AMR.coarsen_limit","If the refinement criterion function returns a smaller value than this, block can be coarsened",(Realf)0.5);
->>>>>>> aaba9b5e
    return true;
 }
 
@@ -276,16 +266,12 @@
    Readparameters::get("gridbuilder.vy_length",P::vyblocks_ini);
    Readparameters::get("gridbuilder.vz_length",P::vzblocks_ini);
    
-<<<<<<< HEAD
-   Readparameters::get("refinement.max_velocity_level",P::maxVelocityRefLevel);
-=======
    Readparameters::get("AMR.max_velocity_level",P::amrMaxVelocityRefLevel);
    Readparameters::get("AMR.vel_refinement_criterion",P::amrVelRefCriterion);
    Readparameters::get("AMR.refine_limit",P::amrRefineLimit);
    Readparameters::get("AMR.coarsen_limit",P::amrCoarsenLimit);
 
    if (P::amrCoarsenLimit >= P::amrRefineLimit) return false;
->>>>>>> aaba9b5e
    
    if (P::xmax < P::xmin || (P::ymax < P::ymin || P::zmax < P::zmin)) return false;
    if (P::vxmax < P::vxmin || (P::vymax < P::vymin || P::vzmax < P::vzmin)) return false;
