/*
 * This file is part of Vlasiator.
 * Copyright 2010-2016 Finnish Meteorological Institute
 *
 * For details of usage, see the COPYING file and read the "Rules of the Road"
 * at http://www.physics.helsinki.fi/vlasiator/
 *
 * This program is free software; you can redistribute it and/or modify
 * it under the terms of the GNU General Public License as published by
 * the Free Software Foundation; either version 2 of the License, or
 * (at your option) any later version.
 *
 * This program is distributed in the hope that it will be useful,
 * but WITHOUT ANY WARRANTY; without even the implied warranty of
 * MERCHANTABILITY or FITNESS FOR A PARTICULAR PURPOSE.  See the
 * GNU General Public License for more details.
 *
 * You should have received a copy of the GNU General Public License along
 * with this program; if not, write to the Free Software Foundation, Inc.,
 * 51 Franklin Street, Fifth Floor, Boston, MA 02110-1301 USA.
 */

/*!\file ionosphere.cpp
 * \brief Implementation of the class SysBoundaryCondition::Ionosphere to handle cells classified as sysboundarytype::IONOSPHERE.
 */

#include <cstdlib>
#include <iostream>
#include <iomanip>
#include <fstream>

#include "ionosphere.h"
#include "../projects/project.h"
#include "../projects/projects_common.h"
#include "../vlasovmover.h"
#include "../fieldsolver/fs_common.h"
#include "../fieldsolver/fs_limiters.h"
#include "../fieldsolver/ldz_magnetic_field.hpp"
#include "../common.h"
#include "../object_wrapper.h"
#include "vectorclass.h"
#include "vector3d.h"

#if VECTORCLASS_H >= 200
#define Vec3d Vec3Dd
#endif

#ifndef NDEBUG
   #define DEBUG_IONOSPHERE
#endif
#ifdef DEBUG_SYSBOUNDARY
   #define DEBUG_IONOSPHERE
#endif
      
// Get the (integer valued) global fsgrid cell index (i,j,k) for the magnetic-field traced mapping point that node n is
// associated with
template<class T> std::array<int32_t, 3> getGlobalFsGridCellIndexForCoord(T& grid,const std::array<Real, 3>& x) {
   std::array<int32_t, 3> retval;
   retval.at(0) = floor((x.at(0) - grid.physicalGlobalStart.at(0)) / grid.DX);
   retval.at(1) = floor((x.at(1) - grid.physicalGlobalStart.at(1)) / grid.DY);
   retval.at(2) = floor((x.at(2) - grid.physicalGlobalStart.at(2)) / grid.DZ);
   return retval;
}
// Get the (integer valued) local fsgrid cell index (i,j,k) for the magnetic-field traced mapping point that node n is
// associated with If the cell is not in our local domain, will return {-1,-1,-1}
template<class T> std::array<int32_t, 3> getLocalFsGridCellIndexForCoord(T& grid, const std::array<Real, 3>& x) {
   std::array<int32_t, 3> retval = getGlobalFsGridCellIndexForCoord(grid,x);
   retval = grid.globalToLocal(retval.at(0), retval.at(1), retval.at(2));
   return retval;
}
// Get the fraction fsgrid cell index for the magnetic-field traced mapping point that node n is associated with.
// Note that these are floating point values between 0 and 1
template<class T> std::array<Real, 3> getFractionalFsGridCellForCoord(T& grid, const std::array<Real, 3>& x) {
   std::array<Real, 3> retval;
   std::array<int, 3> fsgridCell = getGlobalFsGridCellIndexForCoord(grid,x);
   retval.at(0) = (x.at(0) - grid.physicalGlobalStart.at(0)) / grid.DX - fsgridCell.at(0);
   retval.at(1) = (x.at(1) - grid.physicalGlobalStart.at(1)) / grid.DY - fsgridCell.at(1);
   retval.at(2) = (x.at(2) - grid.physicalGlobalStart.at(2)) / grid.DZ - fsgridCell.at(2);
   return retval;
}

namespace SBC {

   // Ionosphere finite element grid
   SphericalTriGrid ionosphereGrid;

   std::vector<IonosphereSpeciesParameters> Ionosphere::speciesParams;

   // Static ionosphere member variables
   Real Ionosphere::innerRadius;
   Real Ionosphere::radius;
   Real Ionosphere::recombAlpha; // Recombination parameter, determining atmosphere ionizability (parameter)
   Real Ionosphere::F10_7; // Solar 10.7 Flux value (parameter)
   Real Ionosphere::downmapRadius; // Radius from which FACs are downmapped (RE)
   Real Ionosphere::unmappedNodeRho; // Electron density of ionosphere nodes that don't couple to the magnetosphere
   Real Ionosphere::unmappedNodeTe; // Electron temperature of ionosphere nodes that don't couple to the magnetosphere
   Real Ionosphere::couplingTimescale; // Magnetosphere->Ionosphere coupling timescale (seconds)
   Real Ionosphere::couplingInterval; // Ionosphere update interval
   Real Ionosphere::backgroundIonisation; // Background ionisation due to stellar UV and cosmic rays
   int  Ionosphere::solverMaxIterations;
   Real Ionosphere::solverRelativeL2ConvergenceThreshold;
   int Ionosphere::solverMaxFailureCount;
   Real Ionosphere::solverMaxErrorGrowthFactor;
   bool Ionosphere::solverPreconditioning;
   bool Ionosphere::solverUseMinimumResidualVariant;
   bool Ionosphere::solverToggleMinimumResidualVariant;
   Real Ionosphere::shieldingLatitude;
   enum Ionosphere::IonosphereConductivityModel Ionosphere::conductivityModel;
   Real  Ionosphere::eps;

   // Offset field aligned currents so their sum is 0
   void SphericalTriGrid::offset_FAC() {

      if(nodes.size() == 0) {
         return;
      }

      // Separately make sure that both hemispheres are divergence-free
      Real northSum=0.;
      int northNum=0;
      Real southSum=0.;
      int southNum=0;

      for(uint n = 0; n<nodes.size(); n++) {
         if(nodes.at(n).x.at(2) > 0) {
            northSum += nodes.at(n).parameters.at(ionosphereParameters::SOURCE);
            northNum++;
         } else {
            southSum += nodes.at(n).parameters.at(ionosphereParameters::SOURCE);
            southNum++;
         }
      }

      northSum /= northNum;
      southSum /= southNum;

      for(uint n = 0; n<nodes.size(); n++) {
         if(nodes.at(n).x.at(2) > 0) {
            nodes.at(n).parameters.at(ionosphereParameters::SOURCE) -= northSum;
         } else {
            nodes.at(n).parameters.at(ionosphereParameters::SOURCE) -= southSum;
         }
      }
   }

   // Scale all nodes' coordinates so that they are situated on a spherical
   // shell with radius R
   void SphericalTriGrid::normalizeRadius(Node& n, Real R) {
      Real L = sqrt(n.x.at(0)*n.x.at(0) + n.x.at(1)*n.x.at(1) + n.x.at(2)*n.x.at(2));
      for(int c=0; c<3; c++) {
         n.x.at(c) *= R/L;
      }
   }

   // Regenerate linking information between nodes and elements
   // Note: if this runs *before* stitchRefinementInterfaces(), there will be no
   // more information about t-junctions, so further stitiching won't work
   void SphericalTriGrid::updateConnectivity() {

      for(uint n=0; n<nodes.size(); n++) {
         nodes.at(n).numTouchingElements=0;

         for(uint e=0; e<elements.size(); e++) {
            for(int c=0; c<3; c++) {
               if(elements.at(e).corners.at(c) == n) {
                  nodes.at(n).touchingElements.at(nodes.at(n).numTouchingElements++)=e;
               }
            }
         }
      }
   }

   // Initialize base grid as a tetrahedron
   void SphericalTriGrid::initializeTetrahedron() {
      const static std::array<uint32_t, 3> seedElements[4] = {
         {1,2,3},{1,3,4},{1,4,2},{2,4,3}};
      const static std::array<Real, 3> nodeCoords[4] = {
         {0,0,1.73205},
         {0,1.63299,-0.57735},
         {-1.41421,-0.816497,-0.57735},
         {1.41421,-0.816497,-0.57735}};

      // Create nodes
      // Additional nodes from table
      for(int n=0; n<4; n++) {
         Node newNode;
         newNode.x = nodeCoords[n];
         normalizeRadius(newNode,Ionosphere::innerRadius);
         nodes.push_back(newNode);
      }

      // Create elements
      for(int i=0; i<4; i++) {
         Element newElement;
         newElement.corners = seedElements[i];
         elements.push_back(newElement);
      }

      // Linke elements to nodes
      updateConnectivity();
   }

   // Initialize base grid as a icosahedron
   void SphericalTriGrid::initializeIcosahedron() {
      const static std::array<uint32_t, 3> seedElements[20] = {
        { 0, 2, 1}, { 0, 3, 2}, { 0, 4, 3}, { 0, 5, 4},
        { 0, 1, 5}, { 1, 2, 6}, { 2, 3, 7}, { 3, 4, 8},
        { 4, 5,9}, { 5, 1,10}, { 6, 2, 7}, { 7, 3, 8},
        { 8, 4,9}, {9, 5,10}, {10, 1, 6}, { 6, 7,11},
        { 7, 8,11}, { 8,9,11}, {9,10,11}, {10, 6,11}};
      const static std::array<Real, 3> nodeCoords[12] = {
        {        0,        0,  1.17557}, {  1.05146,        0, 0.525731},
        {  0.32492,      1.0, 0.525731}, {-0.850651, 0.618034, 0.525731},
        {-0.850651,-0.618034, 0.525731}, {  0.32492,     -1.0, 0.525731},
        { 0.850651, 0.618034,-0.525731}, { -0.32492,      1.0,-0.525731},
        { -1.05146,        0,-0.525731}, { -0.32492,     -1.0,-0.525731},
        { 0.850651,-0.618034,-0.525731}, {        0,        0, -1.17557}};

      // Create nodes
      // Additional nodes from table
      for(int n=0; n<12; n++) {
         Node newNode;
         newNode.x = nodeCoords[n];
         normalizeRadius(newNode, Ionosphere::innerRadius);
         nodes.push_back(newNode);
      }

      // Create elements
      for(int i=0; i<20; i++) {
         Element newElement;
         newElement.corners = seedElements[i];
         elements.push_back(newElement);
      }

      // Linke elements to nodes
      updateConnectivity();
   }

   // Spherical fibonacci base grid with arbitrary number of nodes n>8,
   // after Keinert et al 2015
   void SphericalTriGrid::initializeSphericalFibonacci(int n) {

      phiprof::start("ionosphere-sphericalFibonacci");
      // Golden ratio
      const Real Phi = (sqrt(5) +1.)/2.;

      auto madfrac = [](Real a, Real b) -> float {
         return a*b-floor(a*b);
      };

      // Forward spherical fibonacci mapping with n points
      auto SF = [madfrac,Phi](int i, int n) -> Vec3d {
         Real phi = 2*M_PI*madfrac(i, Phi-1.);
         Real z = 1. - (2.*i +1.)/n;
         Real sinTheta = sqrt(1 - z*z);
         return {cos(phi)*sinTheta, sin(phi)*sinTheta, z};
      };

      // Sample delaunay triangulation of the spherical fibonaccy grid around the given
      // point and return adjacent vertices
      auto SFDelaunayAdjacency = [SF,Phi](int j, int n) -> std::vector<int> {

         Real cosTheta = 1. - (2.*j+1.)/n;
         Real z = max(0., round(0.5*log(n * M_PI * sqrt(5) * (1.-cosTheta*cosTheta)) / log(Phi)));

         Vec3d nearestSample = SF(j,n);
         std::vector<int> nearestSamples;

         // Sample neighbourhood to find closest neighbours
         // Magic rainbow indexing
         for(int i=0; i<12; i++) {
            int r = i - floor(i/6)*6;
            int c = 5 - abs(5 - r*2) + floor((int)r/3);
            int k = j + (i < 6 ? +1 : -1) * (int)round(pow(Phi,z+c-2)/sqrt(5.));

            Vec3d currentSample = SF(k,n);
            Vec3d nearestToCurrentSample = currentSample - nearestSample;
            Real squaredDistance = dot_product(nearestToCurrentSample,nearestToCurrentSample);

            // Early reject by invalid index and distance
            if( k<0 || k>= n || squaredDistance > 5.*4.*M_PI / (sqrt(5) * n)) {
               continue;
            }

            nearestSamples.push_back(k);
         }

         // Make it delaunay
         int numAdjacentVertices = 0;
         std::vector<int> adjacentVertices;
         for(int i=0; i<(int)nearestSamples.size(); i++) {
            int k = nearestSamples.at(i);
            int kPrevious = nearestSamples.at((i+nearestSamples.size()-1) % nearestSamples.size());
            int kNext = nearestSamples.at((i+1) % nearestSamples.size());

            Vec3d currentSample = SF(k,n);
            Vec3d previousSample = SF(kPrevious, n);
            Vec3d nextSample = SF(kNext,n);

            if(dot_product(previousSample - nextSample, previousSample - nextSample) > dot_product(currentSample - nearestSample, currentSample-nearestSample)) {
               adjacentVertices.push_back(nearestSamples.at(i));
            }
         }

         // Special case for the pole
         if( j == 0) {
            adjacentVertices.pop_back();
         }

         return adjacentVertices;
      };

      // Create nodes
      for(int i=0; i< n; i++) {
         Node newNode;

         Vec3d pos = SF(i,n);
         newNode.x = {pos[0], pos[1], pos[2]};
         normalizeRadius(newNode, Ionosphere::innerRadius);

         nodes.push_back(newNode);
      }

      // Create elements
      for(int i=0; i < n; i++) {
         std::vector<int> neighbours = SFDelaunayAdjacency(i,n);

         // Build a triangle fan around the neighbourhood
         for(uint j=0; j<neighbours.size(); j++) {
            if(neighbours.at(j) > i && neighbours.at((j+1)%neighbours.size()) > i) { // Only triangles in "positive" direction to avoid double cover.
               Element newElement;
               newElement.corners = {(uint)i, (uint)neighbours.at(j), (uint)neighbours.at((j+1)%neighbours.size())};
               elements.push_back(newElement);
            }
         }
      }

      updateConnectivity();
      phiprof::stop("ionosphere-sphericalFibonacci");
   }

   // Find the neighbouring element of the one with index e, that is sharing the
   // two corner nodes n1 and n2
   //
   //            2 . . . . . . . .*
   //           /  \             .
   //          /    \   neigh   .
   //         /      \   bour  .
   //        /   e    \       .
   //       /          \     .
   //      /            \   .
   //     /              \ .
   //    0----------------1
   //
   int32_t SphericalTriGrid::findElementNeighbour(uint32_t e, int n1, int n2) {
      Element& el = elements.at(e);

      Node& node1 = nodes.at(el.corners.at(n1));
      Node& node2 = nodes.at(el.corners.at(n2));

      for(uint n1e=0; n1e<node1.numTouchingElements; n1e++) {
         if(node1.touchingElements.at(n1e) == e) continue; // Skip ourselves.

         for(uint n2e=0; n2e<node2.numTouchingElements; n2e++) {
            if(node1.touchingElements.at(n1e) == node2.touchingElements.at(n2e)) {
               return node1.touchingElements.at(n1e);
            }
         }
      }

      // No neighbour found => Apparently, the neighbour is refined and doesn't
      // exist at this scale. Good enough for us.
      return -1;
   }

   // Find the mesh node closest to the given coordinates.
   uint32_t SphericalTriGrid::findNodeAtCoordinates(std::array<Real,3> x) {

      // Project onto sphere
      Real L=sqrt(x.at(0)*x.at(0) + x.at(1)*x.at(1) + x.at(2)*x.at(2));
      for(int c=0; c<3; c++) {
         x.at(c) *= Ionosphere::innerRadius/L;
      }

      uint32_t node = 0;
      uint32_t nextNode = 0;

      // TODO: For spherical fibonacci meshes, this can be accelerated by
      // doing an iSF lookup

      // Iterate through nodes to find the closest one
      while(true) {

         node = nextNode;

         // This nodes' distance to our target point
         std::array<Real, 3> deltaX({x.at(0)-nodes.at(node).x.at(0),
               x.at(1)-nodes.at(node).x.at(1),
               x.at(2)-nodes.at(node).x.at(2)});
         Real minDist=sqrt(deltaX.at(0)*deltaX.at(0) + deltaX.at(1)*deltaX.at(1) + deltaX.at(2)*deltaX.at(2));

         // Iterate through our neighbours
         for(uint i=0; i<nodes.at(node).numTouchingElements; i++) {
            for(int j=0; j<3; j++) {
               uint32_t thatNode = elements.at(nodes.at(node).touchingElements.at(i)).corners.at(j);
               if(thatNode == node || thatNode == nextNode) {
                  continue;
               }

               // If it is closer, continue there.
               deltaX = {x.at(0)-nodes.at(thatNode).x.at(0),
                  x.at(1)-nodes.at(thatNode).x.at(1),
                  x.at(2)-nodes.at(thatNode).x.at(2)};
               Real thatDist = sqrt(deltaX.at(0)*deltaX.at(0) + deltaX.at(1)*deltaX.at(1) + deltaX.at(2)*deltaX.at(2));
               if(thatDist < minDist) {
                  minDist = thatDist;
                  nextNode = thatNode;
               }
            }
         }

         // Didn't find a closer one, use this one.
         if(nextNode == node) {
            break;
         }
      }

      return node;
   }

   // Subdivide mesh within element e
   // The element gets replaced by four new ones:
   //
   //            2                      2
   //           /  \                   /  \
   //          /    \                 / 2  \
   //         /      \               /      \
   //        /        \     ==>     2--------1
   //       /          \           / \  3  /  \
   //      /            \         / 0 \   / 1  \
   //     /              \       /     \ /      \
   //    0----------------1     0-------0--------1
   //
   // And three new nodes get created at the interfaces,
   // unless they already exist.
   // The new center element (3) replaces the old parent element in place.
   void SphericalTriGrid::subdivideElement(uint32_t e) {

      phiprof::start("ionosphere-subdivideElement");
      Element& parentElement = elements.at(e);

      // 4 new elements
      std::array<Element,4> newElements;
      for(int i=0; i<4; i++) {
         newElements.at(i).refLevel = parentElement.refLevel + 1;
      }

      // (up to) 3 new nodes
      std::array<uint32_t,3> edgeNodes;
      for(int i=0; i<3; i++) { // Iterate over the edges of the triangle

         // Taking the two nodes on that edge
         Node& n1 = nodes.at(parentElement.corners.at(i));
         Node& n2 = nodes.at(parentElement.corners.at((i+1)%3));

         // Find the neighbour in that direction
         int32_t ne = findElementNeighbour(e, i, (i+1)%3);

         if(ne == -1) { // Neighbour is refined already, node should already exist.

            // Find it.
            int32_t insertedNode = -1;

            // First assemble a list of candidates from all elements touching
            // that corner at the next refinement level
            std::set<uint32_t> candidates;
            for(uint en=0; en< n1.numTouchingElements; en++) {
               if(elements.at(n1.touchingElements.at(en)).refLevel == parentElement.refLevel + 1) {
                  for(int k=0; k<3; k++) {
                     candidates.emplace(elements.at(n1.touchingElements.at(en)).corners.at(k));
                  }
               }
            }
            // Then match that list from the second corner
            for(uint en=0; en< n2.numTouchingElements; en++) {
               if(elements.at(n2.touchingElements.at(en)).refLevel == parentElement.refLevel + 1) {
                  for(int k=0; k<3; k++) {
                     if(candidates.count(elements.at(n2.touchingElements.at(en)).corners.at(k)) > 0) {
                        insertedNode = elements.at(n2.touchingElements.at(en)).corners.at(k);
                     }
                  }
               }
            }
            if(insertedNode == -1) {
               cerr << "(IONOSPHERE) Warning: did not find neighbouring split node when trying to refine "
                  << "element " << e << " on edge " << i << " with nodes (" << parentElement.corners.at(0)
                  << ", " << parentElement.corners.at(1) << ", " << parentElement.corners.at(2) << ")" << endl;
               insertedNode = 0;
            }

            // Double-check that this node currently has 4 touching elements
            if(nodes.at(insertedNode).numTouchingElements != 4) {
               cerr << "(IONOSPHERE) Warning: mesh topology screwup when refining: node "
                  << insertedNode << " is touching " << nodes.at(insertedNode).numTouchingElements
                  << " elements, should be 4." << endl;
            }

            // Add the other 2
            nodes.at(insertedNode).touchingElements.at(4) = elements.size() + i;
            nodes.at(insertedNode).touchingElements.at(5) = elements.size() + (i+1)%3;

            // Now that node touches 6 elements.
            nodes.at(insertedNode).numTouchingElements=6;

            edgeNodes.at(i) = insertedNode;

         } else {       // Neighbour is not refined, add a node here.
            Node newNode;

            // Node coordinates are in the middle of the two parents
            for(int c=0; c<3; c++) {
               newNode.x.at(c) = 0.5 * (n1.x.at(c) + n2.x.at(c));
            }
            // Renormalize to sit on the circle
            normalizeRadius(newNode, Ionosphere::innerRadius);

            // This node has four touching elements: the old neighbour and 3 of the new ones
            newNode.numTouchingElements = 4;
            newNode.touchingElements.at(0) = ne;
            newNode.touchingElements.at(1) = e; // Center element
            newNode.touchingElements.at(2) = elements.size() + i;
            newNode.touchingElements.at(3) = elements.size() + (i+1)%3;

            nodes.push_back(newNode);
            edgeNodes.at(i) = nodes.size()-1;
         }
      }

      // Now set the corners of the new elements
      newElements.at(0).corners.at(0) = parentElement.corners.at(0);
      newElements.at(0).corners.at(1) = edgeNodes.at(0);
      newElements.at(0).corners.at(2) = edgeNodes.at(2);
      newElements.at(1).corners.at(0) = edgeNodes.at(0);
      newElements.at(1).corners.at(1) = parentElement.corners.at(1);
      newElements.at(1).corners.at(2) = edgeNodes.at(1);
      newElements.at(2).corners.at(0) = edgeNodes.at(2);
      newElements.at(2).corners.at(1) = edgeNodes.at(1);
      newElements.at(2).corners.at(2) = parentElement.corners.at(2);
      newElements.at(3).corners.at(0) = edgeNodes.at(0);
      newElements.at(3).corners.at(1) = edgeNodes.at(1);
      newElements.at(3).corners.at(2) = edgeNodes.at(2);

      // And references of the corners are replaced to point
      // to the new child elements
      for(int n=0; n<3; n++) {
         Node& cornerNode = nodes.at(parentElement.corners.at(n));
         for(uint i=0; i< cornerNode.numTouchingElements; i++) {
            if(cornerNode.touchingElements.at(i) == e) {
               cornerNode.touchingElements.at(i) = elements.size() + n;
            }
         }
      }

      // The center element replaces the original one
      elements.at(e) = newElements.at(3);
      // Insert the other new elements at the end of the list
      for(int i=0; i<3; i++) {
         elements.push_back(newElements.at(i));
      }
      phiprof::stop("ionosphere-subdivideElement");
   }


   // Fractional energy dissipation rate for a isotropic beam, based on Rees (1963), figure 1
   static Real ReesIsotropicLambda(Real x) {
      static const Real P[7] = { -11.639, 32.1133, -30.8543, 14.6063, -6.3375, 0.6138, 1.4946};
      Real lambda = (((((P[0] * x + P[1])*x +P[2])*x+ P[3])*x + P[4])*x +P[5])* x+P[6];
      if(x > 1. || lambda < 0) {
         return 0;
      }
      return lambda;
   }


   // Energy dissipasion function based on Sergienko & Ivanov (1993), eq. A2
   static Real SergienkoIvanovLambda(Real E0, Real Chi) {

      struct SergienkoIvanovParameters {
         Real E; // in eV
         Real C1;
         Real C2;
         Real C3;
         Real C4;
      };

      const static SergienkoIvanovParameters SIparameters[] = {
         {50,  0.0409,   1.072, -0.0641, -1.054},
         {100, 0.0711,   0.899, -0.171,  -0.720},
         {500, 0.130,    0.674, -0.271,  -0.319},
         {1000,0.142,    0.657, -0.277,  -0.268}
      };

      Real C1=0;
      Real C2=0;
      Real C3=0;
      Real C4=0;
      if(E0 <= SIparameters[0].E) {
         C1 = SIparameters[0].C1;
         C2 = SIparameters[0].C2;
         C3 = SIparameters[0].C3;
         C4 = SIparameters[0].C4;
      } else if (E0 >= SIparameters[3].E) {
         C1 = SIparameters[3].C1;
         C2 = SIparameters[3].C2;
         C3 = SIparameters[3].C3;
         C4 = SIparameters[3].C4;
      } else {
         for(int i=0; i<3; i++) {
            if(SIparameters[i].E < E0 && SIparameters[i+1].E > E0) {
               Real interp = (E0 - SIparameters[i].E) / (SIparameters[i+1].E - SIparameters[i].E);
               C1 = (1.-interp) * SIparameters[i].C1 + interp * SIparameters[i+1].C1;
               C2 = (1.-interp) * SIparameters[i].C2 + interp * SIparameters[i+1].C2;
               C3 = (1.-interp) * SIparameters[i].C3 + interp * SIparameters[i+1].C3;
               C4 = (1.-interp) * SIparameters[i].C4 + interp * SIparameters[i+1].C4;
            }
         }
      }
      return (C2 + C1*Chi)*exp(C4*Chi + C3*Chi*Chi);
   }

   /* Read atmospheric model file in MSIS format.
    * Based on the table data, precalculate and fill the ionisation production lookup table
    */
   void SphericalTriGrid::readAtmosphericModelFile(const char* filename) {

      phiprof::start("ionosphere-readAtmosphericModelFile");
      // These are the only height values (in km) we are actually interested in
      static const float alt[numAtmosphereLevels] = {
         66, 68, 71, 74, 78, 82, 87, 92, 98, 104, 111,
         118, 126, 134, 143, 152, 162, 172, 183, 194
      };

      // Open file, read in
      ifstream in(filename);
      if(!in) {
         cerr << "(ionosphere) WARNING: Atmospheric Model file " << filename << " could not be opened: " <<
            strerror(errno) << endl
            << "(ionosphere) All atmospheric values will be zero, and there will be no ionization!" << endl;
      }
      int altindex = 0;
      Real integratedDensity = 0;
      Real prevDensity = 0;
      Real prevAltitude = 0;
      while(in) {
         Real altitude, density, c1, c2, c3, extra;
         in >> altitude >>  c1 >> c2 >> c3 >> density >> extra;

         integratedDensity += (altitude - prevAltitude) *1000 * 0.5 * (density + prevDensity);
         prevAltitude = altitude;
         prevDensity = density;

         // When we encounter one of our reference layers, record its values
         if(altitude >= alt[altindex] && altindex < numAtmosphereLevels) {
            AtmosphericLayer newLayer;
            newLayer.altitude = altitude; // in km
            newLayer.density = density; // kg/m^3
            newLayer.depth = integratedDensity; // kg/m^2
            // Ion-neutral scattering frequencies (from Schunck and Nagy, 2009, Table 4.5)
            newLayer.nui = 1e-16*(2*c1 + 3.8*c2 + 5*c3);
            // Elctron-neutral scattering frequencies (Same source, Table 4.6)
            newLayer.nue = 1e-17*(2.33*c1 + 18.2*c2 + 8.9*c3);
            atmosphere.at(altindex++) = newLayer;
         }
      }

      // Now we have integrated density from the bottom of the atmosphere in the depth field.
      // Flip it around.
      for(int h=0; h<numAtmosphereLevels; h++) {
         atmosphere.at(h).depth = integratedDensity - atmosphere.at(h).depth;
      }

      // Calculate Hall and Pedersen conductivity coefficient based on charge carrier density
      const Real Bval = 5e-5; // TODO: Hardcoded B strength here?
      const Real NO_gyroFreq = physicalconstants::CHARGE * Bval / (31*physicalconstants::MASS_PROTON); // Ion (NO+) gyration frequency
      const Real e_gyroFreq = physicalconstants::CHARGE * Bval / (physicalconstants::MASS_ELECTRON); // Elctron gyration frequency
      for(int h=0; h<numAtmosphereLevels; h++) {
         Real sigma_i = physicalconstants::CHARGE*physicalconstants::CHARGE / ((31. * physicalconstants::MASS_PROTON)  * atmosphere.at(h).nui);
         Real sigma_e = physicalconstants::CHARGE*physicalconstants::CHARGE / (physicalconstants::MASS_ELECTRON  * atmosphere.at(h).nue);
         atmosphere.at(h).pedersencoeff = sigma_i * (atmosphere.at(h).nui * atmosphere.at(h).nui)/(atmosphere.at(h).nui*atmosphere.at(h).nui + NO_gyroFreq*NO_gyroFreq)
            + sigma_e *(atmosphere.at(h).nue * atmosphere.at(h).nue)/(atmosphere.at(h).nue*atmosphere.at(h).nue + e_gyroFreq*e_gyroFreq);
         atmosphere.at(h).hallcoeff = -sigma_i * (atmosphere.at(h).nui * NO_gyroFreq)/(atmosphere.at(h).nui*atmosphere.at(h).nui + NO_gyroFreq*NO_gyroFreq)
            + sigma_e *(atmosphere.at(h).nue * e_gyroFreq)/(atmosphere.at(h).nue*atmosphere.at(h).nue + e_gyroFreq*e_gyroFreq);

         atmosphere.at(h).parallelcoeff = sigma_e;
      }


      // Energies of particles that sample the production array
      // are logspace-distributed from 10^-1 to 10^2.3 keV
      std::array< Real, productionNumParticleEnergies+1 > particle_energy; // In KeV
      for(int e=0; e<productionNumParticleEnergies; e++) {
         // TODO: Hardcoded constants. Make parameter?
         particle_energy.at(e) = pow(10.0, -1.+e*(2.3+1.)/(productionNumParticleEnergies-1));
      }
      particle_energy.at(productionNumParticleEnergies) = 2*particle_energy.at(productionNumParticleEnergies-1) - particle_energy.at(productionNumParticleEnergies-2);

      // Precalculate scattering rates
      const Real eps_ion_keV = 0.035; // Energy required to create one ion
      std::array< std::array< Real, numAtmosphereLevels >, productionNumParticleEnergies > scatteringRate;
      for(int e=0;e<productionNumParticleEnergies; e++) {

         Real electronRange=0.;
         Real rho_R=0.;
         switch(ionizationModel) {
            case Rees1963:
               electronRange = 4.57e-5 * pow(particle_energy.at(e), 1.75); // kg m^-2
               // Integrate downwards through the atmosphere to find density at depth=1
               for(int h=numAtmosphereLevels-1; h>=0; h--) {
                  if(atmosphere.at(h).depth / electronRange > 1) {
                     rho_R = atmosphere.at(h).density;
                     break;
                  }
               }
               if(rho_R == 0.) {
                  rho_R = atmosphere.at(0).density;
               }
               break;
            case Rees1989:
               // From Rees, M. H. (1989), q 3.4.4
               electronRange = 4.3e-6 + 5.36e-5 * pow(particle_energy.at(e), 1.67); // kg m^-2
               break;
            case SergienkoIvanov:
               electronRange = 1.64e-5 * pow(particle_energy.at(e), 1.67) * (1. + 9.48e-2 * pow(particle_energy.at(e), -1.57));
               break;
            default:
               cerr << "(IONOSPHERE) Invalid value for Ionization model." << endl;
               abort();
         }

         for(int h=0; h<numAtmosphereLevels; h++) {
            Real lambda;
            Real rate=0;
            switch(ionizationModel) {
               case Rees1963:
                  // Rees et al 1963, eq. 1
                  lambda = ReesIsotropicLambda(atmosphere.at(h).depth/electronRange);
                  rate = particle_energy.at(e) / (electronRange / rho_R) / eps_ion_keV *   lambda   *   atmosphere.at(h).density / integratedDensity; 
                  break;
               case Rees1989:
            // Rees 1989, eq. 3.3.7 / 3.3.8
                  lambda = ReesIsotropicLambda(atmosphere.at(h).depth/electronRange);
                  rate = particle_energy.at(e) * lambda * atmosphere.at(h).density / electronRange / eps_ion_keV;
                  break;
               case SergienkoIvanov:
                  lambda = SergienkoIvanovLambda(particle_energy.at(e)*1000., atmosphere.at(h).depth/electronRange);
                  rate = atmosphere.at(h).density / eps_ion_keV * particle_energy.at(e) * lambda / electronRange; // TODO: Albedo flux?
                  break;
            }
            scatteringRate.at(e).at(h) = max(0., rate); // m^-1
         }
      }

      // Fill ionisation production table
      std::array< Real, productionNumParticleEnergies > differentialFlux; // Differential flux

      for(int e=0; e<productionNumAccEnergies; e++) {

         const Real productionAccEnergyStep = (log10(productionMaxAccEnergy) - log10(productionMinAccEnergy)) / productionNumAccEnergies;
         Real accenergy = pow(10., productionMinAccEnergy + e*(productionAccEnergyStep)); // In KeV

         for(int t=0; t<productionNumTemperatures; t++) {
            const Real productionTemperatureStep = (log10(productionMaxTemperature) - log10(productionMinTemperature)) / productionNumTemperatures;
            Real tempenergy = pow(10, productionMinTemperature + t*productionTemperatureStep); // In KeV

            for(int p=0; p<productionNumParticleEnergies; p++) {
               // TODO: Kappa distribution here? Now only going for maxwellian
               Real energyparam = (particle_energy.at(p)-accenergy)/tempenergy; // = E_p / (kB T)

               if(particle_energy.at(p) > accenergy) {
                  Real deltaE = (particle_energy.at(p+1) - particle_energy.at(p))* 1e3*physicalconstants::CHARGE;  // dE in J

                  differentialFlux.at(p) = sqrt(1. / (2. * M_PI * physicalconstants::MASS_ELECTRON))
                    * particle_energy.at(p) / tempenergy / sqrt(tempenergy * 1e3 *physicalconstants::CHARGE)
                    * deltaE * exp(-energyparam); // m / s  ... multiplied with density, this yields a flux 1/m^2/s
               } else {
                  differentialFlux.at(p) = 0;
               }
            }
            for(int h=0; h < numAtmosphereLevels; h++) {
               productionTable.at(h).at(e).at(t) = 0;
               for(int p=0; p<productionNumParticleEnergies; p++) {
                  productionTable.at(h).at(e).at(t) += scatteringRate.at(p).at(h)*differentialFlux.at(p);
               }
            }
         }
      }
      phiprof::stop("ionosphere-readAtmosphericModelFile");
   }

   /* Look up the free electron production rate in the ionosphere, given the atmospheric height index,
    * particle energy after the ionospheric potential drop and inflowing distribution temperature */
   Real SphericalTriGrid::lookupProductionValue(int heightindex, Real energy_keV, Real temperature_keV) {
            Real normEnergy = log10(energy_keV) - log10(productionMinAccEnergy) / (log10(productionMaxAccEnergy) - log10(productionMinAccEnergy));
            if(normEnergy < 0) {
               normEnergy = 0;
            }
            Real normTemperature = log10(temperature_keV) - log10(productionMinTemperature) / (log(productionMaxTemperature) - log(productionMinTemperature));
            if(normTemperature < 0) {
               normTemperature = 0;
            }

            // Interpolation bin and parameters
            normEnergy *= productionNumAccEnergies;
            int energyindex = int(float(normEnergy));
            if(energyindex < 0) {
               energyindex = 0;
               normEnergy = 0;
            }
            if(energyindex > productionNumAccEnergies - 2) {
               energyindex = productionNumAccEnergies - 2;
               normEnergy = 0;
            }
            float t = normEnergy - floor(normEnergy);

            normTemperature *= productionNumTemperatures;
            int temperatureindex = int(float(normTemperature));
            float s = normTemperature - floor(normTemperature);
            if(temperatureindex < 0) {
               temperatureindex = 0;
               normTemperature = 0;
            }
            if(temperatureindex > productionNumTemperatures - 2) {
               temperatureindex = productionNumTemperatures - 2;
               normTemperature = 0;
            }

            // Lookup production rate by linearly interpolating table.
            return (productionTable.at(heightindex).at(energyindex).at(temperatureindex)*(1.-t) +
                    productionTable.at(heightindex).at(energyindex+1).at(temperatureindex) * t) * (1.-s) +
                   (productionTable.at(heightindex).at(energyindex).at(temperatureindex+1)*(1.-t) +
                    productionTable.at(heightindex).at(energyindex+1).at(temperatureindex+1) * t) * s ;

   }

   /* Estimate the magnetospheric electron precipitation energy flux (in W/m^2) from
    * mass density, electron temperature and potential difference.
    *
    * TODO: This is the coarse MHD estimate, lacking a better approximation. Should this
    * instead use the precipitation data reducer?
    */
   void SphericalTriGrid::calculatePrecipitation() {

      for(uint n=0; n<nodes.size(); n++) {
         Real ne = nodes.at(n).electronDensity();
         Real electronEnergy = nodes.at(n).electronTemperature() * physicalconstants::K_B;
         Real potential = nodes.at(n).deltaPhi();

         nodes.at(n).parameters.at(ionosphereParameters::PRECIP) = (ne / sqrt(2. * M_PI * physicalconstants::MASS_ELECTRON * electronEnergy))
            * (2. * electronEnergy * electronEnergy + 2 * physicalconstants::CHARGE * potential * electronEnergy
                  + (physicalconstants::CHARGE * potential)*(physicalconstants::CHARGE * potential));

      }
   }

   /* Calculate the conductivity tensor for every grid node, based on the
    * given F10.7 photospheric flux as a solar activity proxy.
    *
    * This assumes the FACs have already been coupled into the grid.
    */
   void SphericalTriGrid::calculateConductivityTensor(const Real F10_7, const Real recombAlpha, const Real backgroundIonisation) {

      phiprof::start("ionosphere-calculateConductivityTensor");

      // Ranks that don't participate in ionosphere solving skip this function outright
      if(!isCouplingInwards && !isCouplingOutwards) {
         phiprof::stop("ionosphere-calculateConductivityTensor");
         return;
      }

      calculatePrecipitation();

      //Calculate height-integrated conductivities and 3D electron density
      // TODO: effdt > 0?
      // (Then, ne += dt*(q - alpha*ne*abs(ne))
      for(uint n=0; n<nodes.size(); n++) {
         nodes.at(n).parameters.at(ionosphereParameters::SIGMAP) = 0;
         nodes.at(n).parameters.at(ionosphereParameters::SIGMAH) = 0;
         nodes.at(n).parameters.at(ionosphereParameters::SIGMAPARALLEL) = 0;
         std::array<Real, numAtmosphereLevels> electronDensity;

         // Note this loop counts from 1 (std::vector is zero-initialized, so electronDensity.at(0) = 0)
         for(int h=1; h<numAtmosphereLevels; h++) { 
            // Calculate production rate
            Real energy_keV = max(nodes.at(n).deltaPhi()/1000., productionMinAccEnergy);

            Real ne = nodes.at(n).electronDensity();
            Real electronTemp = nodes.at(n).electronTemperature();
            Real temperature_keV = (physicalconstants::K_B / physicalconstants::CHARGE) / 1000. * electronTemp;
            if(std::isnan(energy_keV) || std::isnan(temperature_keV)) {
               cerr << "(ionosphere) NaN encountered in conductivity calculation: " << endl
                  << "   `-> DeltaPhi     = " << nodes.at(n).deltaPhi()/1000. << " keV" << endl
                  << "   `-> energy_keV   = " << energy_keV << endl
                  << "   `-> ne           = " << ne << " m^-3" << endl
                  << "   `-> electronTemp = " << electronTemp << " K" << endl;
            }
            Real qref = ne * lookupProductionValue(h, energy_keV, temperature_keV);

            // Get equilibrium electron density
            electronDensity.at(h) = sqrt(qref/recombAlpha);

            // Calculate conductivities
            Real halfdx = 1000 * 0.5 * (atmosphere.at(h).altitude -  atmosphere.at(h-1).altitude);
            Real halfCH = halfdx * 0.5 * (atmosphere.at(h-1).hallcoeff + atmosphere.at(h).hallcoeff);
            Real halfCP = halfdx * 0.5 * (atmosphere.at(h-1).pedersencoeff + atmosphere.at(h).pedersencoeff);
            Real halfCpara = halfdx * 0.5 * (atmosphere.at(h-1).parallelcoeff + atmosphere.at(h).parallelcoeff);

            nodes.at(n).parameters.at(ionosphereParameters::SIGMAP) += (electronDensity.at(h)+electronDensity.at(h-1)) * halfCP;
            nodes.at(n).parameters.at(ionosphereParameters::SIGMAH) += (electronDensity.at(h)+electronDensity.at(h-1)) * halfCH;
            nodes.at(n).parameters.at(ionosphereParameters::SIGMAPARALLEL) += (electronDensity.at(h)+electronDensity.at(h-1)) * halfCpara;
         }
      }

      // Antisymmetric tensor epsilon_ijk
      static const char epsilon[3][3][3] = {
         {{0,0,0},{0,0,1},{0,-1,0}},
         {{0,0,-1},{0,0,0},{1,0,0}},
         {{0,1,0},{-1,0,0},{0,0,0}}
      };

      // Pre-transformed F10_7 values
      Real F10_7_p_049 = pow(F10_7, 0.49);
      Real F10_7_p_053 = pow(F10_7, 0.53);

      for(uint n=0; n<nodes.size(); n++) {

         std::array<Real, 3>& x = nodes.at(n).x;
         // TODO: Perform coordinate transformation here?

         // Solar incidence parameter for calculating UV ionisation on the dayside
         Real coschi = x.at(0) / Ionosphere::innerRadius;
         if(coschi < 0) {
            coschi = 0;
         }
         Real sigmaP_dayside = backgroundIonisation + F10_7_p_049 * (0.34 * coschi + 0.93 * sqrt(coschi));
         Real sigmaH_dayside = backgroundIonisation + F10_7_p_053 * (0.81 * coschi + 0.54 * sqrt(coschi));

         nodes.at(n).parameters.at(ionosphereParameters::SIGMAP) = sqrt( pow(nodes.at(n).parameters.at(ionosphereParameters::SIGMAP),2) + pow(sigmaP_dayside,2));
         nodes.at(n).parameters.at(ionosphereParameters::SIGMAH) = sqrt( pow(nodes.at(n).parameters.at(ionosphereParameters::SIGMAH),2) + pow(sigmaH_dayside,2));

         // Build conductivity tensor
         Real sigmaP = nodes.at(n).parameters.at(ionosphereParameters::SIGMAP);
         Real sigmaH = nodes.at(n).parameters.at(ionosphereParameters::SIGMAH);
         Real sigmaParallel = nodes.at(n).parameters.at(ionosphereParameters::SIGMAPARALLEL);

         // GUMICS-Style conductivity tensor.
         // Approximate B vector = radial vector
         // SigmaP and SigmaH are both in-plane with the mesh
         // No longitudinal conductivity
         if(Ionosphere::conductivityModel == Ionosphere::GUMICS) {
            std::array<Real, 3> b = {x.at(0) / Ionosphere::innerRadius, x.at(1) / Ionosphere::innerRadius, x.at(2) / Ionosphere::innerRadius};
            if(x.at(2) >= 0) {
               b.at(0) *= -1;
               b.at(1) *= -1;
               b.at(2) *= -1;
            }

            for(int i=0; i<3; i++) {
               for(int j=0; j<3; j++) {
                  nodes.at(n).parameters.at(ionosphereParameters::SIGMA + i*3 + j) = sigmaP * (((i==j)? 1. : 0.) - b.at(i)*b.at(j));
                  for(int k=0; k<3; k++) {
                     nodes.at(n).parameters.at(ionosphereParameters::SIGMA + i*3 + j) -= sigmaH * epsilon[i][j][k]*b.at(k);
                  }
               }
            }
         } else if(Ionosphere::conductivityModel == Ionosphere::Ridley) {

            sigmaParallel = 1000;
            std::array<Real, 3> b = {
               dipoleField(x.at(0),x.at(1),x.at(2),X,0,X),
               dipoleField(x.at(0),x.at(1),x.at(2),Y,0,Y),
               dipoleField(x.at(0),x.at(1),x.at(2),Z,0,Z)
            };
            Real Bnorm = sqrt(b.at(0)*b.at(0)+b.at(1)*b.at(1)+b.at(2)*b.at(2));
            b.at(0) /= Bnorm;
            b.at(1) /= Bnorm;
            b.at(2) /= Bnorm;

            for(int i=0; i<3; i++) {
               for(int j=0; j<3; j++) {
                  nodes.at(n).parameters.at(ionosphereParameters::SIGMA + i*3 + j) = sigmaP * ((i==j)? 1. : 0.) + (sigmaParallel - sigmaP)*b.at(i)*b.at(j);
                  for(int k=0; k<3; k++) {
                     nodes.at(n).parameters.at(ionosphereParameters::SIGMA + i*3 + j) -= sigmaH * epsilon[i][j][k]*b.at(k);
                  }
               }
            }
         } else if(Ionosphere::conductivityModel == Ionosphere::Koskinen) {

            std::array<Real, 3> b = {
               dipoleField(x.at(0),x.at(1),x.at(2),X,0,X),
               dipoleField(x.at(0),x.at(1),x.at(2),Y,0,Y),
               dipoleField(x.at(0),x.at(1),x.at(2),Z,0,Z)
            };
            Real Bnorm = sqrt(b.at(0)*b.at(0)+b.at(1)*b.at(1)+b.at(2)*b.at(2));
            b.at(0) /= Bnorm;
            b.at(1) /= Bnorm;
            b.at(2) /= Bnorm;

            for(int i=0; i<3; i++) {
               for(int j=0; j<3; j++) {
                  nodes.at(n).parameters.at(ionosphereParameters::SIGMA + i*3 + j) = sigmaP * ((i==j)? 1. : 0.) + (sigmaParallel - sigmaP)*b.at(i)*b.at(j);
                  for(int k=0; k<3; k++) {
                     nodes.at(n).parameters.at(ionosphereParameters::SIGMA + i*3 + j) -= sigmaH * epsilon[i][j][k]*b.at(k);
                  }
               }
            }
         } else {
            cerr << "(ionosphere) Error: Undefined conductivity model " << Ionosphere::conductivityModel << "! Ionospheric Sigma Tensor will be zero." << endl;
         }
      }
      phiprof::stop("ionosphere-calculateConductivityTensor");
   }
    
   /*Simple method to tranlate 3D to 1D indeces*/
   int SphericalTriGrid::ijk2Index(int i , int j ,int k ,std::array<int,3>dims){
      return i + j*dims.at(0) +k*dims.at(0)*dims.at(1);
   }

   /*Richardson extrapolation using polynomial fitting used by the Bulirsch-Stoer Mehtod*/
   void SphericalTriGrid::richardsonExtrapolation(int i, std::vector<Real>&table , Real& maxError, std::array<int,3>dims ){
      int k;
      maxError = 0;
      for (int dim=0; dim<3; dim++){
         for(k =1; k<i+1; k++){
            
            table.at(ijk2Index(i,k,dim,dims)) = table.at(ijk2Index(i,k-1,dim,dims))  +(table.at(ijk2Index(i,k-1,dim,dims)) -table.at(ijk2Index(i-1,k-1,dim,dims)))/(std::pow(4,i) -1);

         }
         
         Real thisError = fabs(table.at(ijk2Index(k-1,k-1,dim,dims))   -  table.at(ijk2Index(k-2,k-2,dim,dims)));
         if(thisError > maxError) {
            maxError = thisError;
         }
      }
   }
  
   /*Modified Midpoint Method used by the Bulirsch Stoer integrations
    * stepsize: initial step  size
    * r: initial position 
    * r1: new position
    * n: number of substeps
    * stepsize: big stepsize to use
    * z0,zmid,z2: intermediate approximations
    * */
   void SphericalTriGrid::modifiedMidpointMethod(
      std::array<Real,3> r,
      std::array<Real,3>& r1,
      Real n,
      Real stepsize,
      TracingFieldFunction& BFieldFunction,
      bool outwards
   ) {
      //Allocate some memory.
      std::array<Real,3> bunit,crd,z0,zmid,z1;
      //Divide by number of sub steps      
      Real h= stepsize/n;
      Real norm;
     
      //First step 
      BFieldFunction(r,outwards,bunit);
      z0=r;
      z1={ r.at(0)+h*bunit.at(0), r.at(1)+h*bunit.at(1), r.at(2)+h*bunit.at(2)  };
      BFieldFunction(z1,outwards,bunit);

      for (int m =0; m<=n; m++){
         zmid= { z0.at(0)+2*h*bunit.at(0) , z0.at(1)+2*h*bunit.at(1), z0.at(2)+2*h*bunit.at(2) };
         z0=z1;
         z1=zmid;
         crd = { r.at(0)+2.*m*h*bunit.at(0)  ,  r.at(1)+2.*m*h*bunit.at(1), r.at(2)+2.*m*h*bunit.at(2)};
         BFieldFunction(crd,outwards,bunit);
      }
      
      //These are now are new position
      for (int c=0; c<3; c++){
         r1.at(c) = 0.5*(z0.at(c)+z1.at(c)+h*bunit.at(c));
      }

   }//modifiedMidpoint Method


   /*Bulirsch-Stoer Mehtod to trace field line to next point along it*/
   void SphericalTriGrid::bulirschStoerStep(
      std::array<Real, 3>& r,
      std::array<Real, 3>& b,
      Real& stepsize,
      Real maxStepsize,
      TracingFieldFunction& BFieldFunction,
      bool outwards
   ) {
      //Factors by which the stepsize is multiplied 
      Real shrink = 0.95;
      Real grow = 1.2; 
      //Max substeps for midpoint method
      int kMax = 8;
      //Optimal row to converge at 
      int kOpt = 6;

      const int ndim = kMax*kMax*3;
      std::array<int,3>  dims={kMax,kMax,3};
      std::vector<Real>table(ndim);
      std::array<Real,3> rold,rnew,r1;
      Real error;

      //Get B field unit vector in case we don't converge yet
      BFieldFunction(r,outwards,b);

      //Let's start things up with 2 substeps
      int n =2;
      //Save old state
      rold = r;
      //Take a first Step
      modifiedMidpointMethod(r,r1,n,stepsize,BFieldFunction,outwards);

      //Save values in table
      for(int c =0; c<3; ++c){
         table.at(ijk2Index(0,0,c,dims)) = r1.at(c);
      }
  
      for(int i=1; i<kMax; ++i){

         //Increment n. Each iteration doubles the number of substeps
         n+=2;
         modifiedMidpointMethod(r,rnew,n,stepsize,BFieldFunction,outwards);

         //Save values in table
         for(int c =0; c<3; ++c){
            table.at(ijk2Index(i,0,c,dims)) = rnew.at(c);
         }

         //Now let's perform a Richardson extrapolatation
         richardsonExtrapolation(i,table,error,dims);

         //Normalize error
         error/=Ionosphere::eps;

         //If we are below eps good, let's return but also let's modify the stepSize accordingly 
         if (error<1.){
            if (i> kOpt) stepsize*=shrink;
            if (i< kOpt) stepsize*=grow;
            //Make sure stepsize does not exceed maxStepsize
            stepsize= (stepsize<maxStepsize )?stepsize:maxStepsize;
            //Keep our new position
            r=rnew;
            //Evaluate B here
            BFieldFunction(r,outwards,b);
            return;
         }
      }

      //If we end up  here it means our tracer did not converge so we need to reduce the stepSize all along and try again
      stepsize*=shrink;
      return;

   } //Bulirsch-Stoer Step 

   
   /*Take an Euler step*/
   void SphericalTriGrid::eulerStep(
      std::array<Real, 3>& x,
      std::array<Real, 3>& v,
      Real& stepsize,
      TracingFieldFunction& BFieldFunction,
      bool outwards
   ) {
      // Get field direction
      BFieldFunction(x,outwards,v);

      for(int c=0; c<3; c++) {
         x.at(c) += stepsize * v.at(c);
      }
   
   }// Euler Step 
   
   
   /*Take a step along the field line*/
   void SphericalTriGrid::stepFieldLine(
      std::array<Real, 3>& x,
      std::array<Real, 3>& v,
      Real& stepsize,
      Real maxStepsize,
      IonosphereCouplingMethod method,
      TracingFieldFunction& BFieldFunction,
      bool outwards
   ) {
      switch(method) {
         case Euler:
            eulerStep(x, v,stepsize, BFieldFunction, outwards);
            break;
         case BS:
            bulirschStoerStep(x, v, stepsize, maxStepsize, BFieldFunction, outwards);
            break;
         default:
            std::cerr << "(ionosphere) Warning: No Field Line Tracing method defined. Ionosphere connectivity will be garbled."<<std::endl;
            break;
      }
   }//stepFieldLine

   // (Re-)create the subcommunicator for ionosphere-internal communication
   // This needs to be rerun after Vlasov grid load balancing to ensure that
   // ionosphere info is still communicated to the right ranks.
   void SphericalTriGrid::updateIonosphereCommunicator(dccrg::Dccrg<SpatialCell,dccrg::Cartesian_Geometry>& mpiGrid, FsGrid< fsgrids::technical, FS_STENCIL_WIDTH> & technicalGrid) {
      phiprof::start("ionosphere-updateIonosphereCommunicator");

      // Check if the current rank contains ionosphere boundary cells.
      isCouplingOutwards = true;
      //for(const auto& cell: mpiGrid.get_cells()) {
      //   if(mpiGrid[cell]->sysBoundaryFlag == sysboundarytype::IONOSPHERE) {
      //      isCouplingOutwards = true;
      //   }
      //}

      // If a previous communicator existed, destroy it.
      if(communicator != MPI_COMM_NULL) {
         MPI_Comm_free(&communicator);
         communicator = MPI_COMM_NULL;
      }

      // Whether or not the current rank is coupling inwards from fsgrid was determined at
      // grid initialization time and does not change during runtime.
      int writingRankInput=0;
      if(isCouplingInwards || isCouplingOutwards) {
         int size;
         MPI_Comm_split(MPI_COMM_WORLD, 1, technicalGrid.getRank(), &communicator);
         MPI_Comm_rank(communicator, &rank);
         MPI_Comm_size(communicator, &size);
         if(rank == 0) {
            writingRankInput = technicalGrid.getRank();
         }

      } else {
         MPI_Comm_split(MPI_COMM_WORLD, MPI_UNDEFINED, 0, &communicator); // All other ranks are staying out of the communicator.
         rank = -1;
      }

      // Make sure all tasks know which task on MPI_COMM_WORLD does the writing
      MPI_Allreduce(&writingRankInput, &writingRank, 1, MPI_INT, MPI_SUM, MPI_COMM_WORLD);
      phiprof::stop("ionosphere-updateIonosphereCommunicator");
   }

   /* Calculate mapping between ionospheric nodes and fsGrid cells.
    * To do so, the magnetic field lines are traced from all mesh nodes
    * outwards until a non-boundary cell is encountered. Their proportional
    * coupling values are recorded in the grid nodes.
    */
   void SphericalTriGrid::calculateFsgridCoupling(
      FsGrid< fsgrids::technical, FS_STENCIL_WIDTH> & technicalGrid,
      FsGrid< std::array<Real, fsgrids::bfield::N_BFIELD>, FS_STENCIL_WIDTH> & perBGrid,
      FsGrid< std::array<Real, fsgrids::dperb::N_DPERB>, FS_STENCIL_WIDTH> & dPerBGrid,
      Real couplingRadius) {

      // we don't need to do anything if we have no nodes
      if(nodes.size() == 0) {
         return;
      }

      phiprof::start("ionosphere-fsgridCoupling");
      // Pick an initial stepsize
      Real stepSize = min(100e3, technicalGrid.DX / 2.); 

      std::vector<Real> nodeDistance(nodes.size(), std::numeric_limits<Real>::max()); // For reduction of node coordinate in case of multiple hits
      std::vector<int> nodeNeedsContinuedTracing(nodes.size(), 1);                    // Flag, whether tracing needs to continue on another task
      std::vector<std::array<Real, 3>> nodeTracingCoordinates(nodes.size());          // In-flight node upmapping coordinates (for global reduction)
      for(uint n=0; n<nodes.size(); n++) {
         nodeTracingCoordinates.at(n) = nodes.at(n).x;
         nodes.at(n).haveCouplingData = 0;
         for (uint c=0; c<3; c++) {
            nodes.at(n).xMapped.at(c) = 0;
            nodes.at(n).parameters.at(ionosphereParameters::UPMAPPED_BX+c) = 0;
         }
      }
      bool anyNodeNeedsTracing;

      // Fieldline tracing function
      TracingFieldFunction tracingField = [this, &perBGrid, &dPerBGrid, &technicalGrid](std::array<Real,3>& r, bool outwards, std::array<Real,3>& b)->void {

         // Get field direction
         b.at(0) = this->dipoleField(r.at(0),r.at(1),r.at(2),X,0,X);
         b.at(1) = this->dipoleField(r.at(0),r.at(1),r.at(2),Y,0,Y);
         b.at(2) = this->dipoleField(r.at(0),r.at(1),r.at(2),Z,0,Z);

         std::array<int32_t, 3> fsgridCell = getLocalFsGridCellIndexForCoord(technicalGrid,r);
         if(technicalGrid.get(fsgridCell.at(0),fsgridCell.at(1),fsgridCell.at(2))->sysBoundaryFlag == sysboundarytype::NOT_SYSBOUNDARY) {
            const std::array<Real, 3> perB = interpolatePerturbedB(
               perBGrid,
               dPerBGrid,
               technicalGrid,
               reconstructionCoefficientsCache,
               fsgridCell.at(0),fsgridCell.at(1),fsgridCell.at(2),
               r
            );
            b.at(0) += perB.at(0);
            b.at(1) += perB.at(1);
            b.at(2) += perB.at(2);
         }

         // Normalize
         Real  norm = 1. / sqrt(b.at(0)*b.at(0) + b.at(1)*b.at(1) + b.at(2)*b.at(2));
         for(int c=0; c<3; c++) {
            b.at(c) = b.at(c) * norm;
         }

         // Make sure motion is outwards. Flip b if dot(r,b) < 0
         if(std::isnan(b.at(0)) || std::isnan(b.at(1)) || std::isnan(b.at(2))) {
            cerr << "(ionosphere) Error: magnetic field is nan in getRadialBfieldDirection at location "
               << r.at(0) << ", " << r.at(1) << ", " << r.at(2) << ", with B = " << b.at(0) << ", " << b.at(1) << ", " << b.at(2) << endl;
            b.at(0) = 0;
            b.at(1) = 0;
            b.at(2) = 0;
         }
         if(outwards) {
            if(b.at(0)*r.at(0) + b.at(1)*r.at(1) + b.at(2)*r.at(2) < 0) {
               b.at(0)*=-1;
               b.at(1)*=-1;
               b.at(2)*=-1;
            }
         } else {
            if(b.at(0)*r.at(0) + b.at(1)*r.at(1) + b.at(2)*r.at(2) > 0) {
               b.at(0)*=-1;
               b.at(1)*=-1;
               b.at(2)*=-1;
            }
         }
      };

      do {
         anyNodeNeedsTracing = false;

         #pragma omp parallel firstprivate(stepSize)
         {
            // Trace node coordinates outwards until a non-sysboundary cell is encountered or the local fsgrid domain has been left.
            #pragma omp for
            for(uint n=0; n<nodes.size(); n++) {
   
               if(!nodeNeedsContinuedTracing.at(n)) {
                  // This node has already found its target, no need for us to do anything about it.
                  continue;
               }
               Node& no = nodes.at(n);
   
               std::array<Real, 3> x = nodeTracingCoordinates.at(n);
               std::array<Real, 3> v({0,0,0});
               //Real stepSize = min(100e3, technicalGrid.DX / 2.); 
               
               while( true ) {
   
                  // Check if the current coordinates (pre-step) are in our own domain.
                  std::array<int, 3> fsgridCell = getLocalFsGridCellIndexForCoord(technicalGrid,x);
                  // If it is not in our domain, somebody else takes care of it.
                  if(fsgridCell.at(0) == -1) {
                     nodeNeedsContinuedTracing.at(n) = 0;
                     nodeTracingCoordinates.at(n) = {0,0,0};
                     break;
                  }


                  // Make one step along the fieldline
                  stepFieldLine(x,v, stepSize,technicalGrid.DX/2,couplingMethod,tracingField,true);
   
                  // Look up the fsgrid cell beloinging to these coordinates
                  fsgridCell = getLocalFsGridCellIndexForCoord(technicalGrid,x);
                  std::array<Real, 3> interpolationFactor=getFractionalFsGridCellForCoord(technicalGrid,x);
   
                  creal distance = sqrt((x.at(0)-no.x.at(0))*(x.at(0)-no.x.at(0))+(x.at(1)-no.x.at(1))*(x.at(1)-no.x.at(1))+(x.at(2)-no.x.at(2))*(x.at(2)-no.x.at(2)));
   
                  // If the field line is no longer moving outwards but tangentially (88 degrees), abort.
                  // (Note that v is normalized)
                  // TODO: If we are inside the magnetospheric domain, but under the coupling radius, should thes *still* be taking along, just to have a
                  // better shot at the region 2 currents? Or is that simply opening the door to boundary artifact hell?
                  if(fabs(x.at(0)*v.at(0)+x.at(1)*v.at(1)+x.at(2)*v.at(2))/sqrt(x.at(0)*x.at(0)+x.at(1)*x.at(1)+x.at(2)*x.at(2)) < cos(88. / 180. * M_PI)) {
                     nodeNeedsContinuedTracing.at(n) = 0;
                     nodeTracingCoordinates.at(n) = {0,0,0};
                     break;
                  }

                  // If we somehow still map into the ionosphere, we missed the 88 degree criterion but shouldn't couple there.
                  if(sqrt(x.at(0)*x.at(0) + x.at(1)*x.at(1) + x.at(2)*x.at(2)) < Ionosphere::innerRadius) {
                     // TODO drop this warning if it never occurs? To be followed.
                     cerr << "Triggered mapping back into Earth\n";
                     nodeNeedsContinuedTracing.at(n) = 0;
                     nodeTracingCoordinates.at(n) = {0,0,0};
                     break;
                  }

                  // Now, after stepping, if it is no longer in our domain, another MPI rank will pick up later.
                  if(fsgridCell.at(0) == -1) {
                     nodeNeedsContinuedTracing.at(n) = 1;
                     nodeTracingCoordinates.at(n) = x;
                     break;
                  }
   
                  if(
<<<<<<< HEAD
                     technicalGrid.get( fsgridCell.at(0), fsgridCell.at(1), fsgridCell.at(2))->sysBoundaryFlag == sysboundarytype::NOT_SYSBOUNDARY
                     && x.at(0)*x.at(0)+x.at(1)*x.at(1)+x.at(2)*x.at(2) > Ionosphere::downmapRadius*Ionosphere::downmapRadius*physicalconstants::R_E*physicalconstants::R_E
=======
                     technicalGrid.get( fsgridCell[0], fsgridCell[1], fsgridCell[2])->sysBoundaryFlag == sysboundarytype::NOT_SYSBOUNDARY
                     && x[0]*x[0]+x[1]*x[1]+x[2]*x[2] > Ionosphere::downmapRadius*Ionosphere::downmapRadius
>>>>>>> 18d09bc6
                  ) {
   
                     // Store the cells mapped coordinates and upmapped magnetic field
                     no.xMapped = x;
                     no.haveCouplingData = 1;
                     nodeDistance.at(n) = distance;
                     const std::array<Real, 3> perB = interpolatePerturbedB(
                        perBGrid,
                        dPerBGrid,
                        technicalGrid,
                        reconstructionCoefficientsCache,
                        fsgridCell.at(0), fsgridCell.at(1), fsgridCell.at(2),
                        x
                     );
                     no.parameters.at(ionosphereParameters::UPMAPPED_BX) = this->dipoleField(x.at(0),x.at(1),x.at(2),X,0,X) + perB.at(0);
                     no.parameters.at(ionosphereParameters::UPMAPPED_BY) = this->dipoleField(x.at(0),x.at(1),x.at(2),Y,0,Y) + perB.at(1);
                     no.parameters.at(ionosphereParameters::UPMAPPED_BZ) = this->dipoleField(x.at(0),x.at(1),x.at(2),Z,0,Z) + perB.at(2);
   
                     nodeNeedsContinuedTracing.at(n) = 0;
                     nodeTracingCoordinates.at(n) = {0,0,0};
                     break;
                  }
               }
            }
         }

         // Globally reduce whether any node still needs to be picked up and traced onwards
         std::vector<int> sumNodeNeedsContinuedTracing(nodes.size(), 0);
         std::vector<std::array<Real, 3>> sumNodeTracingCoordinates(nodes.size(), {0,0,0});
         MPI_Allreduce(nodeNeedsContinuedTracing.data(), sumNodeNeedsContinuedTracing.data(), nodes.size(), MPI_INT, MPI_SUM, MPI_COMM_WORLD);
         if(sizeof(Real) == sizeof(double)) {
            MPI_Allreduce(nodeTracingCoordinates.data(), sumNodeTracingCoordinates.data(), 3*nodes.size(), MPI_DOUBLE, MPI_SUM, MPI_COMM_WORLD);
         } else {
            MPI_Allreduce(nodeTracingCoordinates.data(), sumNodeTracingCoordinates.data(), 3*nodes.size(), MPI_FLOAT, MPI_SUM, MPI_COMM_WORLD);
         }
         for(uint n=0; n<nodes.size(); n++) {
            if(sumNodeNeedsContinuedTracing.at(n) > 0) {
               anyNodeNeedsTracing=true;
               nodeNeedsContinuedTracing.at(n) = 1;

               // Update that nodes' tracing coordinates
               nodeTracingCoordinates.at(n).at(0) = sumNodeTracingCoordinates.at(n).at(0) / sumNodeNeedsContinuedTracing.at(n);
               nodeTracingCoordinates.at(n).at(1) = sumNodeTracingCoordinates.at(n).at(1) / sumNodeNeedsContinuedTracing.at(n);
               nodeTracingCoordinates.at(n).at(2) = sumNodeTracingCoordinates.at(n).at(2) / sumNodeNeedsContinuedTracing.at(n);
            }
         }

      } while(anyNodeNeedsTracing);
      
      std::vector<Real> reducedNodeDistance(nodes.size(), 0);
      if(sizeof(Real) == sizeof(double)) {
         MPI_Allreduce(nodeDistance.data(), reducedNodeDistance.data(), nodes.size(), MPI_DOUBLE, MPI_MIN, MPI_COMM_WORLD);
      } else {
         MPI_Allreduce(nodeDistance.data(), reducedNodeDistance.data(), nodes.size(), MPI_FLOAT, MPI_MIN, MPI_COMM_WORLD);
      }

      // Reduce upmapped magnetic field to be consistent on all nodes
      std::vector<Real> sendUpmappedB(3 * nodes.size(), 0);
      std::vector<Real> reducedUpmappedB(3 * nodes.size(), 0);
      // Likewise, reduce upmapped coordinates
      std::vector<Real> sendxMapped(3 * nodes.size(), 0);
      std::vector<Real> reducedxMapped(3 * nodes.size(), 0);
      // And coupling rank number
      std::vector<int> sendCouplingNum(nodes.size(), 0);
      std::vector<int> reducedCouplingNum(nodes.size(), 0);
      for(uint n=0; n<nodes.size(); n++) {
         Node& no = nodes.at(n);
         // Discard false hits from cells that are further out from the node
         if(nodeDistance.at(n) > reducedNodeDistance.at(n)) {
            no.haveCouplingData = 0;
            for(int c=0; c<3; c++) {
               no.parameters.at(ionosphereParameters::UPMAPPED_BX+c) = 0;
               no.xMapped.at(c) = 0;
            }
         } else {
            // Cell found, add association.
            isCouplingInwards = true;
         }


         sendUpmappedB.at(3*n) = no.parameters.at(ionosphereParameters::UPMAPPED_BX);
         sendUpmappedB.at(3*n+1) = no.parameters.at(ionosphereParameters::UPMAPPED_BY);
         sendUpmappedB.at(3*n+2) = no.parameters.at(ionosphereParameters::UPMAPPED_BZ);
         sendxMapped.at(3*n) = no.xMapped.at(0);
         sendxMapped.at(3*n+1) = no.xMapped.at(1);
         sendxMapped.at(3*n+2) = no.xMapped.at(2);
         sendCouplingNum.at(n) = no.haveCouplingData;
      }
      if(sizeof(Real) == sizeof(double)) { 
         MPI_Allreduce(sendUpmappedB.data(), reducedUpmappedB.data(), 3*nodes.size(), MPI_DOUBLE, MPI_SUM, MPI_COMM_WORLD);
         MPI_Allreduce(sendxMapped.data(), reducedxMapped.data(), 3*nodes.size(), MPI_DOUBLE, MPI_SUM, MPI_COMM_WORLD);
      } else {
         MPI_Allreduce(sendUpmappedB.data(), reducedUpmappedB.data(), 3*nodes.size(), MPI_FLOAT, MPI_SUM, MPI_COMM_WORLD);
         MPI_Allreduce(sendxMapped.data(), reducedxMapped.data(), 3*nodes.size(), MPI_FLOAT, MPI_SUM, MPI_COMM_WORLD);
      }
      MPI_Allreduce(sendCouplingNum.data(), reducedCouplingNum.data(), nodes.size(), MPI_INT, MPI_SUM, MPI_COMM_WORLD);
      for(uint n=0; n<nodes.size(); n++) {
         Node& no = nodes.at(n);

         // We don't even care about nodes that couple nowhere.
         if(reducedCouplingNum.at(n) == 0) {
            continue;
         }
         no.parameters.at(ionosphereParameters::UPMAPPED_BX) = reducedUpmappedB.at(3*n) / reducedCouplingNum.at(n);
         no.parameters.at(ionosphereParameters::UPMAPPED_BY) = reducedUpmappedB.at(3*n+1) / reducedCouplingNum.at(n);
         no.parameters.at(ionosphereParameters::UPMAPPED_BZ) = reducedUpmappedB.at(3*n+2) / reducedCouplingNum.at(n);
         no.xMapped.at(0) = reducedxMapped.at(3*n) / reducedCouplingNum.at(n);
         no.xMapped.at(1) = reducedxMapped.at(3*n+1) / reducedCouplingNum.at(n);
         no.xMapped.at(2) = reducedxMapped.at(3*n+2) / reducedCouplingNum.at(n);
      }

      phiprof::stop("ionosphere-fsgridCoupling");
   }

   // Calculate mapping between ionospheric nodes and Vlasov grid cells.
   // Input is the cell coordinate of the vlasov grid cell.
   // To do so, magnetic field lines are traced inwords from the Vlasov grid
   // IONOSPHERE boundary cells to the ionosphere shell.
   //
   // The return value is a pair of nodeID and coupling factor for the three
   // corners of the containing element.
   std::array<std::pair<int, Real>, 3> SphericalTriGrid::calculateVlasovGridCoupling(
      std::array<Real,3> x,
      Real couplingRadius
   ) {

      std::array<std::pair<int, Real>, 3> coupling;

      Real stepSize = 100e3;
      std::array<Real,3> v;
      phiprof::start("ionosphere-VlasovGridCoupling");

      // For tracing towards the vlasov boundary, we only require the dipole field.
      TracingFieldFunction dipoleFieldOnly = [this](std::array<Real,3>& r, bool outwards, std::array<Real,3>& b)->void {
      
         // Get field direction
         b.at(0) = this->dipoleField(r.at(0),r.at(1),r.at(2),X,0,X);
         b.at(1) = this->dipoleField(r.at(0),r.at(1),r.at(2),Y,0,Y);
         b.at(2) = this->dipoleField(r.at(0),r.at(1),r.at(2),Z,0,Z);

         // Normalize
         Real  norm = 1. / sqrt(b.at(0)*b.at(0) + b.at(1)*b.at(1) + b.at(2)*b.at(2));
         for(int c=0; c<3; c++) {
            b.at(c) = b.at(c) * norm;
         }

         // Make sure motion is outwards. Flip b if dot(r,b) < 0
         if(outwards) {
            if(b.at(0)*r.at(0) + b.at(1)*r.at(1) + b.at(2)*r.at(2) < 0) {
               b.at(0)*=-1;
               b.at(1)*=-1;
               b.at(2)*=-1;
            }
         } else {
            if(b.at(0)*r.at(0) + b.at(1)*r.at(1) + b.at(2)*r.at(2) > 0) {
               b.at(0)*=-1;
               b.at(1)*=-1;
               b.at(2)*=-1;
            }
         }
      };

      while(sqrt(x.at(0)*x.at(0)+x.at(1)*x.at(1)+x.at(2)*x.at(2)) > Ionosphere::innerRadius) {

         // Make one step along the fieldline
         stepFieldLine(x,v, stepSize,100e3,couplingMethod,dipoleFieldOnly,false);

         // If the field lines is moving even further outwards, abort.
         // (this shouldn't happen under normal magnetospheric conditions, but who
         // knows what crazy driving this will be run with)
         if(sqrt(x.at(0)*x.at(0)+x.at(1)*x.at(1)+x.at(2)*x.at(2)) > 1.5*couplingRadius) {
            cerr << "(ionosphere) Warning: coupling of Vlasov grid cell failed due to weird magnetic field topology." << endl;

            // Return a coupling that has 0 value and results in zero potential
            phiprof::stop("ionosphere-VlasovGridCoupling");
            return coupling;
         }
      }

      // Determine the nearest ionosphere node to this point.
      uint32_t nearestNode = findNodeAtCoordinates(x);
      int32_t elementIndex = nodes.at(nearestNode).touchingElements.at(0);
      int32_t oldElementIndex;
      
      std::unordered_set<int32_t> elementHistory;
      bool override=false;
      
      for (uint toto=0; toto<15; toto++) {
         Element& el = elements.at(elementIndex);
         oldElementIndex = elementIndex;
         Vec3d r1,r2,r3;
         
         if(elementHistory.find(elementIndex) == elementHistory.end()) {
            elementHistory.insert(elementIndex);
         } else {
            // This element was already seen, entering a loop, let's get out
            // It happens when the projection rx is left seen from the right triangle and right seen from the left triangle.
            cerr << "Entered a loop, taking the current element " << elementIndex << "." << endl;
            override=true;
         }
         
         // Calculate barycentric coordinates for x in this element.
         r1.load(nodes.at(el.corners.at(0)).x.data());
         r2.load(nodes.at(el.corners.at(1)).x.data());
         r3.load(nodes.at(el.corners.at(2)).x.data());

         Vec3d rx(x.at(0),x.at(1),x.at(2));
         
         cint handedness = sign(dot_product(cross_product(r2-r1, r3-r1), r1));
         
         creal kappa1 = handedness*sign(dot_product(cross_product(r1, r2-r1), rx-r1));
         creal kappa2 = handedness*sign(dot_product(cross_product(r2, r3-r2), rx-r2));
         creal kappa3 = handedness*sign(dot_product(cross_product(r3, r1-r3), rx-r3));

         if(override || (kappa1 > 0 && kappa2 > 0 && kappa3 > 0)) {
            // Total area
            Real A = vector_length(cross_product(r2-r1,r3-r1));
            
            // Project x into the plane of this triangle
            Vec3d normal = normalize_vector(cross_product(r2-r1, r3-r1));
            rx -= normal*dot_product(rx-r1, normal);
            
            // Area of the sub-triangles
            Real lambda1 = vector_length(cross_product(r2-rx, r3-rx)) / A;
            Real lambda2 = vector_length(cross_product(r1-rx, r3-rx)) / A;
            Real lambda3 = vector_length(cross_product(r1-rx, r2-rx)) / A;
            
            coupling.at(0) = {el.corners.at(0), lambda1};
            coupling.at(1) = {el.corners.at(1), lambda2};
            coupling.at(2) = {el.corners.at(2), lambda3};
            phiprof::stop("ionosphere-VlasovGridCoupling");
            return coupling;
         } else if (kappa1 > 0 && kappa2 > 0 && kappa3 < 0) {
            elementIndex = findElementNeighbour(elementIndex,0,2);
         } else if (kappa2 > 0 && kappa3 > 0 && kappa1 < 0) {
            elementIndex = findElementNeighbour(elementIndex,0,1);
         } else if (kappa3 > 0 && kappa1 > 0 && kappa2 < 0) {
            elementIndex = findElementNeighbour(elementIndex,1,2);
         } else if (kappa1 < 0 && kappa2 < 0 && kappa3 > 0) {
            if (handedness > 0) {
               elementIndex = findElementNeighbour(elementIndex,0,1);
            } else {
               elementIndex = findElementNeighbour(elementIndex,1,2);
            }
         } else if (kappa1 < 0 && kappa2 > 0 && kappa3 < 0) {
            if (handedness > 0) {
               elementIndex = findElementNeighbour(elementIndex,0,2);
            } else {
               elementIndex = findElementNeighbour(elementIndex,0,1);
            }
         } else if (kappa1 > 0 && kappa2 < 0 && kappa3 < 0) {
            if (handedness > 0) {
               elementIndex = findElementNeighbour(elementIndex,1,2);
            } else {
               elementIndex = findElementNeighbour(elementIndex,0,2);
            }
         }  else {
            cerr << "This fell through, strange."
                 << " kappas " << kappa1 << " " << kappa2 << " " << kappa3
                 << " handedness " << handedness
                 << " r1 " << r1[0] << " " << r1[1] << " " << r1[2]
                 << " r2 " << r2[0] << " " << r2[1] << " " << r2[2]
                 << " r3 " << r3[0] << " " << r3[1] << " " << r3[2]
                 << " rx " << rx[0] << " " << rx[1] << " " << rx[2]
                 << endl;
         }
         if(elementIndex == -1) {
            cerr << __FILE__ << ":" << __LINE__ << ": invalid elementIndex returned for coordinate "
            << x.at(0) << " " << x.at(1) << " " << x.at(2) << " projected to rx " << rx[0] << " " << rx[1] << " " << rx[2]
            << ". Last valid elementIndex: " << oldElementIndex << "." << endl;
            phiprof::stop("ionosphere-VlasovGridCoupling");
            return coupling;
         }
      }

      // If we arrived here, we did not find an element to couple to (why?)
      // Return an empty coupling instead
      cerr << "(ionosphere) Failed to find an ionosphere element to couple to for coordinate " <<
         x.at(0) << " " << x.at(1) << " " << x.at(2) << endl;
      phiprof::stop("ionosphere-VlasovGridCoupling");
      return coupling;
   }

   // Calculate upmapped potential at the given coordinates,
   // by tracing down to the ionosphere and interpolating the appropriate element
   Real SphericalTriGrid::interpolateUpmappedPotential(
      const std::array<Real, 3>& x
   ) {
      
      if(!this->dipoleField) {
         // Timestep zero => apparently the dipole field is not initialized yet.
         return 0.;
      }
      Real potential = 0;

      // Do we have a stored coupling for these coordinates already?
      #pragma omp critical
      {
         if(vlasovGridCoupling.find(x) == vlasovGridCoupling.end()) {

            // If not, create one. ([] creates, unlike at())
            vlasovGridCoupling[x] = calculateVlasovGridCoupling(x, Ionosphere::radius);
         }

         const std::array<std::pair<int, Real>, 3>& coupling = vlasovGridCoupling.at(x);

         for(int i=0; i<3; i++) {
            potential += coupling.at(i).second * nodes.at(coupling.at(i).first).parameters.at(ionosphereParameters::SOLUTION);
         }
      }
      return potential;
   }

   // Transport field-aligned currents down from the simulation cells to the ionosphere
   void SphericalTriGrid::mapDownBoundaryData(
       FsGrid< std::array<Real, fsgrids::bfield::N_BFIELD>, FS_STENCIL_WIDTH> & perBGrid,
       FsGrid< std::array<Real, fsgrids::dperb::N_DPERB>, FS_STENCIL_WIDTH> & dPerBGrid,
       FsGrid< std::array<Real, fsgrids::moments::N_MOMENTS>, FS_STENCIL_WIDTH> & momentsGrid,
       FsGrid< fsgrids::technical, FS_STENCIL_WIDTH> & technicalGrid) {

      if(!isCouplingInwards && !isCouplingOutwards) {
         return;
      }

      phiprof::start("ionosphere-mapDownMagnetosphere");

      // Create zeroed-out input arrays
      std::vector<double> FACinput(nodes.size());
      std::vector<double> rhoInput(nodes.size());
      std::vector<double> temperatureInput(nodes.size());

      // Map all coupled nodes down into it
      // Tasks that don't have anything to couple to can skip this step.
      if(isCouplingInwards) {
      #pragma omp parallel for
         for(uint n=0; n<nodes.size(); n++) {

            Real J = 0;
            Real area = 0;
            Real upmappedArea = 0;
            std::array<int,3> fsc;

            // Iterate through the elements touching that node
            for(uint e=0; e<nodes.at(n).numTouchingElements; e++) {
               const Element& el= elements.at(nodes.at(n).touchingElements.at(e));

               // This element has 3 corner nodes
               // Get the B-values at the upmapped coordinates
               std::array< std::array< Real, 3>, 3> B = {0};
               for(int c=0; c <3 ;c++) {

                  const Node& corner = nodes.at(el.corners.at(c));

                  B.at(c).at(0) = corner.parameters.at(ionosphereParameters::UPMAPPED_BX);
                  B.at(c).at(1) = corner.parameters.at(ionosphereParameters::UPMAPPED_BY);
                  B.at(c).at(2) = corner.parameters.at(ionosphereParameters::UPMAPPED_BZ);
               }

               // Also sum up touching elements' areas and upmapped areas to compress
               // density and temperature with them
               // TODO: Precalculate this?
               area += elementArea(nodes.at(n).touchingElements.at(e));

               std::array<Real, 3> areaVector = mappedElementArea(nodes.at(n).touchingElements.at(e));
               std::array<Real, 3> avgB = {(B.at(0).at(0) + B.at(1).at(0) + B.at(2).at(0))/3.,
                  (B.at(0).at(1) + B.at(1).at(1) + B.at(2).at(1)) / 3.,
                  (B.at(0).at(2) + B.at(1).at(2) + B.at(2).at(2)) / 3.};
               upmappedArea += fabs(areaVector.at(0) * avgB.at(0) + areaVector.at(1)*avgB.at(1) + areaVector.at(2)*avgB.at(2)) /
                  sqrt(avgB.at(0)*avgB.at(0) + avgB.at(1)*avgB.at(1) + avgB.at(2)*avgB.at(2));
            }

            // Divide by 3, as every element will be counted from each of its
            // corners.  Prevent areas from being multiply-counted
            area /= 3.;
            upmappedArea /= 3.;

            //// Map down FAC based on magnetosphere rotB
            if(nodes.at(n).xMapped.at(0) == 0. && nodes.at(n).xMapped.at(1) == 0. && nodes.at(n).xMapped.at(2) == 0.) {
               // Skip cells that couple nowhere
               continue;
            }

            // Local cell
            std::array<int,3> lfsc = getLocalFsGridCellIndexForCoord(technicalGrid,nodes.at(n).xMapped);
            if(lfsc.at(0) == -1 || lfsc.at(1) == -1 || lfsc.at(2) == -1) {
               continue;
            }

            // Calc curlB, note division by DX one line down
            const std::array<Real, 3> curlB = interpolateCurlB(
               perBGrid,
               dPerBGrid,
               technicalGrid,
               reconstructionCoefficientsCache,
               lfsc.at(0),lfsc.at(1),lfsc.at(2),
               nodes.at(n).xMapped
            );

            // Dot with normalized B, scale by area
            FACinput.at(n) = upmappedArea * (nodes.at(n).parameters.at(ionosphereParameters::UPMAPPED_BX)*curlB.at(0) + nodes.at(n).parameters.at(ionosphereParameters::UPMAPPED_BY)*curlB.at(1) + nodes.at(n).parameters.at(ionosphereParameters::UPMAPPED_BZ)*curlB.at(2))
               / (
                  sqrt(
                     nodes.at(n).parameters.at(ionosphereParameters::UPMAPPED_BX)*nodes.at(n).parameters.at(ionosphereParameters::UPMAPPED_BX)
                     + nodes.at(n).parameters.at(ionosphereParameters::UPMAPPED_BY)*nodes.at(n).parameters.at(ionosphereParameters::UPMAPPED_BY)
                     + nodes.at(n).parameters.at(ionosphereParameters::UPMAPPED_BZ)*nodes.at(n).parameters.at(ionosphereParameters::UPMAPPED_BZ)
               ) * physicalconstants::MU_0 * technicalGrid.DX
            );

            // By definition, a downwards current into the ionosphere has a positive FAC value,
            // as it corresponds to positive divergence of horizontal current in the ionospheric plane.
            // To make sure we match that, flip FAC sign on the southern hemisphere
            if(nodes.at(n).x.at(2) < 0) {
               FACinput.at(n) *= -1;
            }

            std::array<Real,3> frac = getFractionalFsGridCellForCoord(technicalGrid,nodes.at(n).xMapped);
            for(int c=0; c<3; c++) {
               // Shift by half a cell, as we are sampling volume quantities that are logically located at cell centres.
               if(frac.at(c) < 0.5) {
                  lfsc.at(c) -= 1;
                  frac.at(c) += 0.5;
               } else {
                  frac.at(c) -= 0.5;
               }
            }

            // Linearly interpolate neighbourhood
            Real couplingSum = 0;
            for(int xoffset : {0,1}) {
               for(int yoffset : {0,1}) {
                  for(int zoffset : {0,1}) {

                     Real coupling = (1. - abs(xoffset - frac.at(0))) * (1. - abs(yoffset - frac.at(1))) * (1. - abs(zoffset - frac.at(2)));
                     if(coupling < 0. || coupling > 1.) {
                        cerr << "Ionosphere warning: node << " << n << " has coupling value " << coupling <<
                           ", which is outside [0,1] at line " << __LINE__ << "!" << endl;
                     }

                     // Only couple to actual simulation cells
                     if(technicalGrid.get(lfsc.at(0)+xoffset,lfsc.at(1)+yoffset,lfsc.at(2)+zoffset)->sysBoundaryFlag == sysboundarytype::NOT_SYSBOUNDARY) {
                        couplingSum += coupling;
                     } else {
                        continue;
                     }


                     // Map density and temperature down
                     Real thisCellRho = coupling * momentsGrid.get(lfsc.at(0)+xoffset,lfsc.at(1)+yoffset,lfsc.at(2)+zoffset)->at(fsgrids::RHOQ) / physicalconstants::CHARGE;
                     rhoInput.at(n) += thisCellRho;
                     temperatureInput.at(n) += coupling * 1./3. * (
                          momentsGrid.get(lfsc.at(0)+xoffset,lfsc.at(1)+yoffset,lfsc.at(2)+zoffset)->at(fsgrids::P_11) +
                          momentsGrid.get(lfsc.at(0)+xoffset,lfsc.at(1)+yoffset,lfsc.at(2)+zoffset)->at(fsgrids::P_22) +
                          momentsGrid.get(lfsc.at(0)+xoffset,lfsc.at(1)+yoffset,lfsc.at(2)+zoffset)->at(fsgrids::P_33)) / (thisCellRho * physicalconstants::K_B * ion_electron_T_ratio);
                  }
               }
            }

            // The coupling values *would* have summed to 1 in free and open space, but since we are close to the inner
            // boundary, some cells were skipped, as they are in the sysbondary. Renormalize values by dividing by the couplingSum.
            if(couplingSum > 0) {
               rhoInput.at(n) /= couplingSum;
               temperatureInput.at(n) /= couplingSum;
            }

            // Scale density by area ratio
            //rhoInput.at(n) *= upmappedArea / area;
         }
      }

      // Allreduce on the ionosphere communicator
      std::vector<double> FACsum(nodes.size());
      std::vector<double> rhoSum(nodes.size());
      std::vector<double> temperatureSum(nodes.size());
      MPI_Allreduce(&FACinput.at(0), &FACsum.at(0), nodes.size(), MPI_DOUBLE, MPI_SUM, communicator);
      MPI_Allreduce(&rhoInput.at(0), &rhoSum.at(0), nodes.size(), MPI_DOUBLE, MPI_SUM, communicator);
      MPI_Allreduce(&temperatureInput.at(0), &temperatureSum.at(0), nodes.size(), MPI_DOUBLE, MPI_SUM, communicator); // TODO: Does it make sense to SUM the temperatures?

      for(uint n=0; n<nodes.size(); n++) {

         // Adjust densities by the loss-cone filling factor.
         // This is an empirical smooothstep function that artificially reduces
         // downmapped density below auroral latitudes.
         Real theta = acos(nodes.at(n).x.at(2) / sqrt(nodes.at(n).x.at(0)*nodes.at(n).x.at(0) + nodes.at(n).x.at(1)*nodes.at(n).x.at(1) + nodes.at(n).x.at(2)*nodes.at(n).x.at(2))); // Latitude
         if(theta > M_PI/2.) {
            theta = M_PI - theta;
         }
         // Smoothstep with an edge at about 67 deg.
         Real Chi0 = 0.01 + 0.99 * .5 * (1 + tanh((23. - theta * (180. / M_PI)) / 6));

         if(rhoSum.at(n) == 0 || temperatureSum.at(n) == 0) {
            // Node couples nowhere. Assume some default values.
            nodes.at(n).parameters.at(ionosphereParameters::SOURCE) = 0;

            nodes.at(n).parameters.at(ionosphereParameters::RHON) = Ionosphere::unmappedNodeRho * Chi0;
            nodes.at(n).parameters.at(ionosphereParameters::TEMPERATURE) = Ionosphere::unmappedNodeTe;
         } else {
            // Store as the node's parameter values.
            if(Ionosphere::couplingTimescale == 0) {
               // Immediate coupling
               nodes.at(n).parameters.at(ionosphereParameters::SOURCE) = FACsum.at(n);
               nodes.at(n).parameters.at(ionosphereParameters::RHON) = rhoSum.at(n) * Chi0;
               nodes.at(n).parameters.at(ionosphereParameters::TEMPERATURE) = temperatureSum.at(n);
            } else {

               // Slow coupling with a given timescale.
               // See https://en.wikipedia.org/wiki/Exponential_smoothing#Time_constant
               Real a = 1. - exp(- Parameters::dt / Ionosphere::couplingTimescale);
               if(a>1) {
                  a=1.;
               }

               nodes.at(n).parameters.at(ionosphereParameters::SOURCE) = (1.-a) * nodes.at(n).parameters.at(ionosphereParameters::SOURCE) + a * FACsum.at(n);
               nodes.at(n).parameters.at(ionosphereParameters::RHON) = (1.-a) * nodes.at(n).parameters.at(ionosphereParameters::RHON) + a * rhoSum.at(n) * Chi0;
               nodes.at(n).parameters.at(ionosphereParameters::TEMPERATURE) = (1.-a) * nodes.at(n).parameters.at(ionosphereParameters::TEMPERATURE) + a * temperatureSum.at(n);
            }
         }

      }

      // Make sure FACs are balanced, so that the potential doesn't start to drift
      offset_FAC();
      phiprof::stop("ionosphere-mapDownMagnetosphere");

   }

   // Calculate grad(T) for a element basis function that is zero at corners a and b,
   // and unity at corner c
   std::array<Real,3> SphericalTriGrid::computeGradT(const std::array<Real, 3>& a,
                                       const std::array<Real, 3>& b,
                                       const std::array<Real, 3>& c) {

     Vec3d av(a.at(0),a.at(1),a.at(2));
     Vec3d bv(b.at(0),b.at(1),b.at(2));
     Vec3d cv(c.at(0),c.at(1),c.at(2));

     Vec3d z = cross_product(bv-cv, av-cv);

     Vec3d result = cross_product(z,bv-av)/dot_product( z, cross_product(av,bv) + cross_product(cv, av-bv));

     return std::array<Real,3>{result[0],result[1],result[2]};
   }

   // Calculate the average sigma tensor of an element by averaging over the three nodes it touches
   std::array<Real, 9> SphericalTriGrid::sigmaAverage(uint elementIndex) {

     std::array<Real, 9> retval{0,0,0,0,0,0,0,0,0};

     for(int corner=0; corner<3; corner++) {
       Node& n = nodes.at( elements.at(elementIndex).corners.at(corner) );
       for(int i=0; i<9; i++) {
         retval.at(i) += n.parameters.at(ionosphereParameters::SIGMA + i) / 3.;
       }
     }

     return retval;
   }

   // calculate integral( grd(Ti) Sigma grad(Tj) ) over the area of the given element
   // The i and j parameters enumerate the piecewise linear element basis function
   Real SphericalTriGrid::elementIntegral(uint elementIndex, int i, int j, bool transpose) {

     Element& e = elements.at(elementIndex);
     const std::array<Real, 3>& c1 = nodes.at(e.corners.at(0)).x;
     const std::array<Real, 3>& c2 = nodes.at(e.corners.at(1)).x;
     const std::array<Real, 3>& c3 = nodes.at(e.corners.at(2)).x;

     std::array<Real, 3> Ti,Tj;
     switch(i) {
     case 0:
       Ti = computeGradT(c2,c3,c1);
       break;
     case 1:
       Ti = computeGradT(c1,c3,c2);
       break;
     case 2: default:
       Ti = computeGradT(c1,c2,c3);
       break;
     }
     switch(j) {
     case 0:
       Tj = computeGradT(c2,c3,c1);
       break;
     case 1:
       Tj = computeGradT(c1,c3,c2);
       break;
     case 2: default:
       Tj = computeGradT(c1,c2,c3);
       break;
     }

     std::array<Real, 9> sigma = sigmaAverage(elementIndex);

     Real retval = 0;
     if(transpose) {
       for(int n=0; n<3; n++) {
         for(int m=0; m<3; m++) {
           retval += Ti.at(m) * sigma.at(3*n+m) * Tj.at(n);
         }
       }
     } else {
       for(int n=0; n<3; n++) {
         for(int m=0; m<3; m++) {
           retval += Ti.at(n) * sigma.at(3*n+m) * Tj.at(m);
         }
       }
     }

     return retval * elementArea(elementIndex);
   }

   // Add matrix value for the solver, linking two nodes.
   void SphericalTriGrid::addMatrixDependency(uint node1, uint node2, Real coeff, bool transposed) {

     // No need to bother with zero coupling
     if(coeff == 0) {
       return;
     }

     // Special case handling for Gauge fixing. Gauge-fixed nodes only couple to themselves.
     if(gaugeFixing == Pole) {
       if( (!transposed && node1 == 0) ||
           (transposed && node2 == 0)) {
         if(node1 == node2) {
            coeff = 1;
         } else {
            return;
         }
       }
     } else if(gaugeFixing == Equator) {
        if( (!transposed && fabs(nodes.at(node1).x.at(2)) < Ionosphere::innerRadius * sin(Ionosphere::shieldingLatitude * M_PI / 180.0)) ||
            ( transposed && fabs(nodes.at(node2).x.at(2)) < Ionosphere::innerRadius * sin(Ionosphere::shieldingLatitude * M_PI / 180.0))) {
           if(node1 == node2) {
              coeff = 1;
           } else {
              return;
           }
        }
     }

     Node& n = nodes.at(node1);
     // First check if the dependency already exists
     for(uint i=0; i<n.numDepNodes; i++) {
       if(n.dependingNodes.at(i) == node2) {

         // Yup, found it, let's simply add the coefficient.
         if(transposed) {
           n.transposedCoeffs.at(i) += coeff;
         } else {
           n.dependingCoeffs.at(i) += coeff;
         }
         return;
       }
     }

     // Not found, let's add it.
     if(n.numDepNodes >= MAX_DEPENDING_NODES-1) {
       // This shouldn't happen (but did in tests!)
       cerr << "(ionosphere) Node " << node1 << " already has " << MAX_DEPENDING_NODES << " depending nodes:" << endl;
       cerr << "     [ ";
       for(int i=0; i< MAX_DEPENDING_NODES; i++) {
         cerr << n.dependingNodes.at(i) << ", ";
       }
       cerr << " ]." << endl;

       std::set<uint> neighbourNodes;
       for(uint e = 0; e<nodes.at(node1).numTouchingElements; e++) {
         Element& E = elements.at(nodes.at(node1).touchingElements.at(e));
         for(int c=0; c<3; c++) {
           neighbourNodes.emplace(E.corners.at(c));
         }
       }
       cerr << "    (it has " << nodes.at(node1).numTouchingElements << " neighbour elements and "
         << neighbourNodes.size()-1 << " direct neighbour nodes:" << endl << "    [ ";
       for(auto& n : neighbourNodes) {
          if(n != node1) {
            cerr << n << ", ";
          }
       }
       cerr << "])." << endl;
       return;
     }
     n.dependingNodes.at(n.numDepNodes) = node2;
     if(transposed) {
       n.dependingCoeffs.at(n.numDepNodes) = 0;
       n.transposedCoeffs.at(n.numDepNodes) = coeff;
     } else {
       n.dependingCoeffs.at(n.numDepNodes) = coeff;
       n.transposedCoeffs.at(n.numDepNodes) = 0;
     }
     n.numDepNodes++;
   }

   // Add solver matrix dependencies for the neighbouring nodes
   void SphericalTriGrid::addAllMatrixDependencies(uint nodeIndex) {

     nodes.at(nodeIndex).numDepNodes = 1;

     // Add selfcoupling dependency already, to guarantee that it sits at index 0
     nodes.at(nodeIndex).dependingNodes.at(0) = nodeIndex;
     nodes.at(nodeIndex).dependingCoeffs.at(0) = 0;
     nodes.at(nodeIndex).transposedCoeffs.at(0) = 0;

     for(uint t=0; t<nodes.at(nodeIndex).numTouchingElements; t++) {
       int j0=-1;
       Element& e = elements.at(nodes.at(nodeIndex).touchingElements.at(t));

       // Find the corner this node is touching
       for(int c=0; c <3; c++) {
         if(e.corners.at(c) == nodeIndex) {
           j0=c;
         }
       }

       // Special case: we are touching the middle of an edge
       if(j0 == -1) {
          // This is not implemented. Instead, refinement interfaces are stitched, so these kinds
          // of T-junctions never appear.
       } else {

         // Normal case.
         for(int c=0; c <3; c++) {
           uint neigh=e.corners.at(c);
           addMatrixDependency(nodeIndex, neigh, elementIntegral(nodes.at(nodeIndex).touchingElements.at(t), j0, c));
           addMatrixDependency(nodeIndex, neigh, elementIntegral(nodes.at(nodeIndex).touchingElements.at(t), j0, c,true),true);
         }
       }
     }
   }

   // Make sure refinement interfaces are properly "stitched", and that there are no
   // nodes remaining on t-junctions. This is done by splitting the bigger neighbour:
   //
   //      A---------------C         A---------------C
   //     / \             /         / \  resized .-'/ 
   //    /   \           /         /   \      .-'  /  
   //   /     \         /         /     \  .-'    /   
   //  o-------n       /    ==>  o-------n' new  /.  <- potential other node to update next?  
   //   \     / \     /           \     / \     /  .   
   //    \   /   \   /             \   /   \   /    .   
   //     \ /     \ /               \ /     \ /      . 
   //      o-------B                 o-------B . . .  .   
   void SphericalTriGrid::stitchRefinementInterfaces() {
      
      for(uint n=0; n<nodes.size(); n++) {

         for(uint t=0; t<nodes.at(n).numTouchingElements; t++) {
            Element& e = elements.at(nodes.at(n).touchingElements.at(t));
            int j0=-1;

            // Find the corner this node is touching
            for(int c=0; c <3; c++) {
               if(e.corners.at(c) == n) {
                  j0=c;
               }
            }

            if(j0 != -1) {
               // Normal element corner
               continue;
            }

            // Not a corner of this element => Split element

            // Find the corners of this element that we are collinear with
            uint A=0,B=0,C=0;
            Real bestColinearity = 0;
            for(int c=0; c <3; c++) {
               Node& a=nodes.at(e.corners.at(c));
               Node& b=nodes.at(e.corners.at((c+1)%3));
               Vec3d ab(b.x.at(0) - a.x.at(0), b.x.at(1) - a.x.at(1), b.x.at(2) - a.x.at(2));
               Vec3d an(nodes.at(n).x.at(0) - a.x.at(0), nodes.at(n).x.at(1) - a.x.at(1), nodes.at(n).x.at(2) - a.x.at(2));

               Real dotproduct = dot_product(normalize_vector(ab), normalize_vector(an));
               if(dotproduct > 0.9 && dotproduct > bestColinearity) {
                  A = e.corners.at(c);
                  B = e.corners.at((c+1)%3);
                  C = e.corners.at((c+2)%3);
                  bestColinearity = dotproduct;
               }
            }


            if(bestColinearity == 0) {
               cerr << "(ionosphere) Stitiching refinement boundaries failed: Element " <<  nodes.at(n).touchingElements.at(t) << " does not contain node "
                  << n << " as a corner, yet matching edge not found." << endl;
               continue;
            }

            // We form two elements: AnC and nBC from the old element ABC
            if(A==n || B==n || C==n) {
               cerr << "(ionosphere) ERROR: Trying to split an element at a node that is already it's corner" << endl;
            }

            //Real oldArea = elementArea(nodes.at(n).touchingElements.at(t));
            // Old element modified
            e.corners = {A,n,C};
            //Real newArea1 = elementArea(nodes.at(n).touchingElements.at(t));
            // New element
            Element newElement;
            newElement.corners = {n,B,C};

            uint ne = elements.size();
            elements.push_back(newElement);
            //Real newArea2 = elementArea(ne);

            // Fix touching element lists:
            // Far corner touches both elements
            nodes.at(C).touchingElements.at(nodes.at(C).numTouchingElements++) = ne;
            if(nodes.at(C).numTouchingElements > MAX_TOUCHING_ELEMENTS) {
               cerr << "(ionosphere) ERROR: node " << C << "'s numTouchingElements (" << nodes.at(C).numTouchingElements << ") exceeds MAX_TOUCHING_ELEMENTS (= " <<
                        MAX_TOUCHING_ELEMENTS << ")" << endl;
            }

            // Our own node too.
            nodes.at(n).touchingElements.at(nodes.at(n).numTouchingElements++) = ne;
            if(nodes.at(n).numTouchingElements > MAX_TOUCHING_ELEMENTS) {
               cerr << "(ionosphere) ERROR: node " << n << "'s numTouchingElements [" << nodes.at(n).numTouchingElements << "] exceeds MAX_TOUCHING_ELEMENTS (= " <<
                        MAX_TOUCHING_ELEMENTS << ")" << endl;
            }

            // One node has been shifted to the other element. Find the old one and change it.
            Node& neighbour=nodes.at(B);
            for(uint i=0; i<neighbour.numTouchingElements; i++) {
               if(neighbour.touchingElements.at(i) == nodes.at(n).touchingElements.at(t)) {
                  neighbour.touchingElements.at(i) = ne;
                  continue;
               }

               // Also it's neighbour element nodes might now need their element information updated, if they sit on the B-C line
               Vec3d bc(nodes.at(C).x.at(0) - nodes.at(B).x.at(0), nodes.at(C).x.at(1) - nodes.at(B).x.at(1), nodes.at(C).x.at(2) - nodes.at(B).x.at(2));
               for(int c=0; c<3; c++) {
                  uint nn=elements.at(neighbour.touchingElements.at(i)).corners.at(c);
                  if(nn == A || nn == B || nn == C || nn==n) {
                     // Skip our own nodes
                     continue;
                  }

                  Vec3d bn(nodes.at(nn).x.at(0) - nodes.at(B).x.at(0), nodes.at(nn).x.at(1) - nodes.at(B).x.at(1), nodes.at(nn).x.at(2) - nodes.at(B).x.at(2));
                  if(dot_product(normalize_vector(bc), normalize_vector(bn)) > 0.9) {
                     for(uint j=0; j<nodes.at(nn).numTouchingElements; j++) {
                        if(nodes.at(nn).touchingElements.at(j) == nodes.at(n).touchingElements.at(t)) {
                           nodes.at(nn).touchingElements.at(j) = ne;
                           continue;
                        }
                     }
                  }
               }

               // TODO: What about cases where we refine more than one level at once?
            }
         }
      }
   }

   // Initialize the CG sover by assigning matrix dependency weights
   void SphericalTriGrid::initSolver(bool zeroOut) {

     phiprof::start("ionosphere-initSolver");
     // Zero out parameters
     if(zeroOut) {
        for(uint n=0; n<nodes.size(); n++) {
           for(uint p=ionosphereParameters::SOLUTION; p<ionosphereParameters::N_IONOSPHERE_PARAMETERS; p++) {
              Node& N=nodes.at(n);
              N.parameters.at(p) = 0;
           }
        }
     } else {
        // Only zero the gradient states
        Real potentialSum=0;
        for(uint n=0; n<nodes.size(); n++) {
           Node& N=nodes.at(n);
           potentialSum += N.parameters.at(ionosphereParameters::SOLUTION);
           for(uint p=ionosphereParameters::ZPARAM; p<ionosphereParameters::N_IONOSPHERE_PARAMETERS; p++) {
              N.parameters.at(p) = 0;
           }
        }

        potentialSum /= nodes.size();
        // One option for gauge fixing: 
        // Make sure the potential is symmetric around 0 (to prevent it from drifting)
        //for(uint n=0; n<nodes.size(); n++) {
        //   Node& N=nodes.at(n);
        //   N.parameters.at(ionosphereParameters::SOLUTION) -= potentialSum;
        //}

     }

     #pragma omp parallel for
     for(uint n=0; n<nodes.size(); n++) {
       addAllMatrixDependencies(n);
     }
     
     //cerr << "(ionosphere) Solver dependency matrix: " << endl;
     //for(uint n=0; n<nodes.size(); n++) {
     //   for(uint m=0; m<nodes.size(); m++) {

     //      Real val=0;
     //      for(int d=0; d<nodes.at(n).numDepNodes; d++) {
     //        if(nodes.at(n).dependingNodes[d] == m) {
     //          val=nodes.at(n).dependingCoeffs[d];
     //        }
     //      }

     //      cerr << val << "\t";
     //   }
     //   cerr << endl;
     //}

     phiprof::stop("ionosphere-initSolver");
   }

   // Evaluate a nodes' neighbour parameter, averaged through the coupling
   // matrix
   //
   // -> "A times parameter"
   iSolverReal SphericalTriGrid::Atimes(uint nodeIndex, int parameter, bool transpose) {
     iSolverReal retval=0;
     Node& n = nodes.at(nodeIndex);

     if(transpose) {
        for(uint i=0; i<n.numDepNodes; i++) {
           retval += nodes.at(n.dependingNodes.at(i)).parameters.at(parameter) * n.transposedCoeffs.at(i);
        }
     } else {
        for(uint i=0; i<n.numDepNodes; i++) {
           retval += nodes.at(n.dependingNodes.at(i)).parameters.at(parameter) * n.dependingCoeffs.at(i);
        }
     }

     return retval;
   }

   // Evaluate a nodes' own parameter value
   // (If preconditioning is used, this is already adjusted for self-coupling)
   Real SphericalTriGrid::Asolve(uint nodeIndex, int parameter, bool transpose) {

      Node& n = nodes.at(nodeIndex);

     if(Ionosphere::solverPreconditioning) {
        // Find this nodes' selfcoupling coefficient
        if(transpose) {
           return n.parameters.at(parameter) / n.transposedCoeffs.at(0);
        } else { 
           return n.parameters.at(parameter) / n.dependingCoeffs.at(0);
        }
     } else {
        return n.parameters.at(parameter);
     }
   }

   // Solve the ionosphere potential using a conjugate gradient solver
   void SphericalTriGrid::solve() {

      // Ranks that don't participate in ionosphere solving skip this function outright
      if(!isCouplingInwards && !isCouplingOutwards) {
         return;
      }
      phiprof::start("ionosphere-solve");
      
      initSolver(false);
      
      Real err;
      int iteration = 0;
      int nRestarts = 0;
      
      do {
         err = solveInternal(iteration, nRestarts);
         if(Ionosphere::solverToggleMinimumResidualVariant) {
            Ionosphere::solverUseMinimumResidualVariant = !Ionosphere::solverUseMinimumResidualVariant;
         }
      } while (err > Ionosphere::solverRelativeL2ConvergenceThreshold && iteration < Ionosphere::solverMaxIterations);
      
      if(iteration >= Ionosphere::solverMaxIterations && rank == 0) {
         cerr << "(ionosphere) No convergence after " << iteration << " iterations, remaining error " << err << endl;
      } else {
         if (rank == 0) {
            cerr << "Solved ionosphere potential after " << iteration << " iterations and " << nRestarts << " restarts." << endl;
         }
      }      
      
      phiprof::stop("ionosphere-solve");
   }

   Real SphericalTriGrid::solveInternal(
      int & iteration,
      int & nRestarts
   ) {
      std::vector<iSolverReal> effectiveSource(nodes.size());

      // This we'll want to copy out
      iSolverReal minerr;
      
      // for loop reduction variables, declared before omp parallel region
      iSolverReal akden;
      iSolverReal bknum;
      iSolverReal potentialInt;
      iSolverReal sourcenorm;
      iSolverReal residualnorm;

#pragma omp parallel shared(akden,bknum,potentialInt,sourcenorm,residualnorm,effectiveSource)
{

      // thread variables, initialised here
      iSolverReal err = 0;
      iSolverReal olderr = err;
      iSolverReal thread_minerr = std::numeric_limits<iSolverReal>::max();
      int thread_iteration = iteration;
      int thread_nRestarts = nRestarts;

      iSolverReal bkden = 1;
      int failcount=0;
      int counter = 0;

      #pragma omp single
      {
         sourcenorm = 0;
      }
      // Calculate sourcenorm and initial residual estimate
      #pragma omp for reduction(+:sourcenorm)
      for(uint n=0; n<nodes.size(); n++) {
         Node& N=nodes.at(n);
         // Set gauge-pinned nodes to their fixed potential
         //if(gaugeFixing == Pole && n == 0) {
         //   effectiveSource.at(n) = 0;
         //} else if(gaugeFixing == Equator && fabs(N.x.at(2)) < Ionosphere::innerRadius * sin(Ionosphere::shieldingLatitude * M_PI / 180.0)) {
         //   effectiveSource.at(n) = 0;
         //}  else {
            iSolverReal source = N.parameters.at(ionosphereParameters::SOURCE);
            effectiveSource.at(n) = source;
         //}
         sourcenorm += source*source;
         N.parameters.at(ionosphereParameters::RESIDUAL) = source - Atimes(n, ionosphereParameters::SOLUTION);
         N.parameters.at(ionosphereParameters::BEST_SOLUTION) = N.parameters.at(ionosphereParameters::SOLUTION);
         if(Ionosphere::solverUseMinimumResidualVariant) {
            N.parameters.at(ionosphereParameters::RRESIDUAL) = Atimes(n, ionosphereParameters::RESIDUAL, false);
         } else {
            N.parameters.at(ionosphereParameters::RRESIDUAL) = N.parameters.at(ionosphereParameters::RESIDUAL);
         }
      }

      #pragma omp for
      for(uint n=0; n<nodes.size(); n++) {
         Node& N=nodes.at(n);
         N.parameters.at(ionosphereParameters::ZPARAM) = Asolve(n,ionosphereParameters::RESIDUAL, false);
      }

      bool skipSolve = false;
      // Abort if there is nothing to solve.
      if(sourcenorm == 0) {
         skipSolve = true;
      }
      #pragma omp single
      {
         sourcenorm = sqrt(sourcenorm);
      }


      while(!skipSolve && thread_iteration < Ionosphere::solverMaxIterations) {
         thread_iteration++;
         counter++;

         #pragma omp for
         for(uint n=0; n<nodes.size(); n++) {
            Node& N=nodes.at(n);
            N.parameters.at(ionosphereParameters::ZZPARAM) = Asolve(n,ionosphereParameters::RRESIDUAL, true);
         }

         // Calculate bk and gradient vector p
         #pragma omp single
         {
            bknum = 0;
         }
         #pragma omp for reduction(+:bknum)
         for(uint n=0; n<nodes.size(); n++) {
            Node& N=nodes.at(n);
            bknum += N.parameters.at(ionosphereParameters::ZPARAM) * N.parameters.at(ionosphereParameters::RRESIDUAL);
         }

         if(counter == 1) {
            // Just use the gradient vector as-is, starting from the best known solution
            #pragma omp for
            for(uint n=0; n<nodes.size(); n++) {
               Node& N=nodes.at(n);
               N.parameters.at(ionosphereParameters::PPARAM) = N.parameters.at(ionosphereParameters::ZPARAM);
               N.parameters.at(ionosphereParameters::PPPARAM) = N.parameters.at(ionosphereParameters::ZZPARAM);
            }
         } else {
            // Perform gram-smith orthogonalization to get conjugate gradient
            iSolverReal bk = bknum / bkden;
            #pragma omp for
            for(uint n=0; n<nodes.size(); n++) {
               Node& N=nodes.at(n);
               N.parameters.at(ionosphereParameters::PPARAM) *= bk;
               N.parameters.at(ionosphereParameters::PPARAM) += N.parameters.at(ionosphereParameters::ZPARAM);
               N.parameters.at(ionosphereParameters::PPPARAM) *= bk;
               N.parameters.at(ionosphereParameters::PPPARAM) += N.parameters.at(ionosphereParameters::ZZPARAM);
            }
         }
         bkden = bknum;
         if(bkden == 0) {
            bkden = 1;
         }


         // Calculate ak, new solution and new residual
         #pragma omp single
         {
            akden = 0;
         }
         #pragma omp for reduction(+:akden)
         for(uint n=0; n<nodes.size(); n++) {
            Node& N=nodes.at(n);
            iSolverReal zparam = Atimes(n, ionosphereParameters::PPARAM, false);
            N.parameters.at(ionosphereParameters::ZPARAM) = zparam;
            akden += zparam * N.parameters.at(ionosphereParameters::PPPARAM);
            N.parameters.at(ionosphereParameters::ZZPARAM) = Atimes(n,ionosphereParameters::PPPARAM, true);
         }
         iSolverReal ak=bknum/akden;

         #pragma omp for
         for(uint n=0; n<nodes.size(); n++) {
            Node& N=nodes.at(n);
            N.parameters.at(ionosphereParameters::SOLUTION) += ak * N.parameters.at(ionosphereParameters::PPARAM);
            if(gaugeFixing == Pole && n == 0) {
               N.parameters.at(ionosphereParameters::SOLUTION) = 0;
            } else if(gaugeFixing == Equator && fabs(N.x.at(2)) < Ionosphere::innerRadius * sin(Ionosphere::shieldingLatitude * M_PI / 180.0)) {
               N.parameters.at(ionosphereParameters::SOLUTION) = 0;
            } 
         }

         // Rebalance the potential by calculating its area integral
         if(gaugeFixing == Integral) {
            #pragma omp single
            {
               potentialInt = 0;
            }
            #pragma omp for reduction(+:potentialInt)
            for(uint e=0; e<elements.size(); e++) {
               Real area = elementArea(e);
               Real effPotential = 0;
               for(int c=0; c<3; c++) {
                  effPotential += nodes.at(elements.at(e).corners.at(c)).parameters.at(ionosphereParameters::SOLUTION);
               }

               potentialInt += effPotential * area;
            }
            // Calculate average potential on the sphere
            #pragma omp single
            {
               potentialInt /= 4. * M_PI * Ionosphere::innerRadius * Ionosphere::innerRadius;
            }

            // Offset potentials to make it zero
            #pragma omp for
            for(uint n=0; n<nodes.size(); n++) {
               Node& N=nodes.at(n);
               N.parameters.at(ionosphereParameters::SOLUTION) -= potentialInt;
            }
         }

         #pragma omp single
         {
            residualnorm = 0;
         }
         #pragma omp for reduction(+:residualnorm)
         for(uint n=0; n<nodes.size(); n++) {
            Node& N=nodes.at(n);
            // Calculate residual of the new solution. The faster way to do this would be
            //
            // iSolverReal newresid = N.parameters.at(ionosphereParameters::RESIDUAL) - ak * N.parameters.at(ionosphereParameters::ZPARAM);
            // and
            // N.parameters.at(ionosphereParameters::RRESIDUAL) -= ak * N.parameters.at(ionosphereParameters::ZZPARAM);
            // 
            // but doing so leads to numerical inaccuracy due to roundoff errors
            // when iteration counts are high (because, for example, mesh node count is high and the matrix condition is bad).
            // See https://en.wikipedia.org/wiki/Conjugate_gradient_method#Explicit_residual_calculation
            iSolverReal newresid = effectiveSource.at(n) - Atimes(n, ionosphereParameters::SOLUTION);
            N.parameters.at(ionosphereParameters::RESIDUAL) = newresid;
            residualnorm += newresid * newresid;

            N.parameters.at(ionosphereParameters::RRESIDUAL) = effectiveSource.at(n) - Atimes(n, ionosphereParameters::SOLUTION, true);
         }

         #pragma omp for
         for(uint n=0; n<nodes.size(); n++) {
            Node& N=nodes.at(n);
            N.parameters.at(ionosphereParameters::ZPARAM) = Asolve(n, ionosphereParameters::RESIDUAL, false);
         }

         // See if this solved the potential better than before
         olderr = err;
         err = sqrt(residualnorm)/sourcenorm;


         if(err < thread_minerr) {
            // If yes, this is our new best solution
            #pragma omp for
            for(uint n=0; n<nodes.size(); n++) {
               Node& N=nodes.at(n);
               N.parameters.at(ionosphereParameters::BEST_SOLUTION) = N.parameters.at(ionosphereParameters::SOLUTION);
            }
            thread_minerr = err;
            failcount = 0;
         } else {
            // If no, keep going with the best one
            #pragma omp for
            for(uint n=0; n<nodes.size(); n++) {
               Node& N=nodes.at(n);
               N.parameters.at(ionosphereParameters::SOLUTION) = N.parameters.at(ionosphereParameters::BEST_SOLUTION);
            }
            failcount++;
         }

         if(thread_minerr < Ionosphere::solverRelativeL2ConvergenceThreshold) {
            break;
         }
         if(failcount > Ionosphere::solverMaxFailureCount || err > Ionosphere::solverMaxErrorGrowthFactor*thread_minerr) {
            thread_nRestarts++;
            break;
         }
      } // while

      cint threadID = omp_get_thread_num();
      if(skipSolve && threadID == 0) {
         // sourcenorm was zero, we return zero; return is not allowed inside threaded region
         minerr = 0;
      } else {
         #pragma omp for
         for(uint n=0; n<nodes.size(); n++) {
            Node& N=nodes.at(n);
            N.parameters.at(ionosphereParameters::SOLUTION) = N.parameters.at(ionosphereParameters::BEST_SOLUTION);
         }
         // Get out the ones we need before exiting the parallel region
         if(threadID == 0) {
            minerr = thread_minerr;
            iteration = thread_iteration;
            nRestarts = thread_nRestarts;
         }
      }

} // #pragma omp parallel

      return minerr;
   }

   // Actual ionosphere object implementation

   Ionosphere::Ionosphere(): SysBoundaryCondition() { }

   Ionosphere::~Ionosphere() { }

   void Ionosphere::addParameters() {
      Readparameters::add("ionosphere.centerX", "X coordinate of ionosphere center (m)", 0.0);
      Readparameters::add("ionosphere.centerY", "Y coordinate of ionosphere center (m)", 0.0);
      Readparameters::add("ionosphere.centerZ", "Z coordinate of ionosphere center (m)", 0.0);
      Readparameters::add("ionosphere.radius", "Radius of the inner simulation boundary (unit is assumed to be R_E if value < 1000, otherwise m).", 1.0e7);
      Readparameters::add("ionosphere.innerRadius", "Radius of the ionosphere model (m).", physicalconstants::R_E + 100e3);
      Readparameters::add("ionosphere.geometry", "Select the geometry of the ionosphere, 0: inf-norm (diamond), 1: 1-norm (square), 2: 2-norm (circle, DEFAULT), 3: 2-norm cylinder aligned with y-axis, use with polar plane/line dipole.", 2);
      Readparameters::add("ionosphere.precedence", "Precedence value of the ionosphere system boundary condition (integer), the higher the stronger.", 2);
      Readparameters::add("ionosphere.reapplyUponRestart", "If 0 (default), keep going with the state existing in the restart file. If 1, calls again applyInitialState. Can be used to change boundary condition behaviour during a run.", 0);
      Readparameters::add("ionosphere.baseShape", "Select the seed mesh geometry for the spherical ionosphere grid. Options are: sphericalFibonacci, tetrahedron, icosahedron.",std::string("sphericalFibonacci"));
      Readparameters::add("ionosphere.conductivityModel", "Select ionosphere conductivity tensor construction model. Options are: 0=GUMICS style (Vertical B, only SigmaH and SigmaP), 1=Ridley et al 2004 (1000 mho longitudinal conductivity), 2=Koskinen 2011 full conductivity tensor.", 0);
      Readparameters::add("ionosphere.fibonacciNodeNum", "Number of nodes in the spherical fibonacci mesh.",256);
      Readparameters::addComposing("ionosphere.refineMinLatitude", "Refine the grid polewards of the given latitude. Multiple of these lines can be given for successive refinement, paired up with refineMaxLatitude lines.");
      Readparameters::addComposing("ionosphere.refineMaxLatitude", "Refine the grid equatorwards of the given latitude. Multiple of these lines can be given for successive refinement, paired up with refineMinLatitude lines.");
      Readparameters::add("ionosphere.atmosphericModelFile", "Filename to read the MSIS atmosphere data from (default: MSIS.dat)", std::string("MSIS.dat"));
      Readparameters::add("ionosphere.recombAlpha", "Ionospheric recombination parameter (m^3/s)", 2.4e-13); // Default value from Schunck & Nagy, Table 8.5
      Readparameters::add("ionosphere.ionizationModel", "Ionospheric electron production rate model. Options are: Rees1963, Rees1989, SergienkoIvanovi (default).", std::string("SergienkoIvanov"));
      Readparameters::add("ionosphere.F10_7", "Solar 10.7 cm radio flux (sfu = 10^{-22} W/m^2)", 100);
      Readparameters::add("ionosphere.backgroundIonisation", "Background ionoisation due to cosmic rays (mho)", 0.5);
      Readparameters::add("ionosphere.solverMaxIterations", "Maximum number of iterations for the conjugate gradient solver", 2000);
      Readparameters::add("ionosphere.solverRelativeL2ConvergenceThreshold", "Convergence threshold for the relative L2 metric", 1e-6);
      Readparameters::add("ionosphere.solverMaxFailureCount", "Maximum number of iterations allowed to diverge before restarting the ionosphere solver", 5);
      Readparameters::add("ionosphere.solverMaxErrorGrowthFactor", "Maximum allowed factor of growth with respect to the minimum error before restarting the ionosphere solver", 100);
      Readparameters::add("ionosphere.solverGaugeFixing", "Gauge fixing method of the ionosphere solver. Options are: pole, integral, equator", std::string("equator"));
      Readparameters::add("ionosphere.shieldingLatitude", "Latitude below which the potential is set to zero in the equator gauge fixing scheme (degree)", 70);
      Readparameters::add("ionosphere.solverPreconditioning", "Use preconditioning for the solver? (0/1)", 1);
      Readparameters::add("ionosphere.solverUseMinimumResidualVariant", "Use minimum residual variant", 0);
      Readparameters::add("ionosphere.solverToggleMinimumResidualVariant", "Toggle use of minimum residual variant at every solver restart", 0);
      Readparameters::add("ionosphere.earthAngularVelocity", "Angular velocity of inner boundary convection, in rad/s", 7.2921159e-5);
      Readparameters::add("ionosphere.plasmapauseL", "L-shell at which the plasmapause resides (for corotation)", 5.);
      Readparameters::add("ionosphere.fieldLineTracer", "Field line tracing method to use for coupling ionosphere and magnetosphere (options are: Euler, BS)", std::string("Euler"));
      Readparameters::add("ionosphere.downmapRadius", "Radius from which FACs are coupled down into the ionosphere. Units are assumed to be RE if value < 1000, otherwise m. If -1: use inner boundary cells.", -1.);
      Readparameters::add("ionosphere.unmappedNodeRho", "Electron density of ionosphere nodes that do not connect to the magnetosphere domain.", 1e4);
      Readparameters::add("ionosphere.unmappedNodeTe", "Electron temperature of ionosphere nodes that do not connect to the magnetosphere domain.", 1e6);
      Readparameters::add("ionosphere.couplingTimescale", "Magnetosphere->Ionosphere coupling timescale (seconds, 0=immediate coupling", 1.);
      Readparameters::add("ionosphere.couplingInterval", "Time interval at which the ionosphere is solved (seconds)", 0);
      Readparameters::add("ionosphere.tracerTolerance", "Tolerance for the Bulirsch Stoer Method", 1000);

      // Per-population parameters
      for(uint i=0; i< getObjectWrapper().particleSpecies.size(); i++) {
         const std::string& pop = getObjectWrapper().particleSpecies.at(i).name;
         Readparameters::add(pop + "_ionosphere.rho", "Number density of the ionosphere (m^-3)", 0.0);
         Readparameters::add(pop + "_ionosphere.T", "Temperature of the ionosphere (K)", 0.0);
         Readparameters::add(pop + "_ionosphere.VX0", "Bulk velocity of ionospheric distribution function in X direction (m/s)", 0.0);
         Readparameters::add(pop + "_ionosphere.VY0", "Bulk velocity of ionospheric distribution function in X direction (m/s)", 0.0);
         Readparameters::add(pop + "_ionosphere.VZ0", "Bulk velocity of ionospheric distribution function in X direction (m/s)", 0.0);
      }
   }

   void Ionosphere::getParameters() {
   
      Readparameters::get("ionosphere.centerX", this->center[0]);
      Readparameters::get("ionosphere.centerY", this->center[1]);
      Readparameters::get("ionosphere.centerZ", this->center[2]);
      Readparameters::get("ionosphere.radius", this->radius);
      if(radius < 1000.) {
         // If radii are < 1000, assume they are given in R_E.
         radius *= physicalconstants::R_E;
      }
      Readparameters::get("ionosphere.geometry", this->geometry);
      Readparameters::get("ionosphere.precedence", this->precedence);
      uint reapply;
      Readparameters::get("ionosphere.reapplyUponRestart", reapply);
      Readparameters::get("ionosphere.baseShape",baseShape);
      Readparameters::get("ionosphere.conductivityModel", *(int*)(&conductivityModel));
      Readparameters::get("ionosphere.fibonacciNodeNum",fibonacciNodeNum);
      Readparameters::get("ionosphere.solverMaxIterations", solverMaxIterations);
      Readparameters::get("ionosphere.solverRelativeL2ConvergenceThreshold", solverRelativeL2ConvergenceThreshold);
      Readparameters::get("ionosphere.solverMaxFailureCount", solverMaxFailureCount);
      Readparameters::get("ionosphere.solverMaxErrorGrowthFactor", solverMaxErrorGrowthFactor);
      std::string gaugeFixingString;
      Readparameters::get("ionosphere.solverGaugeFixing", gaugeFixingString);
      if(gaugeFixingString == "pole") {
         ionosphereGrid.gaugeFixing = SphericalTriGrid::Pole;
      } else if (gaugeFixingString == "integral") {
         ionosphereGrid.gaugeFixing = SphericalTriGrid::Integral;
      } else if (gaugeFixingString == "equator") {
         ionosphereGrid.gaugeFixing = SphericalTriGrid::Equator;
      } else if (gaugeFixingString == "None") {
         ionosphereGrid.gaugeFixing = SphericalTriGrid::None;
      } else {
         cerr << "(IONOSPHERE) Unknown solver gauge fixing method \"" << gaugeFixingString << "\". Aborting." << endl;
         abort();
      }
      Readparameters::get("ionosphere.shieldingLatitude", shieldingLatitude);
      Readparameters::get("ionosphere.solverPreconditioning", solverPreconditioning);
      Readparameters::get("ionosphere.solverUseMinimumResidualVariant", solverUseMinimumResidualVariant);
      Readparameters::get("ionosphere.solverToggleMinimumResidualVariant", solverToggleMinimumResidualVariant);
      Readparameters::get("ionosphere.earthAngularVelocity", earthAngularVelocity);
      Readparameters::get("ionosphere.plasmapauseL", plasmapauseL);
      Readparameters::get("ionosphere.fieldLineTracer", tracerString);
      Readparameters::get("ionosphere.couplingTimescale",couplingTimescale);
      Readparameters::get("ionosphere.couplingInterval", couplingInterval);
      Readparameters::get("ionosphere.downmapRadius",downmapRadius);
      if(downmapRadius < 1000.) {
         downmapRadius *= physicalconstants::R_E;
      }
      if(downmapRadius < radius) {
         downmapRadius = radius;
      }
      Readparameters::get("ionosphere.unmappedNodeRho", unmappedNodeRho);
      Readparameters::get("ionosphere.unmappedNodeTe",  unmappedNodeTe);
      Readparameters::get("ionosphere.tracerTolerance", eps);
      Readparameters::get("ionosphere.innerRadius", innerRadius);
      Readparameters::get("ionosphere.refineMinLatitude",refineMinLatitudes);
      Readparameters::get("ionosphere.refineMaxLatitude",refineMaxLatitudes);
      Readparameters::get("ionosphere.atmosphericModelFile",atmosphericModelFile);
      Readparameters::get("ionosphere.recombAlpha",recombAlpha);
      std::string ionizationModelString;
      Readparameters::get("ionosphere.ionizationModel", ionizationModelString);
      if(ionizationModelString == "Rees1963") {
         ionosphereGrid.ionizationModel = SphericalTriGrid::Rees1963;
      } else if(ionizationModelString == "Rees1989") {
         ionosphereGrid.ionizationModel = SphericalTriGrid::Rees1989;
      } else if(ionizationModelString == "SergienkoIvanov") {
         ionosphereGrid.ionizationModel = SphericalTriGrid::SergienkoIvanov;
      } else {
         cerr << "(IONOSPHERE) Unknown ionization production model \"" << ionizationModelString << "\". Aborting." << endl;
         abort();
      }
      Readparameters::get("ionosphere.F10_7",F10_7);
      Readparameters::get("ionosphere.backgroundIonisation",backgroundIonisation);
      this->applyUponRestart = false;
      if(reapply == 1) {
         this->applyUponRestart = true;
      }

      for(uint i=0; i< getObjectWrapper().particleSpecies.size(); i++) {
        const std::string& pop = getObjectWrapper().particleSpecies.at(i).name;
        IonosphereSpeciesParameters sP;

        Readparameters::get(pop + "_ionosphere.rho", sP.rho);
        Readparameters::get(pop + "_ionosphere.VX0", sP.V0[0]);
        Readparameters::get(pop + "_ionosphere.VY0", sP.V0[1]);
        Readparameters::get(pop + "_ionosphere.VZ0", sP.V0[2]);
        Readparameters::get(pop + "_ionosphere.T", sP.T);

        if(sP.T == 0) {
           // If th usr does *not* specify a temperature, it defaults to the ambient magnetospheric temperature
           // (compare the corresponding handling in projects/Magnetosphere/Magnetosphere.cpp)
           Readparameters::get(pop + "_Magnetosphere.T", sP.T);
        }

        Readparameters::get(pop + "_Magnetosphere.nSpaceSamples", sP.nSpaceSamples);
        Readparameters::get(pop + "_Magnetosphere.nVelocitySamples", sP.nVelocitySamples);

        speciesParams.push_back(sP);
      }
   }

   bool Ionosphere::initSysBoundary(
      creal& t,
      Project &project
   ) {
      getParameters();
      isThisDynamic = false;

      // Sanity check: the ionosphere only makes sense in 3D simulations
      if(P::xcells_ini == 1 || P::ycells_ini == 1 || P::zcells_ini == 1) {
         cerr << "*************************************************" << endl;
         cerr << "* BIG FAT IONOSPHERE ERROR:                     *" << endl;
         cerr << "*                                               *" << endl;
         cerr << "* You are trying to run a 2D simulation with an *" << endl;
         cerr << "* ionosphere inner boundary. This won't work.   *" << endl;
         cerr << "*                                               *" << endl;
         cerr << "* Most likely, your config file needs to be up- *" << endl;
         cerr << "* dated, changing all mentions of \"ionosphere\"  *" << endl;
         cerr << "* to \"conductingsphere\".                        *" << endl;
         cerr << "*                                               *" << endl;
         cerr << "* This simulation will now crash in the friend- *" << endl;
         cerr << "* liest way possible.                           *" << endl;
         cerr << "*************************************************" << endl;
         abort();
      }

      // Initialize ionosphere mesh base shape
      if(baseShape == "icosahedron") {
         ionosphereGrid.initializeIcosahedron();
      } else if(baseShape == "tetrahedron") {
         ionosphereGrid.initializeTetrahedron();
      } else if(baseShape == "sphericalFibonacci") {
         ionosphereGrid.initializeSphericalFibonacci(fibonacciNodeNum);
      } else {
         cerr << "(IONOSPHERE) Unknown mesh base shape \"" << baseShape << "\". Aborting." << endl;
         abort();
      }

      if(tracerString == "Euler") {
         ionosphereGrid.couplingMethod = SphericalTriGrid::Euler;
      } else if (tracerString == "BS") {
         ionosphereGrid.couplingMethod = SphericalTriGrid::BS;
      } else {
         cerr << __FILE__ << ":" << __LINE__ << " ERROR: Unknown value for ionosphere.fieldLineTracer: " << tracerString << endl;
         abort();
      }

      // Refine the base shape to acheive desired resolution
      auto refineBetweenLatitudes = [](Real phi1, Real phi2) -> void {
         uint numElems=ionosphereGrid.elements.size();

         for(uint i=0; i< numElems; i++) {
            Real mean_z = 0;
            mean_z  = ionosphereGrid.nodes.at(ionosphereGrid.elements.at(i).corners.at(0)).x.at(2);
            mean_z += ionosphereGrid.nodes.at(ionosphereGrid.elements.at(i).corners.at(1)).x.at(2);
            mean_z += ionosphereGrid.nodes.at(ionosphereGrid.elements.at(i).corners.at(2)).x.at(2);
            mean_z /= 3.;

            if(fabs(mean_z) >= sin(phi1 * M_PI / 180.) * Ionosphere::innerRadius &&
                  fabs(mean_z) <= sin(phi2 * M_PI / 180.) * Ionosphere::innerRadius) {
               ionosphereGrid.subdivideElement(i);
            }
         }
      };

      // Refine the mesh between the given latitudes
      for(uint i=0; i< max(refineMinLatitudes.size(), refineMaxLatitudes.size()); i++) {
         Real lmin;
         if(i < refineMinLatitudes.size()) {
            lmin = refineMinLatitudes.at(i);
         } else {
            lmin = 0.;
         }
         Real lmax;
         if(i < refineMaxLatitudes.size()) {
            lmax = refineMaxLatitudes.at(i);
         } else {
            lmax = 90.;
         }
         refineBetweenLatitudes(lmin, lmax);
      }
      ionosphereGrid.stitchRefinementInterfaces();

      // Set up ionospheric atmosphere model
      ionosphereGrid.readAtmosphericModelFile(atmosphericModelFile.c_str());

      // iniSysBoundary is only called once, generateTemplateCell must
      // init all particle species
      generateTemplateCell(project);

      return true;
   }

   static Real getR(creal x,creal y,creal z, uint geometry, Real center[3]) {

      Real r;

      switch(geometry) {
      case 0:
         // infinity-norm, result is a diamond/square with diagonals aligned on the axes in 2D
         r = fabs(x-center[0]) + fabs(y-center[1]) + fabs(z-center[2]);
         break;
      case 1:
         // 1-norm, result is is a grid-aligned square in 2D
         r = max(max(fabs(x-center[0]), fabs(y-center[1])), fabs(z-center[2]));
         break;
      case 2:
         // 2-norm (Cartesian), result is a circle in 2D
         r = sqrt((x-center[0])*(x-center[0]) + (y-center[1])*(y-center[1]) + (z-center[2])*(z-center[2]));
         break;
      case 3:
         // 2-norm (Cartesian) cylinder aligned on y-axis
         r = sqrt((x-center[0])*(x-center[0]) + (z-center[2])*(z-center[2]));
         break;
      default:
         std::cerr << __FILE__ << ":" << __LINE__ << ":" << "ionosphere.geometry has to be 0, 1 or 2." << std::endl;
         abort();
      }

      return r;
   }

   bool Ionosphere::assignSysBoundary(dccrg::Dccrg<SpatialCell,dccrg::Cartesian_Geometry>& mpiGrid,
                                      FsGrid< fsgrids::technical, FS_STENCIL_WIDTH> & technicalGrid) {
      const vector<CellID>& cells = getLocalCells();
      for(uint i=0; i<cells.size(); i++) {
         if(mpiGrid[cells.at(i)]->sysBoundaryFlag == sysboundarytype::DO_NOT_COMPUTE) {
            continue;
         }

         creal* const cellParams = &(mpiGrid[cells.at(i)]->parameters.at(0));
         creal dx = cellParams[CellParams::DX];
         creal dy = cellParams[CellParams::DY];
         creal dz = cellParams[CellParams::DZ];
         creal x = cellParams[CellParams::XCRD] + 0.5*dx;
         creal y = cellParams[CellParams::YCRD] + 0.5*dy;
         creal z = cellParams[CellParams::ZCRD] + 0.5*dz;

         if(getR(x,y,z,this->geometry,this->center) < this->radius) {
            mpiGrid[cells.at(i)]->sysBoundaryFlag = this->getIndex();
         }
      }

      // Assign boundary flags to local fsgrid cells
      const std::array<int, 3> gridDims(technicalGrid.getLocalSize());
      for (int k=0; k<gridDims.at(2); k++) {
         for (int j=0; j<gridDims.at(1); j++) {
            for (int i=0; i<gridDims.at(0); i++) {
               const auto& coords = technicalGrid.getPhysicalCoords(i,j,k);

               // Shift to the center of the fsgrid cell
               auto cellCenterCoords = coords;
               cellCenterCoords.at(0) += 0.5 * technicalGrid.DX;
               cellCenterCoords.at(1) += 0.5 * technicalGrid.DY;
               cellCenterCoords.at(2) += 0.5 * technicalGrid.DZ;

               if(getR(cellCenterCoords.at(0),cellCenterCoords.at(1),cellCenterCoords.at(2),this->geometry,this->center) < this->radius) {
                  technicalGrid.get(i,j,k)->sysBoundaryFlag = this->getIndex();
               }

            }
         }
      }

      return true;
   }

   bool Ionosphere::applyInitialState(
      const dccrg::Dccrg<SpatialCell,dccrg::Cartesian_Geometry>& mpiGrid,
      FsGrid< std::array<Real, fsgrids::bfield::N_BFIELD>, FS_STENCIL_WIDTH> & perBGrid,
      Project &project
   ) {
      const vector<CellID>& cells = getLocalCells();
      //#pragma omp parallel for
      for (uint i=0; i<cells.size(); ++i) {
         SpatialCell* cell = mpiGrid[cells.at(i)];
         if (cell->sysBoundaryFlag != this->getIndex()) continue;

         for (uint popID=0; popID<getObjectWrapper().particleSpecies.size(); ++popID)
            setCellFromTemplate(cell,popID);
      }
      return true;
   }

   std::array<Real, 3> Ionosphere::fieldSolverGetNormalDirection(
      FsGrid< fsgrids::technical, FS_STENCIL_WIDTH> & technicalGrid,
      cint i,
      cint j,
      cint k
   ) {
      phiprof::start("Ionosphere::fieldSolverGetNormalDirection");
      std::array<Real, 3> normalDirection{{ 0.0, 0.0, 0.0 }};

      static creal DIAG2 = 1.0 / sqrt(2.0);
      static creal DIAG3 = 1.0 / sqrt(3.0);

      creal dx = technicalGrid.DX;
      creal dy = technicalGrid.DY;
      creal dz = technicalGrid.DZ;
      const std::array<int, 3> globalIndices = technicalGrid.getGlobalIndices(i,j,k);
      creal x = P::xmin + (convert<Real>(globalIndices.at(0))+0.5)*dx;
      creal y = P::ymin + (convert<Real>(globalIndices.at(1))+0.5)*dy;
      creal z = P::zmin + (convert<Real>(globalIndices.at(2))+0.5)*dz;
      creal xsign = divideIfNonZero(x, fabs(x));
      creal ysign = divideIfNonZero(y, fabs(y));
      creal zsign = divideIfNonZero(z, fabs(z));

      Real length = 0.0;

      if (Parameters::xcells_ini == 1) {
         if (Parameters::ycells_ini == 1) {
            if (Parameters::zcells_ini == 1) {
               // X,Y,Z
               std::cerr << __FILE__ << ":" << __LINE__ << ":" << "What do you expect to do with a single-cell simulation of ionosphere boundary type? Stop kidding." << std::endl;
               abort();
               // end of X,Y,Z
            } else {
               // X,Y
               normalDirection.at(2) = zsign;
               // end of X,Y
            }
         } else if (Parameters::zcells_ini == 1) {
            // X,Z
            normalDirection.at(1) = ysign;
            // end of X,Z
         } else {
            // X
            switch(this->geometry) {
               case 0:
                  normalDirection.at(1) = DIAG2*ysign;
                  normalDirection.at(2) = DIAG2*zsign;
                  break;
               case 1:
                  if(fabs(y) == fabs(z)) {
                     normalDirection.at(1) = ysign*DIAG2;
                     normalDirection.at(2) = zsign*DIAG2;
                     break;
                  }
                  if(fabs(y) > (this->radius - dy)) {
                     normalDirection.at(1) = ysign;
                     break;
                  }
                  if(fabs(z) > (this->radius - dz)) {
                     normalDirection.at(2) = zsign;
                     break;
                  }
                  if(fabs(y) > (this->radius - 2.0*dy)) {
                     normalDirection.at(1) = ysign;
                     break;
                  }
                  if(fabs(z) > (this->radius - 2.0*dz)) {
                     normalDirection.at(2) = zsign;
                     break;
                  }
                  break;
               case 2:
                  length = sqrt(y*y + z*z);
                  normalDirection.at(1) = y / length;
                  normalDirection.at(2) = z / length;
                  break;
               default:
                  std::cerr << __FILE__ << ":" << __LINE__ << ":" << "ionosphere.geometry has to be 0, 1 or 2 with this grid shape." << std::endl;
                  abort();
            }
            // end of X
         }
      } else if (Parameters::ycells_ini == 1) {
         if (Parameters::zcells_ini == 1) {
            // Y,Z
            normalDirection.at(0) = xsign;
            // end of Y,Z
         } else {
            // Y
            switch(this->geometry) {
               case 0:
                  normalDirection.at(0) = DIAG2*xsign;
                  normalDirection.at(2) = DIAG2*zsign;
                  break;
               case 1:
                  if(fabs(x) == fabs(z)) {
                     normalDirection.at(0) = xsign*DIAG2;
                     normalDirection.at(2) = zsign*DIAG2;
                     break;
                  }
                  if(fabs(x) > (this->radius - dx)) {
                     normalDirection.at(0) = xsign;
                     break;
                  }
                  if(fabs(z) > (this->radius - dz)) {
                     normalDirection.at(2) = zsign;
                     break;
                  }
                  if(fabs(x) > (this->radius - 2.0*dx)) {
                     normalDirection.at(0) = xsign;
                     break;
                  }
                  if(fabs(z) > (this->radius - 2.0*dz)) {
                     normalDirection.at(2) = zsign;
                     break;
                  }
                  break;
               case 2:
               case 3:
                  length = sqrt(x*x + z*z);
                  normalDirection.at(0) = x / length;
                  normalDirection.at(2) = z / length;
                  break;
               default:
                  std::cerr << __FILE__ << ":" << __LINE__ << ":" << "ionosphere.geometry has to be 0, 1, 2 or 3 with this grid shape." << std::endl;
                  abort();
            }
            // end of Y
         }
      } else if (Parameters::zcells_ini == 1) {
         // Z
         switch(this->geometry) {
            case 0:
               normalDirection.at(0) = DIAG2*xsign;
               normalDirection.at(1) = DIAG2*ysign;
               break;
            case 1:
               if(fabs(x) == fabs(y)) {
                  normalDirection.at(0) = xsign*DIAG2;
                  normalDirection.at(1) = ysign*DIAG2;
                  break;
               }
               if(fabs(x) > (this->radius - dx)) {
                  normalDirection.at(0) = xsign;
                  break;
               }
               if(fabs(y) > (this->radius - dy)) {
                  normalDirection.at(1) = ysign;
                  break;
               }
               if(fabs(x) > (this->radius - 2.0*dx)) {
                  normalDirection.at(0) = xsign;
                  break;
               }
               if(fabs(y) > (this->radius - 2.0*dy)) {
                  normalDirection.at(1) = ysign;
                  break;
               }
               break;
            case 2:
               length = sqrt(x*x + y*y);
               normalDirection.at(0) = x / length;
               normalDirection.at(1) = y / length;
               break;
            default:
               std::cerr << __FILE__ << ":" << __LINE__ << ":" << "ionosphere.geometry has to be 0, 1 or 2 with this grid shape." << std::endl;
               abort();
         }
         // end of Z
      } else {
         // 3D
         switch(this->geometry) {
            case 0:
               normalDirection.at(0) = DIAG3*xsign;
               normalDirection.at(1) = DIAG3*ysign;
               normalDirection.at(2) = DIAG3*zsign;
               break;
            case 1:
               if(fabs(x) == fabs(y) && fabs(x) == fabs(z) && fabs(x) > this->radius - dx) {
                  normalDirection.at(0) = xsign*DIAG3;
                  normalDirection.at(1) = ysign*DIAG3;
                  normalDirection.at(2) = zsign*DIAG3;
                  break;
               }
               if(fabs(x) == fabs(y) && fabs(x) == fabs(z) && fabs(x) > this->radius - 2.0*dx) {
                  normalDirection.at(0) = xsign*DIAG3;
                  normalDirection.at(1) = ysign*DIAG3;
                  normalDirection.at(2) = zsign*DIAG3;
                  break;
               }
               if(fabs(x) == fabs(y) && fabs(x) > this->radius - dx && fabs(z) < this->radius - dz) {
                  normalDirection.at(0) = xsign*DIAG2;
                  normalDirection.at(1) = ysign*DIAG2;
                  normalDirection.at(2) = 0.0;
                  break;
               }
               if(fabs(y) == fabs(z) && fabs(y) > this->radius - dy && fabs(x) < this->radius - dx) {
                  normalDirection.at(0) = 0.0;
                  normalDirection.at(1) = ysign*DIAG2;
                  normalDirection.at(2) = zsign*DIAG2;
                  break;
               }
               if(fabs(x) == fabs(z) && fabs(x) > this->radius - dx && fabs(y) < this->radius - dy) {
                  normalDirection.at(0) = xsign*DIAG2;
                  normalDirection.at(1) = 0.0;
                  normalDirection.at(2) = zsign*DIAG2;
                  break;
               }
               if(fabs(x) == fabs(y) && fabs(x) > this->radius - 2.0*dx && fabs(z) < this->radius - 2.0*dz) {
                  normalDirection.at(0) = xsign*DIAG2;
                  normalDirection.at(1) = ysign*DIAG2;
                  normalDirection.at(2) = 0.0;
                  break;
               }
               if(fabs(y) == fabs(z) && fabs(y) > this->radius - 2.0*dy && fabs(x) < this->radius - 2.0*dx) {
                  normalDirection.at(0) = 0.0;
                  normalDirection.at(1) = ysign*DIAG2;
                  normalDirection.at(2) = zsign*DIAG2;
                  break;
               }
               if(fabs(x) == fabs(z) && fabs(x) > this->radius - 2.0*dx && fabs(y) < this->radius - 2.0*dy) {
                  normalDirection.at(0) = xsign*DIAG2;
                  normalDirection.at(1) = 0.0;
                  normalDirection.at(2) = zsign*DIAG2;
                  break;
               }
               if(fabs(x) > (this->radius - dx)) {
                  normalDirection.at(0) = xsign;
                  break;
               }
               if(fabs(y) > (this->radius - dy)) {
                  normalDirection.at(1) = ysign;
                  break;
               }
               if(fabs(z) > (this->radius - dz)) {
                  normalDirection.at(2) = zsign;
                  break;
               }
               if(fabs(x) > (this->radius - 2.0*dx)) {
                  normalDirection.at(0) = xsign;
                  break;
               }
               if(fabs(y) > (this->radius - 2.0*dy)) {
                  normalDirection.at(1) = ysign;
                  break;
               }
               if(fabs(z) > (this->radius - 2.0*dz)) {
                  normalDirection.at(2) = zsign;
                  break;
               }
               break;
            case 2:
               length = sqrt(x*x + y*y + z*z);
               normalDirection.at(0) = x / length;
               normalDirection.at(1) = y / length;
               normalDirection.at(2) = z / length;
               break;
            case 3:
               length = sqrt(x*x + z*z);
               normalDirection.at(0) = x / length;
               normalDirection.at(2) = z / length;
               break;
            default:
               std::cerr << __FILE__ << ":" << __LINE__ << ":" << "ionosphere.geometry has to be 0, 1, 2 or 3 with this grid shape." << std::endl;
               abort();
         }
         // end of 3D
      }

      phiprof::stop("Ionosphere::fieldSolverGetNormalDirection");
      return normalDirection;
   }

   /*! We want here to
    *
    * -- Average perturbed face B from the nearest neighbours
    *
    * -- Retain only the normal components of perturbed face B
    */
   Real Ionosphere::fieldSolverBoundaryCondMagneticField(
      FsGrid< std::array<Real, fsgrids::bfield::N_BFIELD>, FS_STENCIL_WIDTH> & bGrid,
      FsGrid< fsgrids::technical, FS_STENCIL_WIDTH> & technicalGrid,
      cint i,
      cint j,
      cint k,
      creal& dt,
      cuint& component
   ) {
      if (technicalGrid.get(i,j,k)->sysBoundaryLayer == 1) {
         switch(component) {
            case 0:
               if (  ((technicalGrid.get(i-1,j,k)->SOLVE & compute::BX) == compute::BX)
                  && ((technicalGrid.get(i+1,j,k)->SOLVE & compute::BX) == compute::BX)
               ) {
                  return 0.5 * (bGrid.get(i-1,j,k)->at(fsgrids::bfield::PERBX) + bGrid.get(i+1,j,k)->at(fsgrids::bfield::PERBX));
               } else if ((technicalGrid.get(i-1,j,k)->SOLVE & compute::BX) == compute::BX) {
                  return bGrid.get(i-1,j,k)->at(fsgrids::bfield::PERBX);
               } else if ((technicalGrid.get(i+1,j,k)->SOLVE & compute::BX) == compute::BX) {
                  return bGrid.get(i+1,j,k)->at(fsgrids::bfield::PERBX);
               } else {
                  Real retval = 0.0;
                  uint nCells = 0;
                  if ((technicalGrid.get(i,j-1,k)->SOLVE & compute::BX) == compute::BX) {
                     retval += bGrid.get(i,j-1,k)->at(fsgrids::bfield::PERBX);
                     nCells++;
                  }
                  if ((technicalGrid.get(i,j+1,k)->SOLVE & compute::BX) == compute::BX) {
                     retval += bGrid.get(i,j+1,k)->at(fsgrids::bfield::PERBX);
                     nCells++;
                  }
                  if ((technicalGrid.get(i,j,k-1)->SOLVE & compute::BX) == compute::BX) {
                     retval += bGrid.get(i,j,k-1)->at(fsgrids::bfield::PERBX);
                     nCells++;
                  }
                  if ((technicalGrid.get(i,j,k+1)->SOLVE & compute::BX) == compute::BX) {
                     retval += bGrid.get(i,j,k+1)->at(fsgrids::bfield::PERBX);
                     nCells++;
                  }
                  if (nCells == 0) {
                     for (int a=i-1; a<i+2; a++) {
                        for (int b=j-1; b<j+2; b++) {
                           for (int c=k-1; c<k+2; c++) {
                              if ((technicalGrid.get(a,b,c)->SOLVE & compute::BX) == compute::BX) {
                                 retval += bGrid.get(a,b,c)->at(fsgrids::bfield::PERBX);
                                 nCells++;
                              }
                           }
                        }
                     }
                  }
                  if (nCells == 0) {
                     cerr << __FILE__ << ":" << __LINE__ << ": ERROR: this should not have fallen through." << endl;
                     return 0.0;
                  }
                  return retval / nCells;
               }
            case 1:
               if (  (technicalGrid.get(i,j-1,k)->SOLVE & compute::BY) == compute::BY
                  && (technicalGrid.get(i,j+1,k)->SOLVE & compute::BY) == compute::BY
               ) {
                  return 0.5 * (bGrid.get(i,j-1,k)->at(fsgrids::bfield::PERBY) + bGrid.get(i,j+1,k)->at(fsgrids::bfield::PERBY));
               } else if ((technicalGrid.get(i,j-1,k)->SOLVE & compute::BY) == compute::BY) {
                  return bGrid.get(i,j-1,k)->at(fsgrids::bfield::PERBY);
               } else if ((technicalGrid.get(i,j+1,k)->SOLVE & compute::BY) == compute::BY) {
                  return bGrid.get(i,j+1,k)->at(fsgrids::bfield::PERBY);
               } else {
                  Real retval = 0.0;
                  uint nCells = 0;
                  if ((technicalGrid.get(i-1,j,k)->SOLVE & compute::BY) == compute::BY) {
                     retval += bGrid.get(i-1,j,k)->at(fsgrids::bfield::PERBY);
                     nCells++;
                  }
                  if ((technicalGrid.get(i+1,j,k)->SOLVE & compute::BY) == compute::BY) {
                     retval += bGrid.get(i+1,j,k)->at(fsgrids::bfield::PERBY);
                     nCells++;
                  }
                  if ((technicalGrid.get(i,j,k-1)->SOLVE & compute::BY) == compute::BY) {
                     retval += bGrid.get(i,j,k-1)->at(fsgrids::bfield::PERBY);
                     nCells++;
                  }
                  if ((technicalGrid.get(i,j,k+1)->SOLVE & compute::BY) == compute::BY) {
                     retval += bGrid.get(i,j,k+1)->at(fsgrids::bfield::PERBY);
                     nCells++;
                  }
                  if (nCells == 0) {
                     for (int a=i-1; a<i+2; a++) {
                        for (int b=j-1; b<j+2; b++) {
                           for (int c=k-1; c<k+2; c++) {
                              if ((technicalGrid.get(a,b,c)->SOLVE & compute::BY) == compute::BY) {
                                 retval += bGrid.get(a,b,c)->at(fsgrids::bfield::PERBY);
                                 nCells++;
                              }
                           }
                        }
                     }
                  }
                  if (nCells == 0) {
                     cerr << __FILE__ << ":" << __LINE__ << ": ERROR: this should not have fallen through." << endl;
                     return 0.0;
                  }
                  return retval / nCells;
               }
            case 2:
               if (  (technicalGrid.get(i,j,k-1)->SOLVE & compute::BZ) == compute::BZ
                  && (technicalGrid.get(i,j,k+1)->SOLVE & compute::BZ) == compute::BZ
               ) {
                  return 0.5 * (bGrid.get(i,j,k-1)->at(fsgrids::bfield::PERBZ) + bGrid.get(i,j,k+1)->at(fsgrids::bfield::PERBZ));
               } else if ((technicalGrid.get(i,j,k-1)->SOLVE & compute::BZ) == compute::BZ) {
                  return bGrid.get(i,j,k-1)->at(fsgrids::bfield::PERBZ);
               } else if ((technicalGrid.get(i,j,k+1)->SOLVE & compute::BZ) == compute::BZ) {
                  return bGrid.get(i,j,k+1)->at(fsgrids::bfield::PERBZ);
               } else {
                  Real retval = 0.0;
                  uint nCells = 0;
                  if ((technicalGrid.get(i-1,j,k)->SOLVE & compute::BZ) == compute::BZ) {
                     retval += bGrid.get(i-1,j,k)->at(fsgrids::bfield::PERBZ);
                     nCells++;
                  }
                  if ((technicalGrid.get(i+1,j,k)->SOLVE & compute::BZ) == compute::BZ) {
                     retval += bGrid.get(i+1,j,k)->at(fsgrids::bfield::PERBZ);
                     nCells++;
                  }
                  if ((technicalGrid.get(i,j-1,k)->SOLVE & compute::BZ) == compute::BZ) {
                     retval += bGrid.get(i,j-1,k)->at(fsgrids::bfield::PERBZ);
                     nCells++;
                  }
                  if ((technicalGrid.get(i,j+1,k)->SOLVE & compute::BZ) == compute::BZ) {
                     retval += bGrid.get(i,j+1,k)->at(fsgrids::bfield::PERBZ);
                     nCells++;
                  }
                  if (nCells == 0) {
                     for (int a=i-1; a<i+2; a++) {
                        for (int b=j-1; b<j+2; b++) {
                           for (int c=k-1; c<k+2; c++) {
                              if ((technicalGrid.get(a,b,c)->SOLVE & compute::BZ) == compute::BZ) {
                                 retval += bGrid.get(a,b,c)->at(fsgrids::bfield::PERBZ);
                                 nCells++;
                              }
                           }
                        }
                     }
                  }
                  if (nCells == 0) {
                     cerr << __FILE__ << ":" << __LINE__ << ": ERROR: this should not have fallen through." << endl;
                     return 0.0;
                  }
                  return retval / nCells;
               }
            default:
               cerr << "ERROR: ionosphere boundary tried to copy nonsensical magnetic field component " << component << endl;
               return 0.0;
         }
      } else { // L2 cells
         Real retval = 0.0;
         uint nCells = 0;
         for (int a=i-1; a<i+2; a++) {
            for (int b=j-1; b<j+2; b++) {
               for (int c=k-1; c<k+2; c++) {
                  if (technicalGrid.get(a,b,c)->sysBoundaryLayer == 1) {
                     retval += bGrid.get(a,b,c)->at(fsgrids::bfield::PERBX + component);
                     nCells++;
                  }
               }
            }
         }
         if (nCells == 0) {
            cerr << __FILE__ << ":" << __LINE__ << ": ERROR: this should not have fallen through." << endl;
            return 0.0;
         }
         return retval / nCells;
      }
   }

   /*! We want here to
    *
    * -- Retain only the boundary-normal projection of perturbed face B
    */
   void Ionosphere::fieldSolverBoundaryCondMagneticFieldProjection(
      FsGrid< std::array<Real, fsgrids::bfield::N_BFIELD>, FS_STENCIL_WIDTH> & bGrid,
      FsGrid< fsgrids::technical, FS_STENCIL_WIDTH> & technicalGrid,
      cint i,
      cint j,
      cint k
   ) {
      // Projection of B-field to normal direction
      Real BdotN = 0;
      std::array<Real, 3> normalDirection = fieldSolverGetNormalDirection(technicalGrid, i, j, k);
      for(uint component=0; component<3; component++) {
         BdotN += bGrid.get(i,j,k)->at(fsgrids::bfield::PERBX+component) * normalDirection.at(component);
      }
      // Apply to any components that were not solved
      if ((technicalGrid.get(i,j,k)->sysBoundaryLayer == 2) ||
          ((technicalGrid.get(i,j,k)->sysBoundaryLayer == 1) && ((technicalGrid.get(i,j,k)->SOLVE & compute::BX) != compute::BX))
         ) {
         bGrid.get(i,j,k)->at(fsgrids::bfield::PERBX) = BdotN*normalDirection.at(0);
      }
      if ((technicalGrid.get(i,j,k)->sysBoundaryLayer == 2) ||
          ((technicalGrid.get(i,j,k)->sysBoundaryLayer == 1) && ((technicalGrid.get(i,j,k)->SOLVE & compute::BY) != compute::BY))
         ) {
         bGrid.get(i,j,k)->at(fsgrids::bfield::PERBY) = BdotN*normalDirection.at(1);
      }
      if ((technicalGrid.get(i,j,k)->sysBoundaryLayer == 2) ||
          ((technicalGrid.get(i,j,k)->sysBoundaryLayer == 1) && ((technicalGrid.get(i,j,k)->SOLVE & compute::BZ) != compute::BZ))
         ) {
         bGrid.get(i,j,k)->at(fsgrids::bfield::PERBZ) = BdotN*normalDirection.at(2);
      }
   }

   void Ionosphere::fieldSolverBoundaryCondElectricField(
      FsGrid< std::array<Real, fsgrids::efield::N_EFIELD>, FS_STENCIL_WIDTH> & EGrid,
      cint i,
      cint j,
      cint k,
      cuint component
   ) {
      EGrid.get(i,j,k)->at(fsgrids::efield::EX+component) = 0.0;
   }

   void Ionosphere::fieldSolverBoundaryCondHallElectricField(
      FsGrid< std::array<Real, fsgrids::ehall::N_EHALL>, FS_STENCIL_WIDTH> & EHallGrid,
      cint i,
      cint j,
      cint k,
      cuint component
   ) {
      std::array<Real, fsgrids::ehall::N_EHALL> * cp = EHallGrid.get(i,j,k);
      switch (component) {
         case 0:
            cp->at(fsgrids::ehall::EXHALL_000_100) = 0.0;
            cp->at(fsgrids::ehall::EXHALL_010_110) = 0.0;
            cp->at(fsgrids::ehall::EXHALL_001_101) = 0.0;
            cp->at(fsgrids::ehall::EXHALL_011_111) = 0.0;
            break;
         case 1:
            cp->at(fsgrids::ehall::EYHALL_000_010) = 0.0;
            cp->at(fsgrids::ehall::EYHALL_100_110) = 0.0;
            cp->at(fsgrids::ehall::EYHALL_001_011) = 0.0;
            cp->at(fsgrids::ehall::EYHALL_101_111) = 0.0;
            break;
         case 2:
            cp->at(fsgrids::ehall::EZHALL_000_001) = 0.0;
            cp->at(fsgrids::ehall::EZHALL_100_101) = 0.0;
            cp->at(fsgrids::ehall::EZHALL_010_011) = 0.0;
            cp->at(fsgrids::ehall::EZHALL_110_111) = 0.0;
            break;
         default:
            cerr << __FILE__ << ":" << __LINE__ << ":" << " Invalid component" << endl;
      }
   }

   void Ionosphere::fieldSolverBoundaryCondGradPeElectricField(
      FsGrid< std::array<Real, fsgrids::egradpe::N_EGRADPE>, FS_STENCIL_WIDTH> & EGradPeGrid,
      cint i,
      cint j,
      cint k,
      cuint component
   ) {
      EGradPeGrid.get(i,j,k)->at(fsgrids::egradpe::EXGRADPE+component) = 0.0;
   }

   void Ionosphere::fieldSolverBoundaryCondDerivatives(
      FsGrid< std::array<Real, fsgrids::dperb::N_DPERB>, FS_STENCIL_WIDTH> & dPerBGrid,
      FsGrid< std::array<Real, fsgrids::dmoments::N_DMOMENTS>, FS_STENCIL_WIDTH> & dMomentsGrid,
      cint i,
      cint j,
      cint k,
      cuint& RKCase,
      cuint& component
   ) {
      this->setCellDerivativesToZero(dPerBGrid, dMomentsGrid, i, j, k, component);
      return;
   }

   void Ionosphere::fieldSolverBoundaryCondBVOLDerivatives(
      FsGrid< std::array<Real, fsgrids::volfields::N_VOL>, FS_STENCIL_WIDTH> & volGrid,
      cint i,
      cint j,
      cint k,
      cuint& component
   ) {
      // FIXME This should be OK as the BVOL derivatives are only used for Lorentz force JXB, which is not applied on the ionosphere cells.
      this->setCellBVOLDerivativesToZero(volGrid, i, j, k, component);
   }

   void Ionosphere::vlasovBoundaryCondition(
      const dccrg::Dccrg<SpatialCell,dccrg::Cartesian_Geometry>& mpiGrid,
      const CellID& cellID,
      const uint popID,
      const bool calculate_V_moments
   ) {
      phiprof::start("vlasovBoundaryCondition (Ionosphere)");

      // If we are to couple to the ionosphere grid, we better be part of its communicator.
      assert(ionosphereGrid.communicator != MPI_COMM_NULL);
      
      // Get potential upmapped from six points 
      // (Cell's face centres)
      // inside the cell to calculate E
      const std::array<Real, CellParams::N_SPATIAL_CELL_PARAMS>& cellParams = mpiGrid[cellID]->parameters;
      const Real xmin = cellParams[CellParams::XCRD];
      const Real ymin = cellParams[CellParams::YCRD];
      const Real zmin = cellParams[CellParams::ZCRD];
      const Real xmax = xmin + cellParams[CellParams::DX];
      const Real ymax = ymin + cellParams[CellParams::DY];
      const Real zmax = zmin + cellParams[CellParams::DZ];
      const Real xcen = 0.5*(xmin+xmax);
      const Real ycen = 0.5*(ymin+ymax);
      const Real zcen = 0.5*(zmin+zmax);
      std::array< std::array<Real, 3>, 6> tracepoints;
      tracepoints.at(0) = {xmin, ycen, zcen};
      tracepoints.at(1) = {xmax, ycen, zcen};
      tracepoints.at(2) = {xcen, ymin, zcen};
      tracepoints.at(3) = {xcen, ymax, zcen};
      tracepoints.at(4) = {xcen, ycen, zmin};
      tracepoints.at(5) = {xcen, ycen, zmax};
      std::array<Real, 6> potentials;

      for(int i=0; i<6; i++) {
         // Get potential at each of these 6 points
         potentials.at(i) = ionosphereGrid.interpolateUpmappedPotential(tracepoints.at(i));
      }

      // Calculate E from potential differences as E = -grad(phi)
      Vec3d E({
            (potentials.at(0) - potentials.at(1)) / cellParams[CellParams::DX],
            (potentials.at(2) - potentials.at(3)) / cellParams[CellParams::DY],
            (potentials.at(4) - potentials.at(5)) / cellParams[CellParams::DZ]});
      Vec3d B({
            cellParams[CellParams::BGBXVOL],
            cellParams[CellParams::BGBYVOL],
            cellParams[CellParams::BGBZVOL]});

      // Add E from neutral wind convection for all cells with L <= 5
      Vec3d Omega(0,0,Ionosphere::earthAngularVelocity); // Earth rotation vector
      Vec3d r(xcen,ycen,zcen);
      Vec3d vn = cross_product(Omega,r);

      Real radius = vector_length(r);
      if(radius/physicalconstants::R_E <= Ionosphere::plasmapauseL * (r[0]*r[0] + r[1]*r[1]) / (radius*radius)) {
         E -= cross_product(vn, B);
      }

      const Real Bsqr = B[0]*B[0] + B[1]*B[1] + B[2]*B[2];

      // Calculate cell bulk velocity as E x B / B^2
      std::array<Real, 3> vDrift;
      vDrift.at(0) = (E[1] * B[2] - E[2] * B[1])/Bsqr;
      vDrift.at(1) = (E[2] * B[0] - E[0] * B[2])/Bsqr;
      vDrift.at(2) = (E[0] * B[1] - E[1] * B[0])/Bsqr;

      // Fill velocity space with new maxwellian data
      SpatialCell& cell = *mpiGrid[cellID];
      cell.clear(popID); // Clear previous velocity space completely
      const vector<vmesh::GlobalID> blocksToInitialize = findBlocksToInitialize(cell,vDrift,popID);
      Realf* data = cell.get_data(popID);

      for (size_t i = 0; i < blocksToInitialize.size(); i++) {
         const vmesh::GlobalID blockGID = blocksToInitialize.at(i);
         cell.add_velocity_block(blockGID,popID);
         const vmesh::LocalID block = cell.get_velocity_block_local_id(blockGID,popID);
         const Real* blockParameters = cell.get_block_parameters(block,popID);
         creal vxBlock = blockParameters[BlockParams::VXCRD];
         creal vyBlock = blockParameters[BlockParams::VYCRD];
         creal vzBlock = blockParameters[BlockParams::VZCRD];
         creal dvxCell = blockParameters[BlockParams::DVX];
         creal dvyCell = blockParameters[BlockParams::DVY];
         creal dvzCell = blockParameters[BlockParams::DVZ];
         
         // Iterate over cells within block
         for (uint kc=0; kc<WID; ++kc) for (uint jc=0; jc<WID; ++jc) for (uint ic=0; ic<WID; ++ic) {
            creal vxCellCenter = vxBlock + (ic+convert<Real>(0.5))*dvxCell - vDrift.at(0);
            creal vyCellCenter = vyBlock + (jc+convert<Real>(0.5))*dvyCell - vDrift.at(1);
            creal vzCellCenter = vzBlock + (kc+convert<Real>(0.5))*dvzCell - vDrift.at(2);

            data[block*WID3 + cellIndex(ic,jc,kc)] = shiftedMaxwellianDistribution(popID, vxCellCenter, vyCellCenter, vzCellCenter);
         }
      }

      // Block adjust and recalculate moments
      cell.adjustSingleCellVelocityBlocks(popID);
      // TODO: The moments can also be analytically calculated from ionosphere parameters.
      // Maybe that's faster?
      calculateCellMoments(mpiGrid[cellID], true, true);

<<<<<<< HEAD
      //this->vlasovBoundaryFluffyCopyFromAllCloseNbrs(mpiGrid, cellID, popID, calculate_V_moments, this->speciesParams.at(popID).fluffiness);

=======
>>>>>>> 18d09bc6
      phiprof::stop("vlasovBoundaryCondition (Ionosphere)");
   }

   /**
    * NOTE: This function must initialize all particle species!
    * @param project
    */
   void Ionosphere::generateTemplateCell(Project &project) {
      // WARNING not 0.0 here or the dipole() function fails miserably.
      templateCell.sysBoundaryFlag = this->getIndex();
      templateCell.sysBoundaryLayer = 1;
      templateCell.parameters[CellParams::XCRD] = 1.0;
      templateCell.parameters[CellParams::YCRD] = 1.0;
      templateCell.parameters[CellParams::ZCRD] = 1.0;
      templateCell.parameters[CellParams::DX] = 1;
      templateCell.parameters[CellParams::DY] = 1;
      templateCell.parameters[CellParams::DZ] = 1;

      // Loop over particle species
      for (uint popID=0; popID<getObjectWrapper().particleSpecies.size(); ++popID) {
         const IonosphereSpeciesParameters& sP = this->speciesParams.at(popID);
         const std::array<Real, 3> vDrift = {0,0,0};
         const vector<vmesh::GlobalID> blocksToInitialize = findBlocksToInitialize(templateCell,vDrift,popID);
         Realf* data = templateCell.get_data(popID);

         for (size_t i = 0; i < blocksToInitialize.size(); i++) {
            const vmesh::GlobalID blockGID = blocksToInitialize.at(i);
            const vmesh::LocalID blockLID = templateCell.get_velocity_block_local_id(blockGID,popID);
            const Real* block_parameters = templateCell.get_block_parameters(blockLID,popID);
            creal vxBlock = block_parameters[BlockParams::VXCRD];
            creal vyBlock = block_parameters[BlockParams::VYCRD];
            creal vzBlock = block_parameters[BlockParams::VZCRD];
            creal dvxCell = block_parameters[BlockParams::DVX];
            creal dvyCell = block_parameters[BlockParams::DVY];
            creal dvzCell = block_parameters[BlockParams::DVZ];

            creal x = templateCell.parameters[CellParams::XCRD];
            creal y = templateCell.parameters[CellParams::YCRD];
            creal z = templateCell.parameters[CellParams::ZCRD];
            creal dx = templateCell.parameters[CellParams::DX];
            creal dy = templateCell.parameters[CellParams::DY];
            creal dz = templateCell.parameters[CellParams::DZ];

            // Calculate volume average of distrib. function for each cell in the block.
            for (uint kc=0; kc<WID; ++kc) for (uint jc=0; jc<WID; ++jc) for (uint ic=0; ic<WID; ++ic) {
               creal vxCell = vxBlock + ic*dvxCell;
               creal vyCell = vyBlock + jc*dvyCell;
               creal vzCell = vzBlock + kc*dvzCell;
               Real average = 0.0;
               if(sP.nVelocitySamples > 1) {
                  creal d_vx = dvxCell / (sP.nVelocitySamples-1);
                  creal d_vy = dvyCell / (sP.nVelocitySamples-1);
                  creal d_vz = dvzCell / (sP.nVelocitySamples-1);
                  for (uint vi=0; vi<sP.nVelocitySamples; ++vi)
                     for (uint vj=0; vj<sP.nVelocitySamples; ++vj)
                        for (uint vk=0; vk<sP.nVelocitySamples; ++vk) {
                           average +=  shiftedMaxwellianDistribution(
                                                                     popID,
                                                                     vxCell + vi*d_vx,
                                                                     vyCell + vj*d_vy,
                                                                     vzCell + vk*d_vz
                                                                    );
                        }
                  average /= sP.nVelocitySamples * sP.nVelocitySamples * sP.nVelocitySamples;
               } else {
                  average = shiftedMaxwellianDistribution(
                                                          popID,
                                                          vxCell + 0.5*dvxCell,
                                                          vyCell + 0.5*dvyCell,
                                                          vzCell + 0.5*dvzCell
                                                         );
               }

               if (average !=0.0 ) {
                  data[blockLID*WID3+cellIndex(ic,jc,kc)] = average;
               }
            } // for-loop over cells in velocity block
         } // for-loop over velocity blocks

         // let's get rid of blocks not fulfilling the criteria here to save memory.
         templateCell.adjustSingleCellVelocityBlocks(popID);
      } // for-loop over particle species

      calculateCellMoments(&templateCell,true,true);

      // WARNING Time-independence assumed here. Normal moments computed in setProjectCell
      templateCell.parameters[CellParams::RHOM_R] = templateCell.parameters[CellParams::RHOM];
      templateCell.parameters[CellParams::VX_R] = templateCell.parameters[CellParams::VX];
      templateCell.parameters[CellParams::VY_R] = templateCell.parameters[CellParams::VY];
      templateCell.parameters[CellParams::VZ_R] = templateCell.parameters[CellParams::VZ];
      templateCell.parameters[CellParams::RHOQ_R] = templateCell.parameters[CellParams::RHOQ];
      templateCell.parameters[CellParams::P_11_R] = templateCell.parameters[CellParams::P_11];
      templateCell.parameters[CellParams::P_22_R] = templateCell.parameters[CellParams::P_22];
      templateCell.parameters[CellParams::P_33_R] = templateCell.parameters[CellParams::P_33];
      templateCell.parameters[CellParams::RHOM_V] = templateCell.parameters[CellParams::RHOM];
      templateCell.parameters[CellParams::VX_V] = templateCell.parameters[CellParams::VX];
      templateCell.parameters[CellParams::VY_V] = templateCell.parameters[CellParams::VY];
      templateCell.parameters[CellParams::VZ_V] = templateCell.parameters[CellParams::VZ];
      templateCell.parameters[CellParams::RHOQ_V] = templateCell.parameters[CellParams::RHOQ];
      templateCell.parameters[CellParams::P_11_V] = templateCell.parameters[CellParams::P_11];
      templateCell.parameters[CellParams::P_22_V] = templateCell.parameters[CellParams::P_22];
      templateCell.parameters[CellParams::P_33_V] = templateCell.parameters[CellParams::P_33];
   }

   Real Ionosphere::shiftedMaxwellianDistribution(
      const uint popID,
      creal& vx, creal& vy, creal& vz
   ) {

      const Real MASS = getObjectWrapper().particleSpecies.at(popID).mass;
      const IonosphereSpeciesParameters& sP = this->speciesParams.at(popID);

      return sP.rho * pow(MASS /
      (2.0 * M_PI * physicalconstants::K_B * sP.T), 1.5) *
      exp(-MASS * ((vx-sP.V0[0])*(vx-sP.V0[0]) + (vy-sP.V0[1])*(vy-sP.V0[1]) + (vz-sP.V0[2])*(vz-sP.V0[2])) /
      (2.0 * physicalconstants::K_B * sP.T));
   }

   std::vector<vmesh::GlobalID> Ionosphere::findBlocksToInitialize(spatial_cell::SpatialCell& cell,const std::array<Real, 3> & vDrift, const uint popID) {
      vector<vmesh::GlobalID> blocksToInitialize;
      bool search = true;
      uint counter = 0;
      const uint8_t refLevel = 0;

      const vmesh::LocalID* vblocks_ini = cell.get_velocity_grid_length(popID,refLevel);

      while (search) {
         #warning TODO: add SpatialCell::getVelocityBlockMinValue() in place of sparseMinValue ? (if applicable)
         if (0.1 * getObjectWrapper().particleSpecies.at(popID).sparseMinValue >
            shiftedMaxwellianDistribution(popID,counter*cell.get_velocity_grid_block_size(popID,refLevel)[0] - vDrift.at(0), 0.0 - vDrift.at(1), 0.0 - vDrift.at(2))
            || counter > vblocks_ini[0]) {
            search = false;
         }
         ++counter;
      }
      counter+=2;
      Real vRadiusSquared
              = (Real)counter*(Real)counter
              * cell.get_velocity_grid_block_size(popID,refLevel)[0]
              * cell.get_velocity_grid_block_size(popID,refLevel)[0];

      for (uint kv=0; kv<vblocks_ini[2]; ++kv)
         for (uint jv=0; jv<vblocks_ini[1]; ++jv)
            for (uint iv=0; iv<vblocks_ini[0]; ++iv) {
               vmesh::LocalID blockIndices[3];
               blockIndices[0] = iv;
               blockIndices[1] = jv;
               blockIndices[2] = kv;
               const vmesh::GlobalID blockGID = cell.get_velocity_block(popID,blockIndices,refLevel);
               Real blockCoords[3];
               cell.get_velocity_block_coordinates(popID,blockGID,blockCoords);
               Real blockSize[3];
               cell.get_velocity_block_size(popID,blockGID,blockSize);
               blockCoords[0] += 0.5*blockSize[0] - vDrift.at(0);
               blockCoords[1] += 0.5*blockSize[1] - vDrift.at(1);
               blockCoords[2] += 0.5*blockSize[2] - vDrift.at(2);
               //creal vx = P::vxmin + (iv+0.5) * cell.get_velocity_grid_block_size(popID).at(0); // vx-coordinate of the centre
               //creal vy = P::vymin + (jv+0.5) * cell.get_velocity_grid_block_size(popID).at(1); // vy-
               //creal vz = P::vzmin + (kv+0.5) * cell.get_velocity_grid_block_size(popID).at(2); // vz-

               if (blockCoords[0]*blockCoords[0] + blockCoords[1]*blockCoords[1] + blockCoords[2]*blockCoords[2] < vRadiusSquared) {
               //if (vx*vx + vy*vy + vz*vz < vRadiusSquared) {
                  // Adds velocity block to active population's velocity mesh
                  //const vmesh::GlobalID newBlockGID = cell.get_velocity_block(popID,vx,vy,vz);
                  cell.add_velocity_block(blockGID,popID);
                  blocksToInitialize.push_back(blockGID);
               }
            }

      return blocksToInitialize;
   }

   void Ionosphere::setCellFromTemplate(SpatialCell* cell,const uint popID) {
      copyCellData(&templateCell,cell,false,popID,true); // copy also vdf, _V
      copyCellData(&templateCell,cell,true,popID,false); // don't copy vdf again but copy _R now
   }

   std::string Ionosphere::getName() const {return "Ionosphere";}

   uint Ionosphere::getIndex() const {return sysboundarytype::IONOSPHERE;}
}<|MERGE_RESOLUTION|>--- conflicted
+++ resolved
@@ -1398,13 +1398,8 @@
                   }
    
                   if(
-<<<<<<< HEAD
-                     technicalGrid.get( fsgridCell.at(0), fsgridCell.at(1), fsgridCell.at(2))->sysBoundaryFlag == sysboundarytype::NOT_SYSBOUNDARY
-                     && x.at(0)*x.at(0)+x.at(1)*x.at(1)+x.at(2)*x.at(2) > Ionosphere::downmapRadius*Ionosphere::downmapRadius*physicalconstants::R_E*physicalconstants::R_E
-=======
                      technicalGrid.get( fsgridCell[0], fsgridCell[1], fsgridCell[2])->sysBoundaryFlag == sysboundarytype::NOT_SYSBOUNDARY
                      && x[0]*x[0]+x[1]*x[1]+x[2]*x[2] > Ionosphere::downmapRadius*Ionosphere::downmapRadius
->>>>>>> 18d09bc6
                   ) {
    
                      // Store the cells mapped coordinates and upmapped magnetic field
@@ -3653,11 +3648,6 @@
       // Maybe that's faster?
       calculateCellMoments(mpiGrid[cellID], true, true);
 
-<<<<<<< HEAD
-      //this->vlasovBoundaryFluffyCopyFromAllCloseNbrs(mpiGrid, cellID, popID, calculate_V_moments, this->speciesParams.at(popID).fluffiness);
-
-=======
->>>>>>> 18d09bc6
       phiprof::stop("vlasovBoundaryCondition (Ionosphere)");
    }
 
