/*
 * This file is part of Vlasiator.
 * Copyright 2010-2016 Finnish Meteorological Institute
 *
 * For details of usage, see the COPYING file and read the "Rules of the Road"
 * at http://www.physics.helsinki.fi/vlasiator/
 *
 * This program is free software; you can redistribute it and/or modify
 * it under the terms of the GNU General Public License as published by
 * the Free Software Foundation; either version 2 of the License, or
 * (at your option) any later version.
 *
 * This program is distributed in the hope that it will be useful,
 * but WITHOUT ANY WARRANTY; without even the implied warranty of
 * MERCHANTABILITY or FITNESS FOR A PARTICULAR PURPOSE.  See the
 * GNU General Public License for more details.
 *
 * You should have received a copy of the GNU General Public License along
 * with this program; if not, write to the Free Software Foundation, Inc.,
 * 51 Franklin Street, Fifth Floor, Boston, MA 02110-1301 USA.
 */

/*!\file ionosphere.cpp
 * \brief Implementation of the class SysBoundaryCondition::Ionosphere to handle cells classified as sysboundarytype::IONOSPHERE.
 */

#include <cstdlib>
#include <iostream>
#include <iomanip>
#include <fstream>

#include "ionosphere.h"
#include "../projects/project.h"
#include "../projects/projects_common.h"
#include "../vlasovmover.h"
#include "../fieldsolver/fs_common.h"
#include "../fieldsolver/fs_limiters.h"
#include "../fieldsolver/ldz_magnetic_field.hpp"
#include "../common.h"
#include "../object_wrapper.h"
#include "vectorclass.h"
#include "vector3d.h"

#if VECTORCLASS_H >= 200
#define Vec3d Vec3Dd
#endif

#ifndef NDEBUG
   #define DEBUG_IONOSPHERE
#endif
#ifdef DEBUG_SYSBOUNDARY
   #define DEBUG_IONOSPHERE
#endif

namespace SBC {

   // Ionosphere finite element grid
   SphericalTriGrid ionosphereGrid;

   std::vector<IonosphereSpeciesParameters> Ionosphere::speciesParams;

   // Static ionosphere member variables
   Real Ionosphere::innerRadius;
   Real Ionosphere::radius;
   Real Ionosphere::recombAlpha; // Recombination parameter, determining atmosphere ionizability (parameter)
   Real Ionosphere::F10_7; // Solar 10.7 Flux value (parameter)
   Real Ionosphere::couplingTimescale; // Magnetosphere->Ionosphere coupling timescale (seconds)
   Real Ionosphere::backgroundIonisation; // Background ionisation due to stellar UV and cosmic rays
   int  Ionosphere::solverMaxIterations;
   bool  Ionosphere::solverPreconditioning;
   enum Ionosphere::IonosphereConductivityModel Ionosphere::conductivityModel;
   Real  Ionosphere::eps;

   // Offset field aligned currents so their sum is 0
   void SphericalTriGrid::offset_FAC() {

      if(nodes.size() == 0) {
         return;
      }

      // Separately make sure that both hemispheres are divergence-free
      Real northSum=0.;
      int northNum=0;
      Real southSum=0.;
      int southNum=0;

      for(uint n = 0; n<nodes.size(); n++) {
         if(nodes[n].x[2] > 0) {
            northSum += nodes[n].parameters[ionosphereParameters::SOURCE];
            northNum++;
         } else {
            southSum += nodes[n].parameters[ionosphereParameters::SOURCE];
            southNum++;
         }
      }

      northSum /= northNum;
      southSum /= southNum;

      for(uint n = 0; n<nodes.size(); n++) {
         if(nodes[n].x[2] > 0) {
            nodes[n].parameters[ionosphereParameters::SOURCE] -= northSum;
         } else {
            nodes[n].parameters[ionosphereParameters::SOURCE] -= southSum;
         }
      }
   }

   // Scale all nodes' coordinates so that they are situated on a spherical
   // shell with radius R
   void SphericalTriGrid::normalizeRadius(Node& n, Real R) {
      Real L = sqrt(n.x[0]*n.x[0] + n.x[1]*n.x[1] + n.x[2]*n.x[2]);
      for(int c=0; c<3; c++) {
         n.x[c] *= R/L;
      }
   }

   // Regenerate linking information between nodes and elements
   // Note: if this runs *before* stitchRefinementInterfaces(), there will be no
   // more information about t-junctions, so further stitiching won't work
   void SphericalTriGrid::updateConnectivity() {

      for(uint n=0; n<nodes.size(); n++) {
         nodes[n].numTouchingElements=0;

         for(uint e=0; e<elements.size(); e++) {
            for(int c=0; c<3; c++) {
               if(elements[e].corners[c] == n) {
                  nodes[n].touchingElements[nodes[n].numTouchingElements++]=e;
               }
            }
         }
      }
   }

   // Initialize base grid as a tetrahedron
   void SphericalTriGrid::initializeTetrahedron() {
      const static std::array<uint32_t, 3> seedElements[4] = {
         {1,2,3},{1,3,4},{1,4,2},{2,4,3}};
      const static std::array<Real, 3> nodeCoords[4] = {
         {0,0,1.73205},
         {0,1.63299,-0.57735},
         {-1.41421,-0.816497,-0.57735},
         {1.41421,-0.816497,-0.57735}};

      // Create nodes
      // Additional nodes from table
      for(int n=0; n<4; n++) {
         Node newNode;
         newNode.x = nodeCoords[n];
         normalizeRadius(newNode,Ionosphere::innerRadius);
         nodes.push_back(newNode);
      }

      // Create elements
      for(int i=0; i<4; i++) {
         Element newElement;
         newElement.corners = seedElements[i];
         elements.push_back(newElement);
      }

      // Linke elements to nodes
      updateConnectivity();
   }

   // Initialize base grid as a icosahedron
   void SphericalTriGrid::initializeIcosahedron() {
      const static std::array<uint32_t, 3> seedElements[20] = {
        { 0, 2, 1}, { 0, 3, 2}, { 0, 4, 3}, { 0, 5, 4},
        { 0, 1, 5}, { 1, 2, 6}, { 2, 3, 7}, { 3, 4, 8},
        { 4, 5,9}, { 5, 1,10}, { 6, 2, 7}, { 7, 3, 8},
        { 8, 4,9}, {9, 5,10}, {10, 1, 6}, { 6, 7,11},
        { 7, 8,11}, { 8,9,11}, {9,10,11}, {10, 6,11}};
      const static std::array<Real, 3> nodeCoords[12] = {
        {        0,        0,  1.17557}, {  1.05146,        0, 0.525731},
        {  0.32492,      1.0, 0.525731}, {-0.850651, 0.618034, 0.525731},
        {-0.850651,-0.618034, 0.525731}, {  0.32492,     -1.0, 0.525731},
        { 0.850651, 0.618034,-0.525731}, { -0.32492,      1.0,-0.525731},
        { -1.05146,        0,-0.525731}, { -0.32492,     -1.0,-0.525731},
        { 0.850651,-0.618034,-0.525731}, {        0,        0, -1.17557}};

      // Create nodes
      // Additional nodes from table
      for(int n=0; n<12; n++) {
         Node newNode;
         newNode.x = nodeCoords[n];
         normalizeRadius(newNode, Ionosphere::innerRadius);
         nodes.push_back(newNode);
      }

      // Create elements
      for(int i=0; i<20; i++) {
         Element newElement;
         newElement.corners = seedElements[i];
         elements.push_back(newElement);
      }

      // Linke elements to nodes
      updateConnectivity();
   }

   // Spherical fibonacci base grid with arbitrary number of nodes n>8,
   // after Keinert et al 2015
   void SphericalTriGrid::initializeSphericalFibonacci(int n) {

      phiprof::start("ionosphere-sphericalFibonacci");
      // Golden ratio
      const Real Phi = (sqrt(5) +1.)/2.;

      auto madfrac = [](Real a, Real b) -> float {
         return a*b-floor(a*b);
      };

      // Forward spherical fibonacci mapping with n points
      auto SF = [madfrac,Phi](int i, int n) -> Vec3d {
         Real phi = 2*M_PI*madfrac(i, Phi-1.);
         Real z = 1. - (2.*i +1.)/n;
         Real sinTheta = sqrt(1 - z*z);
         return {cos(phi)*sinTheta, sin(phi)*sinTheta, z};
      };

      // Sample delaunay triangulation of the spherical fibonaccy grid around the given
      // point and return adjacent vertices
      auto SFDelaunayAdjacency = [SF,Phi](int j, int n) -> std::vector<int> {

         Real cosTheta = 1. - (2.*j+1.)/n;
         Real z = max(0., round(0.5*log(n * M_PI * sqrt(5) * (1.-cosTheta*cosTheta)) / log(Phi)));

         Vec3d nearestSample = SF(j,n);
         std::vector<int> nearestSamples;

         // Sample neighbourhood to find closest neighbours
         // Magic rainbow indexing
         for(int i=0; i<12; i++) {
            int r = i - floor(i/6)*6;
            int c = 5 - abs(5 - r*2) + floor((int)r/3);
            int k = j + (i < 6 ? +1 : -1) * (int)round(pow(Phi,z+c-2)/sqrt(5.));

            Vec3d currentSample = SF(k,n);
            Vec3d nearestToCurrentSample = currentSample - nearestSample;
            Real squaredDistance = dot_product(nearestToCurrentSample,nearestToCurrentSample);

            // Early reject by invalid index and distance
            if( k<0 || k>= n || squaredDistance > 5.*4.*M_PI / (sqrt(5) * n)) {
               continue;
            }

            nearestSamples.push_back(k);
         }

         // Make it delaunay
         int numAdjacentVertices = 0;
         std::vector<int> adjacentVertices;
         for(int i=0; i<(int)nearestSamples.size(); i++) {
            int k = nearestSamples[i];
            int kPrevious = nearestSamples[(i+nearestSamples.size()-1) % nearestSamples.size()];
            int kNext = nearestSamples[(i+1) % nearestSamples.size()];

            Vec3d currentSample = SF(k,n);
            Vec3d previousSample = SF(kPrevious, n);
            Vec3d nextSample = SF(kNext,n);

            if(dot_product(previousSample - nextSample, previousSample - nextSample) > dot_product(currentSample - nearestSample, currentSample-nearestSample)) {
               adjacentVertices.push_back(nearestSamples[i]);
            }
         }

         // Special case for the pole
         if( j == 0) {
            adjacentVertices.pop_back();
         }

         return adjacentVertices;
      };

      // Create nodes
      for(int i=0; i< n; i++) {
         Node newNode;

         Vec3d pos = SF(i,n);
         newNode.x = {pos[0], pos[1], pos[2]};
         normalizeRadius(newNode, Ionosphere::innerRadius);

         nodes.push_back(newNode);
      }

      // Create elements
      for(int i=0; i < n; i++) {
         std::vector<int> neighbours = SFDelaunayAdjacency(i,n);

         // Build a triangle fan around the neighbourhood
         for(uint j=0; j<neighbours.size(); j++) {
            if(neighbours[j] > i && neighbours[(j+1)%neighbours.size()] > i) { // Only triangles in "positive" direction to avoid double cover.
               Element newElement;
               newElement.corners = {(uint)i, (uint)neighbours[j], (uint)neighbours[(j+1)%neighbours.size()]};
               elements.push_back(newElement);
            }
         }
      }

      updateConnectivity();
      phiprof::stop("ionosphere-sphericalFibonacci");
   }

   // Find the neighbouring element of the one with index e, that is sharing the
   // two corner nodes n1 and n2
   //
   //            2 . . . . . . . .*
   //           /  \             .
   //          /    \   neigh   .
   //         /      \   bour  .
   //        /   e    \       .
   //       /          \     .
   //      /            \   .
   //     /              \ .
   //    0----------------1
   //
   int32_t SphericalTriGrid::findElementNeighbour(uint32_t e, int n1, int n2) {
      Element& el = elements[e];

      Node& node1 = nodes[el.corners[n1]];
      Node& node2 = nodes[el.corners[n2]];

      for(uint n1e=0; n1e<node1.numTouchingElements; n1e++) {
         if(node1.touchingElements[n1e] == e) continue; // Skip ourselves.

         for(uint n2e=0; n2e<node2.numTouchingElements; n2e++) {
            if(node1.touchingElements[n1e] == node2.touchingElements[n2e]) {
               return node1.touchingElements[n1e];
            }
         }
      }

      // No neighbour found => Apparently, the neighbour is refined and doesn't
      // exist at this scale. Good enough for us.
      return -1;
   }

   // Find the mesh node closest to the given coordinates.
   uint32_t SphericalTriGrid::findNodeAtCoordinates(std::array<Real,3> x) {

      // Project onto sphere
      Real L=sqrt(x[0]*x[0] + x[1]*x[1] + x[2]*x[2]);
      for(int c=0; c<3; c++) {
         x[c] *= Ionosphere::innerRadius/L;
      }

      uint32_t node = 0;
      uint32_t nextNode = 0;

      // TODO: For spherical fibonacci meshes, this can be accelerated by
      // doing an iSF lookup

      // Iterate through nodes to find the closest one
      while(true) {

         node = nextNode;

         // This nodes' distance to our target point
         std::array<Real, 3> deltaX({x[0]-nodes[node].x[0],
               x[1]-nodes[node].x[1],
               x[2]-nodes[node].x[2]});
         Real minDist=sqrt(deltaX[0]*deltaX[0] + deltaX[1]*deltaX[1] + deltaX[2]*deltaX[2]);

         // Iterate through our neighbours
         for(uint i=0; i<nodes[node].numTouchingElements; i++) {
            for(int j=0; j<3; j++) {
               uint32_t thatNode = elements[nodes[node].touchingElements[i]].corners[j];
               if(thatNode == node || thatNode == nextNode) {
                  continue;
               }

               // If it is closer, continue there.
               deltaX = {x[0]-nodes[thatNode].x[0],
                  x[1]-nodes[thatNode].x[1],
                  x[2]-nodes[thatNode].x[2]};
               Real thatDist = sqrt(deltaX[0]*deltaX[0] + deltaX[1]*deltaX[1] + deltaX[2]*deltaX[2]);
               if(thatDist < minDist) {
                  minDist = thatDist;
                  nextNode = thatNode;
               }
            }
         }

         // Didn't find a closer one, use this one.
         if(nextNode == node) {
            break;
         }
      }

      return node;
   }

   // Subdivide mesh within element e
   // The element gets replaced by four new ones:
   //
   //            2                      2
   //           /  \                   /  \
   //          /    \                 / 2  \
   //         /      \               /      \
   //        /        \     ==>     2--------1
   //       /          \           / \  3  /  \
   //      /            \         / 0 \   / 1  \
   //     /              \       /     \ /      \
   //    0----------------1     0-------0--------1
   //
   // And three new nodes get created at the interfaces,
   // unless they already exist.
   // The new center element (3) replaces the old parent element in place.
   void SphericalTriGrid::subdivideElement(uint32_t e) {

      phiprof::start("ionosphere-subdivideElement");
      Element& parentElement = elements[e];

      // 4 new elements
      std::array<Element,4> newElements;
      for(int i=0; i<4; i++) {
         newElements[i].refLevel = parentElement.refLevel + 1;
      }

      // (up to) 3 new nodes
      std::array<uint32_t,3> edgeNodes;
      for(int i=0; i<3; i++) { // Iterate over the edges of the triangle

         // Taking the two nodes on that edge
         Node& n1 = nodes[parentElement.corners[i]];
         Node& n2 = nodes[parentElement.corners[(i+1)%3]];

         // Find the neighbour in that direction
         int32_t ne = findElementNeighbour(e, i, (i+1)%3);

         if(ne == -1) { // Neighbour is refined already, node should already exist.

            // Find it.
            int32_t insertedNode = -1;

            // First assemble a list of candidates from all elements touching
            // that corner at the next refinement level
            std::set<uint32_t> candidates;
            for(uint en=0; en< n1.numTouchingElements; en++) {
               if(elements[n1.touchingElements[en]].refLevel == parentElement.refLevel + 1) {
                  for(int k=0; k<3; k++) {
                     candidates.emplace(elements[n1.touchingElements[en]].corners[k]);
                  }
               }
            }
            // Then match that list from the second corner
            for(uint en=0; en< n2.numTouchingElements; en++) {
               if(elements[n2.touchingElements[en]].refLevel == parentElement.refLevel + 1) {
                  for(int k=0; k<3; k++) {
                     if(candidates.count(elements[n2.touchingElements[en]].corners[k]) > 0) {
                        insertedNode = elements[n2.touchingElements[en]].corners[k];
                     }
                  }
               }
            }
            if(insertedNode == -1) {
               cerr << "(IONOSPHERE) Warning: did not find neighbouring split node when trying to refine "
                  << "element " << e << " on edge " << i << " with nodes (" << parentElement.corners[0]
                  << ", " << parentElement.corners[1] << ", " << parentElement.corners[2] << ")" << endl;
               insertedNode = 0;
            }

            // Double-check that this node currently has 4 touching elements
            if(nodes[insertedNode].numTouchingElements != 4) {
               cerr << "(IONOSPHERE) Warning: mesh topology screwup when refining: node "
                  << insertedNode << " is touching " << nodes[insertedNode].numTouchingElements
                  << " elements, should be 4." << endl;
            }

            // Add the other 2
            nodes[insertedNode].touchingElements[4] = elements.size() + i;
            nodes[insertedNode].touchingElements[5] = elements.size() + (i+1)%3;

            // Now that node touches 6 elements.
            nodes[insertedNode].numTouchingElements=6;

            edgeNodes[i] = insertedNode;

         } else {       // Neighbour is not refined, add a node here.
            Node newNode;

            // Node coordinates are in the middle of the two parents
            for(int c=0; c<3; c++) {
               newNode.x[c] = 0.5 * (n1.x[c] + n2.x[c]);
            }
            // Renormalize to sit on the circle
            normalizeRadius(newNode, Ionosphere::innerRadius);

            // This node has four touching elements: the old neighbour and 3 of the new ones
            newNode.numTouchingElements = 4;
            newNode.touchingElements[0] = ne;
            newNode.touchingElements[1] = e; // Center element
            newNode.touchingElements[2] = elements.size() + i;
            newNode.touchingElements[3] = elements.size() + (i+1)%3;

            nodes.push_back(newNode);
            edgeNodes[i] = nodes.size()-1;
         }
      }

      // Now set the corners of the new elements
      newElements[0].corners[0] = parentElement.corners[0];
      newElements[0].corners[1] = edgeNodes[0];
      newElements[0].corners[2] = edgeNodes[2];
      newElements[1].corners[0] = edgeNodes[0];
      newElements[1].corners[1] = parentElement.corners[1];
      newElements[1].corners[2] = edgeNodes[1];
      newElements[2].corners[0] = edgeNodes[2];
      newElements[2].corners[1] = edgeNodes[1];
      newElements[2].corners[2] = parentElement.corners[2];
      newElements[3].corners[0] = edgeNodes[0];
      newElements[3].corners[1] = edgeNodes[1];
      newElements[3].corners[2] = edgeNodes[2];

      // And references of the corners are replaced to point
      // to the new child elements
      for(int n=0; n<3; n++) {
         Node& cornerNode = nodes[parentElement.corners[n]];
         for(uint i=0; i< cornerNode.numTouchingElements; i++) {
            if(cornerNode.touchingElements[i] == e) {
               cornerNode.touchingElements[i] = elements.size() + n;
            }
         }
      }

      // The center element replaces the original one
      elements[e] = newElements[3];
      // Insert the other new elements at the end of the list
      for(int i=0; i<3; i++) {
         elements.push_back(newElements[i]);
      }
      phiprof::stop("ionosphere-subdivideElement");
   }


   // TODO: Find a source for this
   static Real ReesIsotropicLambda(Real x) {
      static const Real P[7] = { -11.639, 32.1133, -30.8543, 14.6063, -6.3375, 0.6138, 1.4946};
      Real lambda = ((((P[0] * x + P[1])*x + P[3])*x + P[4])*x +P[5])* x+P[6];
      if(lambda < 0) {
         return 0;
      }
      return lambda;
   }

   /* Read atmospheric model file in MSIS format.
    * Based on the table data, precalculate and fill the ionisation production lookup table
    */
   void SphericalTriGrid::readAtmosphericModelFile(const char* filename) {

      phiprof::start("ionosphere-readAtmosphericModelFile");
      // These are the only height values (in km) we are actually interested in
      static const float alt[numAtmosphereLevels] = {
         66, 68, 71, 74, 78, 82, 87, 92, 98, 104, 111,
         118, 126, 134, 143, 152, 162, 172, 183, 194
      };

      // Open file, read in
      ifstream in(filename);
      if(!in) {
         cerr << "(ionosphere) WARNING: Atmospheric Model file " << filename << " could not be opened: " <<
            strerror(errno) << endl
            << "(ionosphere) All atmospheric values will be zero, and there will be no ionization!" << endl;
      }
      int altindex = 0;
      Real integratedDensity = 0;
      Real prevDensity = 0;
      Real prevAltitude = 0;
      while(in) {
         Real altitude, density, c1, c2, c3, extra;
         in >> altitude >>  c1 >> c2 >> c3 >> density >> extra;

         integratedDensity += (altitude - prevAltitude) *1000 * 0.5 * (density + prevDensity);
         prevAltitude = altitude;
         prevDensity = density;

         // When we encounter one of our reference layers, record its values
         if(altitude >= alt[altindex]) {
            AtmosphericLayer newLayer;
            newLayer.altitude = altitude;
            newLayer.density = density;
            newLayer.depth = integratedDensity;
            // TODO: Ugh, hardcoded constants. What is this?
            newLayer.nui = 1e-16*(2*c1 + 3.8*c2 + 5*c3);
            atmosphere[altindex++] = newLayer;
         }
      }

      // Now we have integrated density from the bottom of the atmosphere in the depth field.
      // Flip it around.
      for(int h=0; h<numAtmosphereLevels; h++) {
         atmosphere[h].depth = integratedDensity - atmosphere[h].depth;
      }

      // Calculate Hall and Pedersen conductivity coefficient based on charge carrier density
      const Real Bval = 5e-5; // TODO: Hardcoded B strength here?
      const Real gyroFreq = physicalconstants::CHARGE * Bval / (31*physicalconstants::MASS_PROTON); // Oxygen gyration frequency
      for(int h=0; h<numAtmosphereLevels; h++) {
         Real rho = atmosphere[h].nui / gyroFreq;
         atmosphere[h].pedersencoeff = (physicalconstants::CHARGE/Bval)*(rho/(1+rho*rho));
         atmosphere[h].hallcoeff = rho * atmosphere[h].pedersencoeff;
         atmosphere[h].parallelcoeff = physicalconstants::CHARGE*physicalconstants::CHARGE / ((31. * physicalconstants::MASS_PROTON)  * atmosphere[h].nui);
      }


      // Energies of particles that sample the production array
      // are logspace-distributed from 10^-1 to 10^2.3 keV
      std::array< Real, productionNumParticleEnergies+1 > particle_energy;
      for(int e=0; e<productionNumParticleEnergies; e++) {
         // TODO: Hardcoded constants. Make parameter?
         particle_energy[e] = pow(10.0, -1.+e*(2.3+1.)/(productionNumParticleEnergies-1));
      }
      particle_energy[productionNumParticleEnergies] = 2*particle_energy[productionNumParticleEnergies-1] - particle_energy[productionNumParticleEnergies-2];

      // Precalculate scattering rates
      const Real eps_ion_keV = 0.035; // Energy required to create one ion
      std::array< std::array< Real, numAtmosphereLevels >, productionNumParticleEnergies > scatteringRate;
      for(int e=0;e<productionNumParticleEnergies; e++) {

         // TODO: Ugh, hardcoded constants. What are these?
         // From Robinson et al 1987
         const Real electronRange = 4.3e-6 + 5.36e-5 * pow(particle_energy[e], 1.67); // kg m^-2
         for(int h=0; h<numAtmosphereLevels; h++) {
            const Real lambda = ReesIsotropicLambda(atmosphere[h].depth/electronRange);
            const Real prerate = (lambda * atmosphere[h].density * particle_energy[e]) / (electronRange * eps_ion_keV);
            scatteringRate[h][e] = max(0., prerate); // m^-1
         }
      }

      // Fill ionisation production table
      std::array< Real, productionNumParticleEnergies > differentialFlux; // Differential flux

      for(int e=0; e<productionNumAccEnergies; e++) {

         const Real productionAccEnergyStep = (log10(productionMaxAccEnergy) - log10(productionMinAccEnergy)) / productionNumAccEnergies;
         Real accenergy = pow(10., productionMinAccEnergy + e*(productionAccEnergyStep));

         for(int t=0; t<productionNumTemperatures; t++) {
            const Real productionTemperatureStep = (log10(productionMaxTemperature) - log10(productionMinTemperature)) / productionNumTemperatures;
            Real tempenergy = pow(10, productionMinTemperature + t*productionTemperatureStep);

            for(int p=0; p<productionNumParticleEnergies; p++) {
               // TODO: Kappa distribution here? Now only going for maxwellian
               Real energyparam = (particle_energy[p]-accenergy)/tempenergy;

               if(particle_energy[p] > accenergy) {
                  differentialFlux[p] = sqrt(1. / (2. * M_PI * physicalconstants::MASS_ELECTRON)) * particle_energy[p]
                     * (particle_energy[p+1] - particle_energy[p])* 1e3*physicalconstants::CHARGE  // dE in keV
                     * exp(-energyparam);
               } else {
                  differentialFlux[p] = 0;
               }
            }
            for(int h=0; h < numAtmosphereLevels; h++) {
               productionTable[h][e][t] = 0;
               for(int p=0; p<productionNumParticleEnergies; p++) {
                  productionTable[h][e][t] += scatteringRate[h][p]*differentialFlux[p];
               }
            }
         }
      }
      phiprof::stop("ionosphere-readAtmosphericModelFile");
   }

   /* Look up the free electron production rate in the ionosphere, given the atmospheric height index,
    * particle energy after the ionospheric potential drop and inflowing distribution temperature */
   Real SphericalTriGrid::lookupProductionValue(int heightindex, Real energy_keV, Real temperature_keV) {
            Real normEnergy = log10(energy_keV) - productionMinAccEnergy / (productionMaxAccEnergy - productionMinAccEnergy);
            if(normEnergy < 0) {
               normEnergy = 0;
            }
            Real normTemperature = log10(temperature_keV) - productionMinTemperature / (productionMaxTemperature - productionMinTemperature);
            if(normTemperature < 0) {
               normTemperature = 0;
            }

            // Interpolation bin and parameters
            normEnergy *= productionNumAccEnergies;
            int energyindex = int(float(normEnergy));
            if(energyindex < 0) {
               //cerr << "(ionosphere) lookupProductionValue: energyIndex < 0: energy_keV = " << energy_keV << ", index = " << energyindex << endl;
               energyindex = 0;
               normEnergy = 0;
            }
            if(energyindex > productionNumAccEnergies - 2) {
               //cerr << "(ionosphere) lookupProductionValue: energyIndex > " << (productionNumAccEnergies -2) << ": energy_keV = " << energy_keV << ", index = " << energyindex << endl;
               energyindex = productionNumAccEnergies - 2;
               normEnergy = 0;
            }
            float t = normEnergy - floor(normEnergy);

            normTemperature *= productionNumTemperatures;
            int temperatureindex = int(float(normTemperature));
            float s = normTemperature - floor(normTemperature);
            if(temperatureindex < 0) {
               //cerr << "(ionosphere) lookupProductionValue: temperatureIndex < 0: temperature_keV = " << temperature_keV << ", index = " << temperatureindex << endl;
               temperatureindex = 0;
               normTemperature = 0;
            }
            if(temperatureindex > productionNumTemperatures - 2) {
               //cerr << "(ionosphere) lookupProductionValue: temperatureIndex > " << (productionNumTemperatures -2) << ": temperature_keV = " << temperature_keV << ", index = " << temperatureindex << endl;
               temperatureindex = productionNumTemperatures - 2;
               normTemperature = 0;
            }

            // Lookup production rate by linearly interpolating table.
            return (productionTable[heightindex][energyindex][temperatureindex]*(1.-t) +
                    productionTable[heightindex][energyindex+1][temperatureindex] * t) * (1.-s) +
                   (productionTable[heightindex][energyindex][temperatureindex+1]*(1.-t) +
                    productionTable[heightindex][energyindex+1][temperatureindex+1] * t) * s ;

   }

   /* Estimate the magnetospheric electron precipitation energy flux (in W/m^2) from
    * mass density, electron temperature and potential difference.
    *
    * TODO: This is the coarse MHD estimate, lacking a better approximation. Should this
    * instead use the precipitation data reducer?
    */
   void SphericalTriGrid::calculatePrecipitation() {

      for(uint n=0; n<nodes.size(); n++) {
         Real ne = nodes[n].electronDensity();
         Real electronEnergy = nodes[n].electronTemperature() * physicalconstants::K_B;
         Real potential = nodes[n].deltaPhi();

         nodes[n].parameters[ionosphereParameters::PRECIP] = (ne / sqrt(2. * M_PI * physicalconstants::MASS_ELECTRON * electronEnergy))
            * (2. * electronEnergy * electronEnergy + 2 * physicalconstants::CHARGE * potential * electronEnergy
                  + (physicalconstants::CHARGE * potential)*(physicalconstants::CHARGE * potential));

      }
   }

   /* Calculate the conductivity tensor for every grid node, based on the
    * given F10.7 photospheric flux as a solar activity proxy.
    *
    * This assumes the FACs have already been coupled into the grid.
    */
   void SphericalTriGrid::calculateConductivityTensor(const Real F10_7, const Real recombAlpha, const Real backgroundIonisation) {

      phiprof::start("ionosphere-calculateConductivityTensor");

      // Ranks that don't participate in ionosphere solving skip this function outright
      if(!isCouplingInwards && !isCouplingOutwards) {
         phiprof::stop("ionosphere-calculateConductivityTensor");
         return;
      }

      calculatePrecipitation();

      //Calculate height-integrated conductivities and 3D electron density
      // TODO: effdt > 0?
      // (Then, ne += dt*(q - alpha*ne*abs(ne))
      for(uint n=0; n<nodes.size(); n++) {
         nodes[n].parameters[ionosphereParameters::SIGMAP] = 0;
         nodes[n].parameters[ionosphereParameters::SIGMAH] = 0;
         std::vector<Real> electronDensity(numAtmosphereLevels);

         // Note this loop counts from 1 (std::vector is zero-initialized, so electronDensity[0] = 0)
         for(int h=1; h<numAtmosphereLevels; h++) { 
            // Calculate production rate
            Real energy_keV = max(nodes[n].deltaPhi()/1000., productionMinAccEnergy);

            Real ne = nodes[n].electronDensity();
            Real electronTemp = nodes[n].electronTemperature();
            Real temperature_keV = (physicalconstants::K_B / physicalconstants::CHARGE) / 1000. * electronTemp;
            if(std::isnan(energy_keV) || std::isnan(temperature_keV)) {
               cerr << "(ionosphere) NaN encountered in conductivity calculation: " << endl
                  << "   `-> DeltaPhi     = " << nodes[n].deltaPhi()/1000. << " keV" << endl
                  << "   `-> energy_keV   = " << energy_keV << endl
                  << "   `-> ne           = " << ne << " m^-3" << endl
                  << "   `-> electronTemp = " << electronTemp << " K" << endl;
            }
            Real qref = ne * lookupProductionValue(h, energy_keV, temperature_keV);

            // Get equilibrium electron density
            electronDensity[h] = sqrt(qref/recombAlpha);

            // Calculate conductivities
            Real halfdx = 1000 * 0.5 * (atmosphere[h].altitude -  atmosphere[h-1].altitude);
            Real halfCH = halfdx * 0.5 * (atmosphere[h-1].hallcoeff + atmosphere[h].hallcoeff);
            Real halfCP = halfdx * 0.5 * (atmosphere[h-1].pedersencoeff + atmosphere[h].pedersencoeff);
            Real halfCpara = halfdx * 0.5 * (atmosphere[h-1].parallelcoeff + atmosphere[h].parallelcoeff);

            nodes[n].parameters[ionosphereParameters::SIGMAP] += (electronDensity[h]+electronDensity[h-1]) * halfCP;
            nodes[n].parameters[ionosphereParameters::SIGMAH] += (electronDensity[h]+electronDensity[h-1]) * halfCH;
            nodes[n].parameters[ionosphereParameters::SIGMAPARALLEL] += (electronDensity[h]+electronDensity[h-1]) * halfCpara;
         }
      }

      // Antisymmetric tensor epsilon_ijk
      static const char epsilon[3][3][3] = {
         {{0,0,0},{0,0,1},{0,-1,0}},
         {{0,0,-1},{0,0,0},{1,0,0}},
         {{0,1,0},{-1,0,0},{0,0,0}}
      };

      // Pre-transformed F10_7 values
      Real F10_7_p_049 = pow(F10_7, 0.49);
      Real F10_7_p_053 = pow(F10_7, 0.53);

      for(uint n=0; n<nodes.size(); n++) {

         std::array<Real, 3>& x = nodes[n].x;
         // TODO: Perform coordinate transformation here?

         // Solar incidence parameter for calculating UV ionisation on the dayside
         Real coschi = x[0] / Ionosphere::innerRadius;
         if(coschi < 0) {
            coschi = 0;
         }
         Real sigmaP_dayside = backgroundIonisation + F10_7_p_049 * (0.34 * coschi + 0.93 * sqrt(coschi));
         Real sigmaH_dayside = backgroundIonisation + F10_7_p_053 * (0.81 * coschi + 0.54 * sqrt(coschi));

         nodes[n].parameters[ionosphereParameters::SIGMAP] = sqrt( pow(nodes[n].parameters[ionosphereParameters::SIGMAP],2) + pow(sigmaP_dayside,2));
         nodes[n].parameters[ionosphereParameters::SIGMAH] = sqrt( pow(nodes[n].parameters[ionosphereParameters::SIGMAH],2) + pow(sigmaH_dayside,2));

         // Build conductivity tensor
         Real sigmaP = nodes[n].parameters[ionosphereParameters::SIGMAP];
         Real sigmaH = nodes[n].parameters[ionosphereParameters::SIGMAH];
         Real sigmaParallel = nodes[n].parameters[ionosphereParameters::SIGMAPARALLEL];

         // GUMICS-Style conductivity tensor.
         // Approximate B vector = radial vector
         // SigmaP and SigmaH are both in-plane with the mesh
         // No longitudinal conductivity
         if(Ionosphere::conductivityModel == Ionosphere::GUMICS) {
            std::array<Real, 3> b = {x[0] / Ionosphere::innerRadius, x[1] / Ionosphere::innerRadius, x[2] / Ionosphere::innerRadius};
            if(x[2] >= 0) {
               b[0] *= -1;
               b[1] *= -1;
               b[2] *= -1;
            }

            for(int i=0; i<3; i++) {
               for(int j=0; j<3; j++) {
                  nodes[n].parameters[ionosphereParameters::SIGMA + i*3 + j] = sigmaP * (((i==j)? 1. : 0.) - b[i]*b[j]);
                  for(int k=0; k<3; k++) {
                     nodes[n].parameters[ionosphereParameters::SIGMA + i*3 + j] -= sigmaH * epsilon[i][j][k]*b[k];
                  }
               }
            }
         } else if(Ionosphere::conductivityModel == Ionosphere::Ridley) {

            sigmaParallel = 1000;
            std::array<Real, 3> b = {
               dipoleField(x[0],x[1],x[2],X,0,X),
               dipoleField(x[0],x[1],x[2],Y,0,Y),
               dipoleField(x[0],x[1],x[2],Z,0,Z)
            };
            Real Bnorm = sqrt(b[0]*b[0]+b[1]*b[1]+b[2]*b[2]);
            b[0] /= Bnorm;
            b[1] /= Bnorm;
            b[2] /= Bnorm;

            for(int i=0; i<3; i++) {
               for(int j=0; j<3; j++) {
                  nodes[n].parameters[ionosphereParameters::SIGMA + i*3 + j] = sigmaP * ((i==j)? 1. : 0.) + (sigmaParallel - sigmaP)*b[i]*b[j];
                  for(int k=0; k<3; k++) {
                     nodes[n].parameters[ionosphereParameters::SIGMA + i*3 + j] -= sigmaH * epsilon[i][j][k]*b[k];
                  }
               }
            }
         } else if(Ionosphere::conductivityModel == Ionosphere::Koskinen) {

            std::array<Real, 3> b = {
               dipoleField(x[0],x[1],x[2],X,0,X),
               dipoleField(x[0],x[1],x[2],Y,0,Y),
               dipoleField(x[0],x[1],x[2],Z,0,Z)
            };
            Real Bnorm = sqrt(b[0]*b[0]+b[1]*b[1]+b[2]*b[2]);
            b[0] /= Bnorm;
            b[1] /= Bnorm;
            b[2] /= Bnorm;

            for(int i=0; i<3; i++) {
               for(int j=0; j<3; j++) {
                  nodes[n].parameters[ionosphereParameters::SIGMA + i*3 + j] = sigmaP * ((i==j)? 1. : 0.) + (sigmaParallel - sigmaP)*b[i]*b[j];
                  for(int k=0; k<3; k++) {
                     nodes[n].parameters[ionosphereParameters::SIGMA + i*3 + j] -= sigmaH * epsilon[i][j][k]*b[k];
                  }
               }
            }
         } else {
            cerr << "(ionosphere) Error: Undefined conductivity model " << Ionosphere::conductivityModel << "! Ionospheric Sigma Tensor will be zero." << endl;
         }
      }
      phiprof::stop("ionosphere-calculateConductivityTensor");
   }
    
   /*Simple method to tranlate 3D to 1D indeces*/
   int SphericalTriGrid::ijk2Index(int i , int j ,int k ,std::array<int,3>dims){
      return i + j*dims[0] +k*dims[0]*dims[1];
   }

   void SphericalTriGrid::getRadialBfieldDirection(std::array<Real,3>& r, bool outwards, std::array<Real,3>& b){

      assert(this->dipoleField);

       // Get field direction
      b[0] = this->dipoleField(r[0],r[1],r[2],X,0,X);
      b[1] = this->dipoleField(r[0],r[1],r[2],Y,0,Y);
      b[2] = this->dipoleField(r[0],r[1],r[2],Z,0,Z);

      // Normalize
      Real  norm = 1. / sqrt(b[0]*b[0] + b[1]*b[1] + b[2]*b[2]);
      for(int c=0; c<3; c++) {
         b[c] = b[c] * norm;
      }

      // Make sure motion is outwards. Flip b if dot(r,b) < 0
      if(std::isnan(b[0]) || std::isnan(b[1]) || std::isnan(b[2])) {
         cerr << "(ionosphere) Error: magnetic field is nan in getRadialBfieldDirection at location "
            << r[0] << ", " << r[1] << ", " << r[2] << ", with B = " << b[0] << ", " << b[1] << ", " << b[2] << endl;
         b[0] = 0;
         b[1] = 0;
         b[2] = 0;
      }
      if(outwards) {
         if(b[0]*r[0] + b[1]*r[1] + b[2]*r[2] < 0) {
            b[0]*=-1;
            b[1]*=-1;
            b[2]*=-1;
         }
      } else {
         if(b[0]*r[0] + b[1]*r[1] + b[2]*r[2] > 0) {
            b[0]*=-1;
            b[1]*=-1;
            b[2]*=-1;
         }
      }
   }

   /*Richardson extrapolation using polynomial fitting used by the Bulirsch-Stoer Mehtod*/
   void SphericalTriGrid::richardsonExtrapolation(int i, std::vector<Real>&table , Real& maxError, std::array<int,3>dims ){
      int k;
      maxError = 0;
      for (int dim=0; dim<3; dim++){
         for(k =1; k<i+1; k++){
            
            table.at(ijk2Index(i,k,dim,dims)) = table.at(ijk2Index(i,k-1,dim,dims))  +(table.at(ijk2Index(i,k-1,dim,dims)) -table.at(ijk2Index(i-1,k-1,dim,dims)))/(std::pow(4,i) -1);

         }
         
         Real thisError = fabs(table.at(ijk2Index(k-1,k-1,dim,dims))   -  table.at(ijk2Index(k-2,k-2,dim,dims)));
         if(thisError > maxError) {
            maxError = thisError;
         }
      }
   }
  
   /*Modified Midpoint Method used by the Bulirsch Stoer integrations
    * stepsize: initial step  size
    * r: initial position 
    * r1: new position
    * n: number of substeps
    * stepsize: big stepsize to use
    * z0,zmid,z2: intermediate approximations
    * */
   void SphericalTriGrid::modifiedMidpointMethod(std::array<Real,3> r,std::array<Real,3>& r1, Real n, Real stepsize, bool outwards){
      
      //Allocate some memory.
      std::array<Real,3> bunit,crd,z0,zmid,z1;
      //Divide by number of sub steps      
      Real h= stepsize/n;
      Real norm;
     
      //First step 
      getRadialBfieldDirection(r,outwards,bunit);
      z0=r;
      z1={ r[0]+h*bunit[0], r[1]+h*bunit[1], r[2]+h*bunit[2]  };
      getRadialBfieldDirection(z1,outwards,bunit);

      for (int m =0; m<=n; m++){
         zmid= { z0[0]+2*h*bunit[0] , z0[1]+2*h*bunit[1], z0[2]+2*h*bunit[2] };
         z0=z1;
         z1=zmid;
         crd = { r[0]+2.*m*h*bunit[0]  ,  r[1]+2.*m*h*bunit[1], r[2]+2.*m*h*bunit[2]};
         getRadialBfieldDirection(crd,outwards,bunit);
      }
      
      //These are now are new position
      for (int c=0; c<3; c++){
         r1[c] = 0.5*(z0[c]+z1[c]+h*bunit[c]);
      }

   }//modiefiedMidpoint Method


   /*Bulirsch-Stoer Mehtod to trace field line to next point along it*/
   void SphericalTriGrid::bulirschStoerStep(std::array<Real, 3>& r, std::array<Real, 3>& b, Real& stepsize,Real maxStepsize, bool outwards){
      
      //Factors by which the stepsize is multiplied 
      Real shrink = 0.92;
      Real grow = 1.25; 
      //Max substeps for midpoint method
      int kMax = 12;
      //Optimal row to converge
      int kOpt = 6;
      const int ndim = kMax*kMax*3;
      std::array<int,3>  dims={kMax,kMax,3};
      std::vector<Real>table(ndim);
      std::array<Real,3> rold,rnew,r1;
      Real error;
      bool converged = false;

      //Get B field unit vector in case we don't converge yet
      getRadialBfieldDirection(r,outwards,b);

      //Let's start things up with 2 substeps
      int n =2;
      int i;
      //Save old state
      rold = r;
      //Take a first Step
      modifiedMidpointMethod(r,r1,n,stepsize,outwards);

      //Save values in table
      for(int c =0; c<3; ++c){
         table[ijk2Index(0,0,c,dims)] = r1[c];
      }
  
      for(i=1; i<kMax; ++i){
         //Increment n. Each iteration doubles the number of substeps
         n*=2;
         modifiedMidpointMethod(r,rnew,n,stepsize,outwards);

         //Save values in table
         for(int c =0; c<3; ++c){
            table[ijk2Index(i,0,c,dims)] = rnew[c];
         }

         //Now let's Extrapolate
         richardsonExtrapolation(i,table,error,dims);
         //Normalize error to eps
         error/=Ionosphere::eps;

         //If we are below eps good, let's exit
         if (error<1.){
            converged = true;
            break;
         }
      }

      //Step control
      i = (converged) ? i:i-1;
      if  (error>=1.  || i>kOpt){
         stepsize*=shrink;
       }else if (i<kOpt){
         stepsize*=grow;
         //Limit stepsize to maxStepsize which should be technicalGrid.DX/2
         stepsize= (stepsize<maxStepsize )?stepsize:maxStepsize; 
      }else{
         //Save values in table
         for(int c =0; c<3; ++c){
            r[c]=table.at(ijk2Index(i,i,c,dims));
         }
         //And also save B unit vector here
         getRadialBfieldDirection(r,outwards,b);

      }
   } //Bulirsch-Stoer Step 

   
   /*Take an Euler step*/
   void SphericalTriGrid::eulerStep(std::array<Real, 3>& x, std::array<Real, 3>& v, Real& stepsize, bool outwards){

      // Get field direction
      getRadialBfieldDirection(x,outwards,v);

      for(int c=0; c<3; c++) {
         x[c] += stepsize * v[c];
      }
   
   }// Euler Step 
   
   
   /*Take a step along the field line*/
   void SphericalTriGrid::stepFieldLine(std::array<Real, 3>& x, std::array<Real, 3>& v, Real& stepsize,Real maxStepsize, IonosphereCouplingMethod method, bool outwards){

      switch(method) {
         case Euler:
            eulerStep(x, v,stepsize, outwards);
            break;
         case BS:
            bulirschStoerStep(x, v,stepsize,maxStepsize, outwards);
            break;
         default:
            break;
      }
   }//stepFieldLine

   // (Re-)create the subcommunicator for ionosphere-internal communication
   // This needs to be rerun after Vlasov grid load balancing to ensure that
   // ionosphere info is still communicated to the right ranks.
   void SphericalTriGrid::updateIonosphereCommunicator(dccrg::Dccrg<SpatialCell,dccrg::Cartesian_Geometry>& mpiGrid, FsGrid< fsgrids::technical, FS_STENCIL_WIDTH> & technicalGrid) {
      phiprof::start("ionosphere-updateIonosphereCommunicator");

      // Check if the current rank contains ionosphere boundary cells.
      isCouplingOutwards = true;
      //for(const auto& cell: mpiGrid.get_cells()) {
      //   if(mpiGrid[cell]->sysBoundaryFlag == sysboundarytype::IONOSPHERE) {
      //      isCouplingOutwards = true;
      //   }
      //}

      // If a previous communicator existed, destroy it.
      if(communicator != MPI_COMM_NULL) {
         MPI_Comm_free(&communicator);
         communicator = MPI_COMM_NULL;
      }

      // Whether or not the current rank is coupling inwards from fsgrid was determined at
      // grid initialization time and does not change during runtime.
      int writingRankInput=0;
      if(isCouplingInwards || isCouplingOutwards) {
         int size;
         MPI_Comm_split(MPI_COMM_WORLD, 1, technicalGrid.getRank(), &communicator);
         MPI_Comm_rank(communicator, &rank);
         MPI_Comm_size(communicator, &size);
         if(rank == 0) {
            writingRankInput = technicalGrid.getRank();
            cerr << "(ionosphere) New Ionosphere subcommunicator has size " << size << ", rank 0 corresponds to global rank " << technicalGrid.getRank() << endl;
         }

      } else {
         MPI_Comm_split(MPI_COMM_WORLD, MPI_UNDEFINED, 0, &communicator); // All other ranks are staying out of the communicator.
         rank = -1;
      }

      // Make sure all tasks know which task on MPI_COMM_WORLD does the writing
      MPI_Allreduce(&writingRankInput, &writingRank, 1, MPI_INT, MPI_SUM, MPI_COMM_WORLD);
      phiprof::stop("ionosphere-updateIonosphereCommunicator");
   }

   /* Calculate mapping between ionospheric nodes and fsGrid cells.
    * To do so, the magnetic field lines are traced from all mesh nodes
    * outwards until a non-boundary cell is encountered. Their proportional
    * coupling values are recorded in the grid nodes.
    */
   void SphericalTriGrid::calculateFsgridCoupling(FsGrid< fsgrids::technical, FS_STENCIL_WIDTH> & technicalGrid, Real couplingRadius) {

      // we don't need to do anything if we have no nodes
      if(nodes.size() == 0) {
         return;
      }

      phiprof::start("ionosphere-fsgridCoupling");
      // Pick an initial stepsize
      Real stepSize = min(100e3, technicalGrid.DX / 2.); 

      #pragma omp parallel firstprivate(stepSize)
      {
         // Trace node coordinates outwards until a non-sysboundary cell is encountered 
         #pragma omp parallel for
         for(uint n=0; n<nodes.size(); n++) {

            Node& no = nodes[n];

            std::array<Real, 3> x = no.x;
            std::array<Real, 3> v({0,0,0});
            //Real stepSize = min(100e3, technicalGrid.DX / 2.); 
            
            while( sqrt(x[0]*x[0] + x[1]*x[1] + x[2]*x[2]) < 1.5*couplingRadius ) {

               // Make one step along the fieldline
               stepFieldLine(x,v, stepSize,technicalGrid.DX/2,couplingMethod,true);

               // Look up the fsgrid cell beloinging to these coordinates
               std::array<int, 3> fsgridCell;
               std::array<Real, 3> interpolationFactor;
               for(int c=0; c<3; c++) {
                  fsgridCell[c] = (x[c] - technicalGrid.physicalGlobalStart[c]) / technicalGrid.DX;
                  interpolationFactor[c] = (x[c] - technicalGrid.physicalGlobalStart[c]) / technicalGrid.DX - fsgridCell[c];
               }
               fsgridCell = technicalGrid.globalToLocal(fsgridCell[0], fsgridCell[1], fsgridCell[2]);

               // If the field line is no longer moving outwards but tangentially (88 degrees), abort.
               // (Note that v is normalized)
               if(fabs(x[0]*v[0]+x[1]*v[1]+x[2]*v[2])/sqrt(x[0]*x[0]+x[1]*x[1]+x[2]*x[2]) < cos(88. / 180. * M_PI)) {
                  break;
               }

               // Not inside the local fsgrid domain, skip and continue.
               if(fsgridCell[0] == -1) {
                  continue;
               }

               if(
                  technicalGrid.get( fsgridCell[0], fsgridCell[1], fsgridCell[2])->sysBoundaryFlag == sysboundarytype::NOT_SYSBOUNDARY
                  && technicalGrid.getRank() == technicalGrid.getTaskForGlobalID(technicalGrid.GlobalIDForCoords(fsgridCell[0], fsgridCell[1], fsgridCell[2])).first // this returns a <rank, LocalID> pair
               ) {

                  // Cell found, add association.
                  isCouplingInwards = true;

                  // Store the cells mapped coordinates and upmapped magnetic field
                  no.xMapped = x;
                  no.haveCouplingData = 1;
                  for(int c=0; c<3; c++) {
                     no.fsgridCellCoupling[c] = (x[c] - technicalGrid.physicalGlobalStart[c]) / technicalGrid.DX;
                  }
                  no.parameters[ionosphereParameters::UPMAPPED_BX]= dipoleField(x[0],x[1],x[2],X, 0, X);
                  no.parameters[ionosphereParameters::UPMAPPED_BY]= dipoleField(x[0],x[1],x[2],Y, 0, Y);
                  no.parameters[ionosphereParameters::UPMAPPED_BZ]= dipoleField(x[0],x[1],x[2],Z, 0, Z);

                  break;
               }
            }
         }
      }

      // Reduce upmapped magnetic field to be consistent on all nodes
      std::vector<Real> sendUpmappedB(3 * nodes.size());
      std::vector<Real> reducedUpmappedB(3 * nodes.size());
      // Likewise, reduce upmapped coordinates
      std::vector<Real> sendxMapped(3 * nodes.size());
      std::vector<Real> reducedxMapped(3 * nodes.size());
      // And coupling rank number
      std::vector<int> sendCouplingNum(nodes.size());
      std::vector<int> reducedCouplingNum(nodes.size());
      for(uint n=0; n<nodes.size(); n++) {
         Node& no = nodes[n];
         sendUpmappedB[3*n] = no.parameters[ionosphereParameters::UPMAPPED_BX];
         sendUpmappedB[3*n+1] = no.parameters[ionosphereParameters::UPMAPPED_BY];
         sendUpmappedB[3*n+2] = no.parameters[ionosphereParameters::UPMAPPED_BZ];
         sendxMapped[3*n] = no.xMapped[0];
         sendxMapped[3*n+1] = no.xMapped[1];
         sendxMapped[3*n+2] = no.xMapped[2];
         sendCouplingNum[n] = no.haveCouplingData;
      }
      if(sizeof(Real) == sizeof(double)) { 
         MPI_Allreduce(sendUpmappedB.data(), reducedUpmappedB.data(), 3*nodes.size(), MPI_DOUBLE, MPI_SUM, MPI_COMM_WORLD);
         MPI_Allreduce(sendxMapped.data(), reducedxMapped.data(), 3*nodes.size(), MPI_DOUBLE, MPI_SUM, MPI_COMM_WORLD);
      } else {
         MPI_Allreduce(sendUpmappedB.data(), reducedUpmappedB.data(), 3*nodes.size(), MPI_FLOAT, MPI_SUM, MPI_COMM_WORLD);
         MPI_Allreduce(sendxMapped.data(), reducedxMapped.data(), 3*nodes.size(), MPI_FLOAT, MPI_SUM, MPI_COMM_WORLD);
      }
      MPI_Allreduce(sendCouplingNum.data(), reducedCouplingNum.data(), nodes.size(), MPI_INT, MPI_SUM, MPI_COMM_WORLD);
      for(uint n=0; n<nodes.size(); n++) {
         Node& no = nodes[n];

         // We don't even care about nodes that couple nowhere.
         if(reducedCouplingNum[n] == 0) {
            continue;
         }
         no.parameters[ionosphereParameters::UPMAPPED_BX] = reducedUpmappedB[3*n] / reducedCouplingNum[n];
         no.parameters[ionosphereParameters::UPMAPPED_BY] = reducedUpmappedB[3*n+1] / reducedCouplingNum[n];
         no.parameters[ionosphereParameters::UPMAPPED_BZ] = reducedUpmappedB[3*n+2] / reducedCouplingNum[n];
         no.xMapped[0] = reducedxMapped[3*n] / reducedCouplingNum[n];
         no.xMapped[1] = reducedxMapped[3*n+1] / reducedCouplingNum[n];
         no.xMapped[2] = reducedxMapped[3*n+2] / reducedCouplingNum[n];
      }

      phiprof::stop("ionosphere-fsgridCoupling");
   }

   // Calculate mapping between ionospheric nodes and Vlasov grid cells.
   // Input is the cell coordinate of the vlasov grid cell.
   // To do so, magnetic field lines are traced inwords from the Vlasov grid
   // IONOSPHERE boundary cells to the ionosphere shell.
   //
   // The return value is a pair of nodeID and coupling factor for the three
   // corners of the containing element.
   std::array<std::pair<int, Real>, 3> SphericalTriGrid::calculateVlasovGridCoupling(std::array<Real,3> x, Real couplingRadius) {

      std::array<std::pair<int, Real>, 3> coupling;

      Real stepSize = 100e3;
      std::array<Real,3> v;
      phiprof::start("ionosphere-VlasovGridCoupling");

      while(sqrt(x[0]*x[0]+x[1]*x[1]+x[2]*x[2]) > Ionosphere::innerRadius) {

         // Make one step along the fieldline
         stepFieldLine(x,v, stepSize,100e3,couplingMethod,false);

         // If the field lines is moving even further outwards, abort.
         // (this shouldn't happen under normal magnetospheric conditions, but who
         // knows what crazy driving this will be run with)
         if(sqrt(x[0]*x[0]+x[1]*x[1]+x[2]*x[2]) > 1.5*couplingRadius) {
            cerr << "(ionosphere) Warning: coupling of Vlasov grid cell failed due to weird magnetic field topology." << endl;

            // Return a coupling that has 0 value and results in zero potential
            phiprof::stop("ionosphere-VlasovGridCoupling");
            return coupling;
         }
      }

      uint32_t nearestNode;
      for (uint toto=0; toto<2; toto++) {
         // Determine the nearest ionosphere node to this point.
         nearestNode = findNodeAtCoordinates(x);

         Vec3d r1,r2,r3;
         // Which neighbouring element encloses our test point?
         for(uint i=0; i< nodes[nearestNode].numTouchingElements; i++) {
            Element& el = elements[nodes[nearestNode].touchingElements[i]];

            // Calculate barycentric coordinates for x in this element.
            r1.load(nodes[el.corners[0]].x.data());
            r2.load(nodes[el.corners[1]].x.data());
            r3.load(nodes[el.corners[2]].x.data());

            // Project x into the plane of this triangle
            Vec3d rx(x[0],x[1],x[2]);
            Vec3d normal = normalize_vector(cross_product(r2-r1, r3-r1));
            rx -= normal*dot_product(rx-r1, normal);

            // Total area
            Real A = vector_length(cross_product(r2-r1,r3-r1));

            // Area of the sub-triangles
            Real lambda1 = vector_length(cross_product(r2-rx, r3-rx)) / A;
            Real lambda2 = vector_length(cross_product(r1-rx, r3-rx)) / A;
            Real lambda3 = vector_length(cross_product(r1-rx, r2-rx)) / A;

            // If any of the lambdas is out of range, this is not our enclosing element.
            if(lambda1+lambda2+lambda3 > 1.01 || lambda1+lambda2+lambda3 < 0.99) {
               continue;
            }

            coupling[0] = {el.corners[0], lambda1};
            coupling[1] = {el.corners[1], lambda2};
            coupling[2] = {el.corners[2], lambda3};
            phiprof::stop("ionosphere-VlasovGridCoupling");
            return coupling;

         }
         
         // If we get here, the 1st try failed. Let's try moving x away from the nearest node in the opposite direction as a likely case was now being closest but outside the element.
         Vec3d oldNearest;
         oldNearest.load(nodes[nearestNode].x.data());
         Vec3d rx(x[0],x[1],x[2]);
         Vec3d newRx = rx - (oldNearest - rx);
         x[0] = newRx[0];
         x[1] = newRx[1];
         x[2] = newRx[2];
         
      }

      // If we arrived here, we did not find an element to couple to (why?)
      // Return an empty coupling instead
      cerr << "(ionosphere) Failed to find an ionosphere element to couple to for coordinate " <<
         x[0] << ", " << x[1] << ", " << x[2] << endl;
      cerr << "    (checked " << nodes[nearestNode].numTouchingElements << " elements around node " << nearestNode << " at location ("
         << nodes[nearestNode].x[0] << ", " << nodes[nearestNode].x[1] << ", " << nodes[nearestNode].x[2] << "): [";
      for(uint i=0; i< nodes[nearestNode].numTouchingElements; i++) {
         cerr << nodes[nearestNode].touchingElements[i] << ", ";
      }
      cerr << "]" << endl;
      phiprof::stop("ionosphere-VlasovGridCoupling");
      return coupling;
   }

   // Calculate upmapped potential at the given coordinates,
   // by tracing down to the ionosphere and interpolating the appropriate element
   Real SphericalTriGrid::interpolateUpmappedPotential(const std::array<Real, 3>& x) {
      
      if(!this->dipoleField) {
         // Timestep zero => apparently the dipole field is not initialized yet.
         return 0.;
      }
      Real potential = 0;

      // Do we have a stored coupling for these coordinates already?
      #pragma omp critical
      {
         if(vlasovGridCoupling.find(x) == vlasovGridCoupling.end()) {

            // If not, create one.
            vlasovGridCoupling[x] = calculateVlasovGridCoupling(x, Ionosphere::radius);
         }

         const std::array<std::pair<int, Real>, 3>& coupling = vlasovGridCoupling[x];

         for(int i=0; i<3; i++) {
            potential += coupling[i].second * nodes[coupling[i].first].parameters[ionosphereParameters::SOLUTION];
         }
      }
      return potential;
   }

   // Transport field-aligned currents down from the simulation cells to the ionosphere
   void SphericalTriGrid::mapDownBoundaryData(
       FsGrid< std::array<Real, fsgrids::volfields::N_VOL>, FS_STENCIL_WIDTH> & volgrid,
       FsGrid< std::array<Real, fsgrids::bgbfield::N_BGB>, FS_STENCIL_WIDTH> & BgBGrid,
       FsGrid< std::array<Real, fsgrids::moments::N_MOMENTS>, FS_STENCIL_WIDTH> & momentsGrid,
       FsGrid< fsgrids::technical, FS_STENCIL_WIDTH> & technicalGrid) {

     if(!isCouplingInwards && !isCouplingOutwards) {
        return;
     }

     phiprof::start("ionosphere-mapDownMagnetosphere");

     // Create zeroed-out input arrays
     std::vector<double> FACinput(nodes.size());
     std::vector<double> rhoInput(nodes.size());
     std::vector<double> pressureInput(nodes.size());

     // Map all coupled nodes down into it
     // Tasks that don't have anything to couple to can skip this step.
     if(isCouplingInwards) {
     #pragma omp parallel for
        for(uint n=0; n<nodes.size(); n++) {

           Real J = 0;
           Real area = 0;
           Real upmappedArea = 0;
           std::array<int,3> fsc;

           // Iterate through the elements touching that node
           for(uint e=0; e<nodes[n].numTouchingElements; e++) {
              const Element& el= elements[nodes[n].touchingElements[e]];

              // This element has 3 corner nodes
              // Get the B-values at the upmapped coordinates
              std::array< std::array< Real, 3>, 3> B = {0};
              for(int c=0; c <3 ;c++) {

                 const Node& corner = nodes[el.corners[c]];

                 B[c][0] = corner.parameters[ionosphereParameters::UPMAPPED_BX];
                 B[c][1] = corner.parameters[ionosphereParameters::UPMAPPED_BY];
                 B[c][2] = corner.parameters[ionosphereParameters::UPMAPPED_BZ];
              }

              // Also sum up touching elements' areas and upmapped areas to compress
              // density and pressure with them
              // TODO: Precalculate this?
              area += elementArea(nodes[n].touchingElements[e]);

              std::array<Real, 3> areaVector = mappedElementArea(nodes[n].touchingElements[e]);
              std::array<Real, 3> avgB = {(B[0][0] + B[1][0] + B[2][0])/3.,
                 (B[0][1] + B[1][1] + B[2][1]) / 3.,
                 (B[0][2] + B[1][2] + B[2][2]) / 3.};
              upmappedArea += fabs(areaVector[0] * avgB[0] + areaVector[1]*avgB[1] + areaVector[2]*avgB[2]) /
                 sqrt(avgB[0]*avgB[0] + avgB[1]*avgB[1] + avgB[2]*avgB[2]);
           }

           // Divide by 3, as every element will be counted from each of its
           // corners.  Prevent areas from being multiply-counted
           area /= 3.;
           upmappedArea /= 3.;

           //// Map down FAC based on magnetosphere rotB
           std::array<Real,3> cell = nodes[n].fsgridCellCoupling;
           if(cell[0] == -1. || cell[1] == -1. || cell[2] == -1.) {
              // Skip cells that couple nowhere
              continue;
           }
           for(int c=0; c<3; c++) {
              fsc[c] = floor(cell[c]);
           }

           // Local cell
           std::array<int,3> lfsc = technicalGrid.globalToLocal(fsc[0],fsc[1],fsc[2]);
           if(lfsc[0] == -1 || lfsc[1] == -1 || lfsc[2] == -1) {
              continue;
           }

           for(int c=0; c<3; c++) {
              // Shift by half a cell, as we are sampling volume quantities that are logically located at cell centres.
              Real frac = cell[c] - floor(cell[c]);
              if(frac < 0.5) {
                 lfsc[c] -= 1;
                 fsc[c]-= 1;
              }
              cell[c] -= 0.5;
           }

           // Linearly interpolate neighbourhood
           Real couplingSum = 0;
           for(int xoffset : {0,1}) {
              for(int yoffset : {0,1}) {
                 for(int zoffset : {0,1}) {

                    Real coupling = abs(xoffset - (cell[0]-fsc[0])) * abs(yoffset - (cell[1]-fsc[1])) * abs(zoffset - (cell[2]-fsc[2]));
                    if(coupling < 0. || coupling > 1.) {
                       cerr << "Ionosphere warning: node << " << n << " has coupling value " << coupling <<
                          ", which is outside [0,1] at line " << __LINE__ << "!" << endl;
                    }

                    // Only couple to actual simulation cells
                    if(technicalGrid.get(lfsc[0]+xoffset,lfsc[1]+yoffset,lfsc[2]+zoffset)->sysBoundaryFlag == sysboundarytype::NOT_SYSBOUNDARY) {
                       couplingSum += coupling;
                    } else {
                       continue;
                    }

                    // Calc rotB
                    std::array<Real, 3> rotB;
                    rotB[0] = (volgrid.get(lfsc[0]+xoffset,lfsc[1]+yoffset,lfsc[2]+zoffset)->at(fsgrids::dPERBZVOLdy)
                          - volgrid.get(lfsc[0]+xoffset,lfsc[1]+yoffset,lfsc[2]+zoffset)->at(fsgrids::dPERBYVOLdz)) / volgrid.DX;
                    rotB[1] = (volgrid.get(lfsc[0]+xoffset,lfsc[1]+yoffset,lfsc[2]+zoffset)->at(fsgrids::dPERBXVOLdz)
                          - volgrid.get(lfsc[0]+xoffset,lfsc[1]+yoffset,lfsc[2]+zoffset)->at(fsgrids::dPERBZVOLdx)) / volgrid.DX;
                    rotB[2] = (volgrid.get(lfsc[0]+xoffset,lfsc[1]+yoffset,lfsc[2]+zoffset)->at(fsgrids::dPERBYVOLdx)
                          - volgrid.get(lfsc[0]+xoffset,lfsc[1]+yoffset,lfsc[2]+zoffset)->at(fsgrids::dPERBXVOLdy)) / volgrid.DX;

                    // Dot with background (dipole) B
                    std::array<Real, 3> B({BgBGrid.get(lfsc[0]+xoffset,lfsc[1]+yoffset,lfsc[2]+zoffset)->at(fsgrids::BGBXVOL),
                          BgBGrid.get(lfsc[0]+xoffset,lfsc[1]+yoffset,lfsc[2]+zoffset)->at(fsgrids::BGBYVOL),
                          BgBGrid.get(lfsc[0]+xoffset,lfsc[1]+yoffset,lfsc[2]+zoffset)->at(fsgrids::BGBZVOL)});
                    Real Bnorm = 1./sqrt(B[0]*B[0]+B[1]*B[1]+B[2]*B[2]);
                    // Yielding the field-aligned current
                    Real FAC = Bnorm * (B[0]*rotB[0] + B[1]*rotB[1] + B[2]*rotB[2]) / physicalconstants::MU_0;

                    FACinput[n] += FAC * coupling * upmappedArea;


                    // Map density and pressure down
                    rhoInput[n] += coupling * momentsGrid.get(lfsc[0]+xoffset,lfsc[1]+yoffset,lfsc[2]+zoffset)->at(fsgrids::RHOQ) / physicalconstants::CHARGE;
                    pressureInput[n] += coupling * 1./3. * (
                          momentsGrid.get(lfsc[0]+xoffset,lfsc[1]+yoffset,lfsc[2]+zoffset)->at(fsgrids::P_11) +
                          momentsGrid.get(lfsc[0]+xoffset,lfsc[1]+yoffset,lfsc[2]+zoffset)->at(fsgrids::P_22) +
                          momentsGrid.get(lfsc[0]+xoffset,lfsc[1]+yoffset,lfsc[2]+zoffset)->at(fsgrids::P_33));
                 }
              }
           }

           // The coupling values *would* have summed to 1 in free and open space, but since we are close to the inner
           // boundary, some cells were skipped, as they are in the sysbondary. Renormalize values by dividing by the couplingSum.
           if(couplingSum > 0) {
               rhoInput[n] /= couplingSum;
               pressureInput[n] /= couplingSum;
               FACinput[n] /= couplingSum;
           }

           // By definition, a downwards current into the ionosphere has a positive FAC value,
           // as it corresponds to positive divergence of horizontal current in the ionospheric plane.
           // To make sure we match that, flip FAC sign on the southern hemisphere
           if(nodes[n].x[2] < 0) {
              FACinput[n] *= -1;
           }

           // Scale density and pressure by area ratio
           rhoInput[n] *= upmappedArea / area;
           //pressureInput[n] *= upmappedArea / area;
        }
     }

     // Allreduce on the ionosphere communicator
     std::vector<double> FACsum(nodes.size());
     std::vector<double> rhoSum(nodes.size());
     std::vector<double> pressureSum(nodes.size());
     MPI_Allreduce(&FACinput[0], &FACsum[0], nodes.size(), MPI_DOUBLE, MPI_SUM, communicator);
     MPI_Allreduce(&rhoInput[0], &rhoSum[0], nodes.size(), MPI_DOUBLE, MPI_SUM, communicator);
     MPI_Allreduce(&pressureInput[0], &pressureSum[0], nodes.size(), MPI_DOUBLE, MPI_SUM, communicator);

     for(uint n=0; n<nodes.size(); n++) {

        if(rhoSum[n] == 0 || pressureSum[n] == 0) {
           // Node couples nowhere. Assume some default values.
           nodes[n].parameters[ionosphereParameters::SOURCE] = 0;

           // TODO: These are assuming that population 0 is protons. Should it
           // rather be a sum over all positively charged populations?
           nodes[n].parameters[ionosphereParameters::RHON] = Ionosphere::speciesParams[0].rho;
           nodes[n].parameters[ionosphereParameters::PRESSURE] =
              Ionosphere::speciesParams[0].rho * physicalconstants::K_B *
              Ionosphere::speciesParams[0].T;
        } else {
           // Store as the node's parameter values.
           if(Ionosphere::couplingTimescale == 0) {
              // Immediate coupling
              nodes[n].parameters[ionosphereParameters::SOURCE] = FACsum[n];
              nodes[n].parameters[ionosphereParameters::RHON] = rhoSum[n];
              nodes[n].parameters[ionosphereParameters::PRESSURE] = pressureSum[n];
           } else {

              // Slow coupling with a given timescale.
              // See https://en.wikipedia.org/wiki/Exponential_smoothing#Time_constant
              Real a = 1. - exp(- Parameters::dt / Ionosphere::couplingTimescale);
              if(a>1) {
                 a=1.;
              }

              nodes[n].parameters[ionosphereParameters::SOURCE] = (1.-a) * nodes[n].parameters[ionosphereParameters::SOURCE] + a * FACsum[n];
              nodes[n].parameters[ionosphereParameters::RHON] = (1.-a) * nodes[n].parameters[ionosphereParameters::RHON] + a * rhoSum[n];
              nodes[n].parameters[ionosphereParameters::PRESSURE] = (1.-a) * nodes[n].parameters[ionosphereParameters::PRESSURE] + a * pressureSum[n];
           }
        }
     }

     // Make sure FACs are balanced, so that the potential doesn't start to drift
     offset_FAC();
     phiprof::stop("ionosphere-mapDownMagnetosphere");

   }

   // Calculate grad(T) for a element basis function that is zero at corners a and b,
   // and unity at corner c
   std::array<Real,3> SphericalTriGrid::computeGradT(const std::array<Real, 3>& a,
                                       const std::array<Real, 3>& b,
                                       const std::array<Real, 3>& c) {

     Vec3d av(a[0],a[1],a[2]);
     Vec3d bv(b[0],b[1],b[2]);
     Vec3d cv(c[0],c[1],c[2]);

     Vec3d z = cross_product(bv-cv, av-cv);

     Vec3d result = cross_product(z,bv-av)/dot_product( z, cross_product(av,bv) + cross_product(cv, av-bv));

     return std::array<Real,3>{result[0],result[1],result[2]};
   }

   // Calculate the average sigma tensor of an element by averaging over the three nodes it touches
   std::array<Real, 9> SphericalTriGrid::sigmaAverage(uint elementIndex) {

     std::array<Real, 9> retval{0,0,0,0,0,0,0,0,0};

     for(int corner=0; corner<3; corner++) {
       Node& n = nodes[ elements[elementIndex].corners[corner] ];
       for(int i=0; i<9; i++) {
         retval[i] += n.parameters[ionosphereParameters::SIGMA + i] / 3.;
       }
     }

     return retval;
   }

   // calculate integral( grd(Ti) Sigma grad(Tj) ) over the area of the given element
   // The i and j parameters enumerate the piecewise linear element basis function
   Real SphericalTriGrid::elementIntegral(uint elementIndex, int i, int j, bool transpose) {

     Element& e = elements[elementIndex];
     const std::array<Real, 3>& c1 = nodes[e.corners[0]].x;
     const std::array<Real, 3>& c2 = nodes[e.corners[1]].x;
     const std::array<Real, 3>& c3 = nodes[e.corners[2]].x;

     std::array<Real, 3> Ti,Tj;
     switch(i) {
     case 0:
       Ti = computeGradT(c2,c3,c1);
       break;
     case 1:
       Ti = computeGradT(c1,c3,c2);
       break;
     case 2: default:
       Ti = computeGradT(c1,c2,c3);
       break;
     }
     switch(j) {
     case 0:
       Tj = computeGradT(c2,c3,c1);
       break;
     case 1:
       Tj = computeGradT(c1,c3,c2);
       break;
     case 2: default:
       Tj = computeGradT(c1,c2,c3);
       break;
     }

     std::array<Real, 9> sigma = sigmaAverage(elementIndex);

     Real retval = 0;
     if(transpose) {
       for(int n=0; n<3; n++) {
         for(int m=0; m<3; m++) {
           retval += Ti[m] * sigma[3*n+m] * Tj[n];
         }
       }
     } else {
       for(int n=0; n<3; n++) {
         for(int m=0; m<3; m++) {
           retval += Ti[n] * sigma[3*n+m] * Tj[m];
         }
       }
     }

     return retval * elementArea(elementIndex);
   }

   // Add matrix value for the solver, linking two nodes.
   void SphericalTriGrid::addMatrixDependency(uint node1, uint node2, Real coeff, bool transposed) {

     // No need to bother with zero coupling
     if(coeff == 0) {
       return;
     }

     Node& n = nodes[node1];
     // First check if the dependency already exists
     for(uint i=0; i<n.numDepNodes; i++) {
       if(n.dependingNodes[i] == node2) {

         // Yup, found it, let's simply add the coefficient.
         if(transposed) {
           n.transposedCoeffs[i] += coeff;
         } else {
           n.dependingCoeffs[i] += coeff;
         }
         return;
       }
     }

     // Not found, let's add it.
     if(n.numDepNodes >= MAX_DEPENDING_NODES-1) {
       // This shouldn't happen (but did in tests!)
       cerr << "(ionosphere) Node " << node1 << " already has " << MAX_DEPENDING_NODES << " depending nodes:" << endl;
       cerr << "     [ ";
       for(int i=0; i< MAX_DEPENDING_NODES; i++) {
         cerr << n.dependingNodes[i] << ", ";
       }
       cerr << " ]." << endl;

       std::set<uint> neighbourNodes;
       for(uint e = 0; e<nodes[node1].numTouchingElements; e++) {
         Element& E = elements[nodes[node1].touchingElements[e]];
         for(int c=0; c<3; c++) {
           neighbourNodes.emplace(E.corners[c]);
         }
       }
       cerr << "    (it has " << nodes[node1].numTouchingElements << " neighbour elements and "
         << neighbourNodes.size()-1 << " direct neighbour nodes:" << endl << "    [ ";
       for(auto& n : neighbourNodes) {
          if(n != node1) {
            cerr << n << ", ";
          }
       }
       cerr << "])." << endl;
       return;
     }
     n.dependingNodes[n.numDepNodes] = node2;
     if(transposed) {
       n.dependingCoeffs[n.numDepNodes] = 0;
       n.transposedCoeffs[n.numDepNodes] = coeff;
     } else {
       n.dependingCoeffs[n.numDepNodes] = coeff;
       n.transposedCoeffs[n.numDepNodes] = 0;
     }
     n.numDepNodes++;
   }

   // Add solver matrix dependencies for the neighbouring nodes
   void SphericalTriGrid::addAllMatrixDependencies(uint nodeIndex) {

     nodes[nodeIndex].numDepNodes = 1;

     // Add selfcoupling dependency already, to guarantee that it sits at index 0
     nodes[nodeIndex].dependingNodes[0] = nodeIndex;
     nodes[nodeIndex].dependingCoeffs[0] = 0;
     nodes[nodeIndex].transposedCoeffs[0] = 0;

     for(uint t=0; t<nodes[nodeIndex].numTouchingElements; t++) {
       int j0=-1;
       Element& e = elements[nodes[nodeIndex].touchingElements[t]];

       // Find the corner this node is touching
       for(int c=0; c <3; c++) {
         if(e.corners[c] == nodeIndex) {
           j0=c;
         }
       }

       // Special case: we are touching the middle of an edge
       if(j0 == -1) {
         // TODO: Implement this? Gumics doesn't.
         // How would the elementIntegral even work?
       } else {

         // Normal case.
         for(int c=0; c <3; c++) {
           uint neigh=e.corners[c];
           addMatrixDependency(nodeIndex, neigh, elementIntegral(nodes[nodeIndex].touchingElements[t], j0, c));
           addMatrixDependency(nodeIndex, neigh, elementIntegral(nodes[nodeIndex].touchingElements[t], j0, c,true),true);
         }
       }
     }
   }

   // Make sure refinement interfaces are properly "stitched", and that there are no
   // nodes remaining on t-junctions. This is done by splitting the bigger neighbour:
   //
   //      A---------------C         A---------------C
   //     / \             /         / \  resized .-'/ 
   //    /   \           /         /   \      .-'  /  
   //   /     \         /         /     \  .-'    /   
   //  o-------n       /    ==>  o-------n' new  /.  <- potential other node to update next?  
   //   \     / \     /           \     / \     /  .   
   //    \   /   \   /             \   /   \   /    .   
   //     \ /     \ /               \ /     \ /      . 
   //      o-------B                 o-------B . . .  .   
   void SphericalTriGrid::stitchRefinementInterfaces() {
      
      for(uint n=0; n<nodes.size(); n++) {

         for(uint t=0; t<nodes[n].numTouchingElements; t++) {
            Element& e = elements[nodes[n].touchingElements[t]];
            int j0=-1;

            // Find the corner this node is touching
            for(int c=0; c <3; c++) {
               if(e.corners[c] == n) {
                  j0=c;
               }
            }

            if(j0 != -1) {
               // Normal element corner
               continue;
            }

            // Not a corner of this element => Split element

            // Find the corners of this element that we are collinear with
            uint A=0,B=0,C=0;
            Real bestColinearity = 0;
            for(int c=0; c <3; c++) {
               Node& a=nodes[e.corners[c]];
               Node& b=nodes[e.corners[(c+1)%3]];
               Vec3d ab(b.x[0] - a.x[0], b.x[1] - a.x[1], b.x[2] - a.x[2]);
               Vec3d an(nodes[n].x[0] - a.x[0], nodes[n].x[1] - a.x[1], nodes[n].x[2] - a.x[2]);

               Real dotproduct = dot_product(normalize_vector(ab), normalize_vector(an));
               if(dotproduct > 0.9 && dotproduct > bestColinearity) {
                  A = e.corners[c];
                  B = e.corners[(c+1)%3];
                  C = e.corners[(c+2)%3];
                  bestColinearity = dotproduct;
               }
            }


            if(bestColinearity == 0) {
               cerr << "(ionosphere) Stitiching refinement boundaries failed: Element " <<  nodes[n].touchingElements[t] << " does not contain node "
                  << n << " as a corner, yet matching edge not found." << endl;
               continue;
            }

            // We form two elements: AnC and nBC from the old element ABC
            if(A==n || B==n || C==n) {
               cerr << "(ionosphere) ERROR: Trying to split an element at a node that is already it's corner" << endl;
            }

            //Real oldArea = elementArea(nodes[n].touchingElements[t]);
            // Old element modified
            e.corners = {A,n,C};
            //Real newArea1 = elementArea(nodes[n].touchingElements[t]);
            // New element
            Element newElement;
            newElement.corners = {n,B,C};

            uint ne = elements.size();
            elements.push_back(newElement);
            //Real newArea2 = elementArea(ne);

            //if(newArea1/oldArea < 0.4 || newArea2/oldArea < 0.4) {
            //   cerr << "(ionosphere) Warning: Splitting element " << nodes[n].touchingElements[t] << " badly (ratios " << newArea1/oldArea << " / " << newArea2/oldArea << ")" << endl;
            //   Vec3d ab(nodes[A].x[0] - nodes[B].x[0], nodes[A].x[1] - nodes[B].x[1], nodes[A].x[2] - nodes[B].x[2]);
            //   Vec3d an(nodes[A].x[0] - nodes[n].x[0], nodes[A].x[1] - nodes[n].x[1], nodes[A].x[2] - nodes[n].x[2]);
            //   Vec3d ac(nodes[A].x[0] - nodes[C].x[0], nodes[A].x[1] - nodes[C].x[1], nodes[A].x[2] - nodes[C].x[2]);
            //   Vec3d bc(nodes[B].x[0] - nodes[C].x[0], nodes[B].x[1] - nodes[C].x[1], nodes[B].x[2] - nodes[C].x[2]);
            //   Vec3d bn(nodes[B].x[0] - nodes[n].x[0], nodes[B].x[1] - nodes[n].x[1], nodes[B].x[2] - nodes[n].x[2]);
            //   cerr << "             Colinearities:" << endl;
            //   cerr << "             ABC: " << fabs(dot_product(normalize_vector(ab), normalize_vector(ac))) << endl;
            //   cerr << "             AnB: " << fabs(dot_product(normalize_vector(ab), normalize_vector(an))) << endl;
            //   cerr << "             AnC: " << fabs(dot_product(normalize_vector(ac), normalize_vector(an))) << endl;
            //   cerr << "             BnC: " << fabs(dot_product(normalize_vector(bc), normalize_vector(bn))) << endl;
            //}

            // Fix touching element lists:
            // Far corner touches both elements
            nodes[C].touchingElements[nodes[C].numTouchingElements++] = ne;
            if(nodes[C].numTouchingElements > MAX_TOUCHING_ELEMENTS) {
               cerr << "(ionosphere) ERROR: node " << C << "'s numTouchingElements (" << nodes[C].numTouchingElements << ") exceeds MAX_TOUCHING_ELEMENTS (= " <<
                        MAX_TOUCHING_ELEMENTS << ")" << endl;
            }

            // Our own node too.
            nodes[n].touchingElements[nodes[n].numTouchingElements++] = ne;
            if(nodes[n].numTouchingElements > MAX_TOUCHING_ELEMENTS) {
               cerr << "(ionosphere) ERROR: node " << n << "'s numTouchingElements [" << nodes[n].numTouchingElements << "] exceeds MAX_TOUCHING_ELEMENTS (= " <<
                        MAX_TOUCHING_ELEMENTS << ")" << endl;
            }

            // One node has been shifted to the other element. Find the old one and change it.
            Node& neighbour=nodes[B];
            for(uint i=0; i<neighbour.numTouchingElements; i++) {
               if(neighbour.touchingElements[i] == nodes[n].touchingElements[t]) {
                  neighbour.touchingElements[i] = ne;
                  continue;
               }

               // Also it's neighbour element nodes might now need their element information updated, if they sit on the B-C line
               Vec3d bc(nodes[C].x[0] - nodes[B].x[0], nodes[C].x[1] - nodes[B].x[1], nodes[C].x[2] - nodes[B].x[2]);
               for(int c=0; c<3; c++) {
                  uint nn=elements[neighbour.touchingElements[i]].corners[c];
                  if(nn == A || nn == B || nn == C || nn==n) {
                     // Skip our own nodes
                     continue;
                  }

                  Vec3d bn(nodes[nn].x[0] - nodes[B].x[0], nodes[nn].x[1] - nodes[B].x[1], nodes[nn].x[2] - nodes[B].x[2]);
                  if(dot_product(normalize_vector(bc), normalize_vector(bn)) > 0.9) {
                     for(uint j=0; j<nodes[nn].numTouchingElements; j++) {
                        if(nodes[nn].touchingElements[j] == nodes[n].touchingElements[t]) {
                           nodes[nn].touchingElements[j] = ne;
                           continue;
                        }
                     }
                  }
               }

               // TODO: What about cases where we refine more than one level at once?
            }
         }
      }
   }

   // Initialize the CG sover by assigning matrix dependency weights
   void SphericalTriGrid::initSolver(bool zeroOut) {

     phiprof::start("ionosphere-initSolver");
     // Zero out parameters
     if(zeroOut) {
        for(uint n=0; n<nodes.size(); n++) {
           for(uint p=ionosphereParameters::SOLUTION; p<ionosphereParameters::N_IONOSPHERE_PARAMETERS; p++) {
              Node& N=nodes[n];
              N.parameters[p] = 0;
           }
        }
     } else {
        // Only zero the gradient states
        Real potentialSum=0;
        for(uint n=0; n<nodes.size(); n++) {
           Node& N=nodes[n];
           potentialSum += N.parameters[ionosphereParameters::SOLUTION];
           for(uint p=ionosphereParameters::ZPARAM; p<ionosphereParameters::N_IONOSPHERE_PARAMETERS; p++) {
              N.parameters[p] = 0;
           }
        }

        potentialSum /= nodes.size();
        // One option for gauge fixing: 
        // Make sure the potential is symmetric around 0 (to prevent it from drifting)
        //for(uint n=0; n<nodes.size(); n++) {
        //   Node& N=nodes[n];
        //   N.parameters[ionosphereParameters::SOLUTION] -= potentialSum;
        //}

     }

     #pragma omp parallel for
     for(uint n=0; n<nodes.size(); n++) {
       addAllMatrixDependencies(n);
     }
     
     //cerr << "(ionosphere) Solver dependency matrix: " << endl;
     //for(uint n=0; n<nodes.size(); n++) {
     //   for(uint m=0; m<nodes.size(); m++) {

     //      Real val=0;
     //      for(int d=0; d<nodes[n].numDepNodes; d++) {
     //        if(nodes[n].dependingNodes[d] == m) {
     //          val=nodes[n].dependingCoeffs[d];
     //        }
     //      }

     //      cerr << val << "\t";
     //   }
     //   cerr << endl;
     //}

     phiprof::stop("ionosphere-initSolver");
   }

   // Evaluate a nodes' neighbour parameter, averaged through the coupling
   // matrix
   //
   // -> "A times parameter"
   iSolverReal SphericalTriGrid::Atimes(uint nodeIndex, int parameter, bool transpose) {
     iSolverReal retval=0;
     Node& n = nodes[nodeIndex];

     if(transpose) {
        for(uint i=0; i<n.numDepNodes; i++) {
           retval += nodes[n.dependingNodes[i]].parameters[parameter] * n.transposedCoeffs[i];
        }
     } else {
        for(uint i=0; i<n.numDepNodes; i++) {
           retval += nodes[n.dependingNodes[i]].parameters[parameter] * n.dependingCoeffs[i];
        }
     }

     return retval;
   }

   // Evaluate a nodes' own parameter value
   // (If preconditioning is used, this is already adjusted for self-coupling)
   Real SphericalTriGrid::Asolve(uint nodeIndex, int parameter, bool transpose) {

      Node& n = nodes[nodeIndex];

     if(Ionosphere::solverPreconditioning) {
        // Find this nodes' selfcoupling coefficient
        if(transpose) {
           return n.parameters[parameter] / n.transposedCoeffs[0];
        } else { 
           return n.parameters[parameter] / n.dependingCoeffs[0];
        }
     } else {
        return n.parameters[parameter];
     }
   }

   // Solve the ionosphere potential using a conjugate gradient solver
   void SphericalTriGrid::solve() {

     // Ranks that don't participate in ionosphere solving skip this function outright
     if(!isCouplingInwards && !isCouplingOutwards) {
       return;
     }
     phiprof::start("ionosphere-solve");
 
     initSolver(false);

     // Calculate sourcenorm and initial residual estimate
     iSolverReal sourcenorm = 0;
     for(uint n=0; n<nodes.size(); n++) {
       Node& N=nodes[n];
       iSolverReal source = N.parameters[ionosphereParameters::SOURCE];
       sourcenorm += source*source;
       N.parameters[ionosphereParameters::RESIDUAL] = source - Atimes(n, ionosphereParameters::SOLUTION);
       N.parameters[ionosphereParameters::BEST_SOLUTION] = N.parameters[ionosphereParameters::SOLUTION];
       N.parameters[ionosphereParameters::RRESIDUAL] = N.parameters[ionosphereParameters::RESIDUAL];
     }
     for(uint n=0; n<nodes.size(); n++) {
       Node& N=nodes[n];
       N.parameters[ionosphereParameters::ZPARAM] = Asolve(n,ionosphereParameters::RESIDUAL, false);
     }

     // Abort if there is nothing to solve.
     if(sourcenorm == 0) {
       phiprof::stop("ionosphere-solve");
       return;
     }
     sourcenorm = sqrt(sourcenorm);

     iSolverReal err = 0;
     iSolverReal minerr = std::numeric_limits<iSolverReal>::max();
     iSolverReal bkden = 1.;
     int failcount=0;
     for(int iteration =0; iteration < Ionosphere::solverMaxIterations; iteration++) {

       #pragma omp parallel for
       for(uint n=0; n<nodes.size(); n++) {
         Node& N=nodes[n];
         N.parameters[ionosphereParameters::ZZPARAM] = Asolve(n,ionosphereParameters::RRESIDUAL, true);
       }

       // Calculate bk and gradient vector p
       iSolverReal bknum = 0;
       for(uint n=0; n<nodes.size(); n++) {
         Node& N=nodes[n];
         bknum += N.parameters[ionosphereParameters::ZPARAM] * N.parameters[ionosphereParameters::RRESIDUAL];
       }
       if(iteration == 0 || failcount > 4) {
          // Just use the gradient vector as-is, starting from the best known solution
          for(uint n=0; n<nodes.size(); n++) {
             Node& N=nodes[n];
             N.parameters[ionosphereParameters::PPARAM] = N.parameters[ionosphereParameters::ZPARAM];
             N.parameters[ionosphereParameters::PPPARAM] = N.parameters[ionosphereParameters::ZZPARAM];
          }

          failcount = 0;
       } else {
          // Perform gram-smith orthogonalization to get conjugate gradient
          iSolverReal bk = bknum / bkden;
          for(uint n=0; n<nodes.size(); n++) {
             Node& N=nodes[n];
             N.parameters[ionosphereParameters::PPARAM] *= bk;
             N.parameters[ionosphereParameters::PPARAM] += N.parameters[ionosphereParameters::ZPARAM];
             N.parameters[ionosphereParameters::PPPARAM] *= bk;
             N.parameters[ionosphereParameters::PPPARAM] += N.parameters[ionosphereParameters::ZZPARAM];
          }
       }
       bkden = bknum;
       if(bkden == 0) {
         bkden = 1;
       }


       // Calculate ak, new solution and new residual
       iSolverReal akden = 0;
       #pragma omp parallel for reduction(+:akden)
       for(uint n=0; n<nodes.size(); n++) {
         Node& N=nodes[n];
         iSolverReal zparam = Atimes(n, ionosphereParameters::PPARAM, false);
         N.parameters[ionosphereParameters::ZPARAM] = zparam;
         akden += zparam * N.parameters[ionosphereParameters::PPPARAM];
         N.parameters[ionosphereParameters::ZZPARAM] = Atimes(n,ionosphereParameters::PPPARAM, true);
       }
       iSolverReal ak=bknum/akden;

       for(uint n=0; n<nodes.size(); n++) {
         Node& N=nodes[n];
         N.parameters[ionosphereParameters::SOLUTION] += ak * N.parameters[ionosphereParameters::PPARAM];
       }

       // Rebalance the potential by calculating its area integral
       Real potentialInt=0;
       #pragma omp parallel for reduction(+:potentialInt)
       for(uint e=0; e<elements.size(); e++) {
          Real area = elementArea(e);
          Real effPotential = 0;
          for(int c=0; c<3; c++) {
            effPotential += nodes[elements[e].corners[c]].parameters[ionosphereParameters::SOLUTION];
          }

          potentialInt += effPotential * area;
       }
       
       // Calculate average potential on the sphere
       potentialInt /= 4. * M_PI * Ionosphere::innerRadius * Ionosphere::innerRadius;

       // Offset potentials to make it zero
       for(uint n=0; n<nodes.size(); n++) {
          Node& N=nodes[n];
          N.parameters[ionosphereParameters::SOLUTION] -= potentialInt;
       }

       iSolverReal residualnorm = 0;
       #pragma omp parallel for reduction(+:residualnorm)
       for(uint n=0; n<nodes.size(); n++) {
         Node& N=nodes[n];
         // Calculate residual of the new solution. The faster way to do this would be
         //
         // iSolverReal newresid = N.parameters[ionosphereParameters::RESIDUAL] - ak * N.parameters[ionosphereParameters::ZPARAM];
         // and
         // N.parameters[ionosphereParameters::RRESIDUAL] -= ak * N.parameters[ionosphereParameters::ZZPARAM];
         // 
         // but doing so leads to numerical inaccuracy due to roundoff errors
         // when iteration counts are high (because, for example, mesh node count is high and the matrix condition is bad).
         // See https://en.wikipedia.org/wiki/Conjugate_gradient_method#Explicit_residual_calculation
         iSolverReal newresid = N.parameters[ionosphereParameters::SOURCE] - Atimes(n, ionosphereParameters::SOLUTION);
         N.parameters[ionosphereParameters::RESIDUAL] = newresid;
         residualnorm += newresid * newresid;
         
         N.parameters[ionosphereParameters::RRESIDUAL] = N.parameters[ionosphereParameters::SOURCE] - Atimes(n, ionosphereParameters::SOLUTION, true);
       }
       for(uint n=0; n<nodes.size(); n++) {
         Node& N=nodes[n];
         N.parameters[ionosphereParameters::ZPARAM] = Asolve(n, ionosphereParameters::RESIDUAL, false);
       }

       // See if this solved the potential better than before
       err = sqrt(residualnorm)/sourcenorm;
       if(err < minerr) {
         // If yes, this is our new best solution
         for(uint n=0; n<nodes.size(); n++) {
           Node& N=nodes[n];
           N.parameters[ionosphereParameters::BEST_SOLUTION] = N.parameters[ionosphereParameters::SOLUTION];
         }
         minerr = err;
         failcount = 0;
       } else {
         // If no, keep going with the best one
         for(uint n=0; n<nodes.size(); n++) {
           Node& N=nodes[n];
           N.parameters[ionosphereParameters::SOLUTION] = N.parameters[ionosphereParameters::BEST_SOLUTION];
         }
         failcount++;
       }

       if(minerr < 1e-6) {
         cerr << "Solved ionosphere potential after " << iteration << " iterations." << endl;
         phiprof::stop("ionosphere-solve");
         return;
       }
       
     }

     cerr << "(ionosphere) Solver exhausted iterations. Remaining error " << minerr << endl;

     for(uint n=0; n<nodes.size(); n++) {
        Node& N=nodes[n];
        N.parameters[ionosphereParameters::SOLUTION] = N.parameters[ionosphereParameters::BEST_SOLUTION];
     }
     phiprof::stop("ionosphere-solve");
   }

   // Actual ionosphere object implementation

   Ionosphere::Ionosphere(): SysBoundaryCondition() { }

   Ionosphere::~Ionosphere() { }

   void Ionosphere::addParameters() {
      Readparameters::add("ionosphere.centerX", "X coordinate of ionosphere center (m)", 0.0);
      Readparameters::add("ionosphere.centerY", "Y coordinate of ionosphere center (m)", 0.0);
      Readparameters::add("ionosphere.centerZ", "Z coordinate of ionosphere center (m)", 0.0);
      Readparameters::add("ionosphere.radius", "Radius of the inner simulation boundary (m).", 1.0e7);
      Readparameters::add("ionosphere.innerRadius", "Radius of the ionosphere model (m).", physicalconstants::R_E + 100e3);
      Readparameters::add("ionosphere.geometry", "Select the geometry of the ionosphere, 0: inf-norm (diamond), 1: 1-norm (square), 2: 2-norm (circle, DEFAULT), 3: 2-norm cylinder aligned with y-axis, use with polar plane/line dipole.", 2);
      Readparameters::add("ionosphere.precedence", "Precedence value of the ionosphere system boundary condition (integer), the higher the stronger.", 2);
      Readparameters::add("ionosphere.reapplyUponRestart", "If 0 (default), keep going with the state existing in the restart file. If 1, calls again applyInitialState. Can be used to change boundary condition behaviour during a run.", 0);
      Readparameters::add("ionosphere.baseShape", "Select the seed mesh geometry for the spherical ionosphere grid. Options are: sphericalFibonacci, tetrahedron, icosahedron.",std::string("sphericalFibonacci"));
      Readparameters::add("ionosphere.conductivityModel", "Select ionosphere conductivity tensor construction model. Options are: 0=GUMICS style (Vertical B, only SigmaH and SigmaP), 1=Ridley et al 2004 (1000 mho longitudinal conductivity), 2=Koskinen 2011 full conductivity tensor.", 0);
      Readparameters::add("ionosphere.fibonacciNodeNum", "Number of nodes in the spherical fibonacci mesh.",256);
      Readparameters::addComposing("ionosphere.refineMinLatitude", "Refine the grid polewards of the given latitude. Multiple of these lines can be given for successive refinement, paired up with refineMaxLatitude lines.");
      Readparameters::addComposing("ionosphere.refineMaxLatitude", "Refine the grid equatorwards of the given latitude. Multiple of these lines can be given for successive refinement, paired up with refineMinLatitude lines.");
      Readparameters::add("ionosphere.atmosphericModelFile", "Filename to read the MSIS atmosphere data from (default: MSIS.dat)", std::string("MSIS.dat"));
      Readparameters::add("ionosphere.recombAlpha", "Ionospheric recombination parameter (m^3/s)", 3e-13);
      Readparameters::add("ionosphere.F10_7", "Solar 10.7 cm radio flux (sfu = 10^{-22} W/m^2)", 100);
      Readparameters::add("ionosphere.backgroundIonisation", "Background ionoisation due to cosmic rays (mho)", 0.5);
      Readparameters::add("ionosphere.solverMaxIterations", "Maximum number of iterations for the conjugate gradient solver", 2000);
      Readparameters::add("ionosphere.solverPreconditioning", "Use preconditioning for the solver? (0/1)", 1);
      Readparameters::add("ionosphere.earthAngularVelocity", "Angular velocity of inner boundary convection, in rad/s", 7.2921159e-5);
      Readparameters::add("ionosphere.fieldLineTracer", "Field line tracing method to use for coupling ionosphere and magnetosphere (options are: Euler, BS)", std::string("Euler"));
      Readparameters::add("ionosphere.couplingTimescale", "Magnetosphere->Ionosphere coupling timescale (seconds, 0=immediate coupling", 1.);
      Readparameters::add("ionosphere.tracerTolerance", "Tolerance for the Bulirsch Stoer Method", 1000);

      // Per-population parameters
      for(uint i=0; i< getObjectWrapper().particleSpecies.size(); i++) {
         const std::string& pop = getObjectWrapper().particleSpecies[i].name;

         Readparameters::add(pop + "_ionosphere.taperRadius", "Width of the zone with a density tapering from the ionospheric value to the background (m)", 0.0);
         Readparameters::add(pop + "_ionosphere.rho", "Number density of the ionosphere (m^-3)", 1.0e6);
         Readparameters::add(pop + "_ionosphere.VX0", "Bulk velocity of ionospheric distribution function in X direction (m/s)", 0.0);
         Readparameters::add(pop + "_ionosphere.VY0", "Bulk velocity of ionospheric distribution function in X direction (m/s)", 0.0);
         Readparameters::add(pop + "_ionosphere.VZ0", "Bulk velocity of ionospheric distribution function in X direction (m/s)", 0.0);
         Readparameters::add(pop + "_ionosphere.fluffiness", "Inertia of boundary smoothing when copying neighbour's moments and velocity distributions (0=completely constant boundaries, 1=neighbours are interpolated immediately).", 0);
      }
   }

   void Ionosphere::getParameters() {
   
      Readparameters::get("ionosphere.centerX", this->center[0]);
      Readparameters::get("ionosphere.centerY", this->center[1]);
      Readparameters::get("ionosphere.centerZ", this->center[2]);
      Readparameters::get("ionosphere.radius", this->radius);
      Readparameters::get("ionosphere.geometry", this->geometry);
      Readparameters::get("ionosphere.precedence", this->precedence);
      uint reapply;
<<<<<<< HEAD
      if(!Readparameters::get("ionosphere.reapplyUponRestart",reapply)) {
         if(myRank == MASTER_RANK) cerr << __FILE__ << ":" << __LINE__ << " ERROR: This option has not been added!" << endl;
         exit(1);
      };
      if(!Readparameters::get("ionosphere.baseShape",baseShape)) {
         if(myRank == MASTER_RANK) cerr << __FILE__ << ":" << __LINE__ << " ERROR: This option has not been added!" << endl;
         exit(1);
      }
      if(!Readparameters::get("ionosphere.conductivityModel", *(int*)(&conductivityModel))) {
         if(myRank == MASTER_RANK) cerr << __FILE__ << ":" << __LINE__ << " ERROR: This option has not been added!" << endl;
         exit(1);
      }
      if(!Readparameters::get("ionosphere.fibonacciNodeNum",fibonacciNodeNum)) {
         if(myRank == MASTER_RANK) cerr << __FILE__ << ":" << __LINE__ << " ERROR: This option has not been added!" << endl;
         exit(1);
      }
      if(!Readparameters::get("ionosphere.solverMaxIterations", solverMaxIterations)) {
         if(myRank == MASTER_RANK) cerr << __FILE__ << ":" << __LINE__ << " ERROR: This option has not been added!" << endl;
         exit(1);
      }
      if(!Readparameters::get("ionosphere.solverPreconditioning", solverPreconditioning)) {
         if(myRank == MASTER_RANK) cerr << __FILE__ << ":" << __LINE__ << " ERROR: This option has not been added!" << endl;
         exit(1);
      }
      if(!Readparameters::get("ionosphere.earthAngularVelocity", earthAngularVelocity)) {
         if(myRank == MASTER_RANK) cerr << __FILE__ << ":" << __LINE__ << " ERROR: This option has not been added!" << endl;
         exit(1);
      }
      if(!Readparameters::get("ionosphere.fieldLineTracer", tracerString)) {
         if(myRank == MASTER_RANK) cerr << __FILE__ << ":" << __LINE__ << " ERROR: This option has not been added!" << endl;
         exit(1);
      }
      if(!Readparameters::get("ionosphere.couplingTimescale",couplingTimescale)) {
         if(myRank == MASTER_RANK) cerr << __FILE__ << ":" << __LINE__ << " ERROR: This option has not been added!" << endl;
         exit(1);
      }
      if(!Readparameters::get("ionosphere.tracerTolerance", eps)) {
         if(myRank == MASTER_RANK) cerr << __FILE__ << ":" << __LINE__ << " ERROR: This option has not been added!" << endl;
         exit(1);
      }
      if(!Readparameters::get("ionosphere.innerRadius", innerRadius)) {
         if(myRank == MASTER_RANK) cerr << __FILE__ << ":" << __LINE__ << " ERROR: This option has not been added!" << endl;
         exit(1);
      }
      if(!Readparameters::get("ionosphere.refineMinLatitude",refineMinLatitudes)) {
         if(myRank == MASTER_RANK) cerr << __FILE__ << ":" << __LINE__ << " ERROR: This option has not been added!" << endl;
         exit(1);
      }
      if(!Readparameters::get("ionosphere.refineMaxLatitude",refineMaxLatitudes)) {
         if(myRank == MASTER_RANK) cerr << __FILE__ << ":" << __LINE__ << " ERROR: This option has not been added!" << endl;
         exit(1);
      }
      if(!Readparameters::get("ionosphere.atmosphericModelFile",atmosphericModelFile)) {
         if(myRank == MASTER_RANK) cerr << __FILE__ << ":" << __LINE__ << " ERROR: This option has not been added!" << endl;
         exit(1);
      }
      if(!Readparameters::get("ionosphere.recombAlpha",recombAlpha)) {
         if(myRank == MASTER_RANK) cerr << __FILE__ << ":" << __LINE__ << " ERROR: This option has not been added!" << endl;
         exit(1);
      }
      if(!Readparameters::get("ionosphere.F10_7",F10_7)) {
         if(myRank == MASTER_RANK) cerr << __FILE__ << ":" << __LINE__ << " ERROR: This option has not been added!" << endl;
         exit(1);
      }
      if(!Readparameters::get("ionosphere.backgroundIonisation",backgroundIonisation)) {
         if(myRank == MASTER_RANK) cerr << __FILE__ << ":" << __LINE__ << " ERROR: This option has not been added!" << endl;
         exit(1);
      }
=======
      Readparameters::get("ionosphere.reapplyUponRestart", reapply);
>>>>>>> b94817ce
      this->applyUponRestart = false;
      if(reapply == 1) {
         this->applyUponRestart = true;
      }

      for(uint i=0; i< getObjectWrapper().particleSpecies.size(); i++) {
        const std::string& pop = getObjectWrapper().particleSpecies[i].name;
        IonosphereSpeciesParameters sP;

        Readparameters::get(pop + "_ionosphere.rho", sP.rho);
        Readparameters::get(pop + "_ionosphere.VX0", sP.V0[0]);
        Readparameters::get(pop + "_ionosphere.VY0", sP.V0[1]);
        Readparameters::get(pop + "_ionosphere.VZ0", sP.V0[2]);
        Readparameters::get(pop + "_ionosphere.fluffiness", sP.fluffiness);
        Readparameters::get(pop + "_Magnetosphere.T", sP.T);
        Readparameters::get(pop + "_Magnetosphere.nSpaceSamples", sP.nSpaceSamples);
        Readparameters::get(pop + "_Magnetosphere.nVelocitySamples", sP.nVelocitySamples);

        speciesParams.push_back(sP);
      }
   }

   bool Ionosphere::initSysBoundary(
      creal& t,
      Project &project
   ) {
      getParameters();
      isThisDynamic = false;

      // Initialize ionosphere mesh base shape
      if(baseShape == "icosahedron") {
         ionosphereGrid.initializeIcosahedron();
      } else if(baseShape == "tetrahedron") {
         ionosphereGrid.initializeTetrahedron();
      } else if(baseShape == "sphericalFibonacci") {
         ionosphereGrid.initializeSphericalFibonacci(fibonacciNodeNum);
      } else {
         cerr << "(IONOSPHERE) Unknown mesh base shape \"" << baseShape << "\". Aborting." << endl;
         abort();
      }

      if(tracerString == "Euler") {
         ionosphereGrid.couplingMethod = SphericalTriGrid::Euler;
      } else if (tracerString == "BS") {
         ionosphereGrid.couplingMethod = SphericalTriGrid::BS;
      } else {
         cerr << __FILE__ << ":" << __LINE__ << " ERROR: Unknown value for ionosphere.fieldLineTracer: " << tracerString << endl;
         abort();
      }

      // Refine the base shape to acheive desired resolution
      auto refineBetweenLatitudes = [](Real phi1, Real phi2) -> void {
         uint numElems=ionosphereGrid.elements.size();

         for(uint i=0; i< numElems; i++) {
            Real mean_z = 0;
            mean_z  = ionosphereGrid.nodes[ionosphereGrid.elements[i].corners[0]].x[2];
            mean_z += ionosphereGrid.nodes[ionosphereGrid.elements[i].corners[1]].x[2];
            mean_z += ionosphereGrid.nodes[ionosphereGrid.elements[i].corners[2]].x[2];
            mean_z /= 3.;

            if(fabs(mean_z) >= sin(phi1 * M_PI / 180.) * Ionosphere::innerRadius &&
                  fabs(mean_z) <= sin(phi2 * M_PI / 180.) * Ionosphere::innerRadius) {
               ionosphereGrid.subdivideElement(i);
            }
         }
      };

      // Refine the mesh between the given latitudes
      for(uint i=0; i< max(refineMinLatitudes.size(), refineMaxLatitudes.size()); i++) {
         Real lmin;
         if(i < refineMinLatitudes.size()) {
            lmin = refineMinLatitudes[i];
         } else {
            lmin = 0.;
         }
         Real lmax;
         if(i < refineMaxLatitudes.size()) {
            lmax = refineMaxLatitudes[i];
         } else {
            lmax = 90.;
         }
         refineBetweenLatitudes(lmin, lmax);
      }
      ionosphereGrid.stitchRefinementInterfaces();

      // Set up ionospheric atmosphere model
      ionosphereGrid.readAtmosphericModelFile(atmosphericModelFile.c_str());

      // iniSysBoundary is only called once, generateTemplateCell must
      // init all particle species
      generateTemplateCell(project);

      return true;
   }

   static Real getR(creal x,creal y,creal z, uint geometry, Real center[3]) {

      Real r;

      switch(geometry) {
      case 0:
         // infinity-norm, result is a diamond/square with diagonals aligned on the axes in 2D
         r = fabs(x-center[0]) + fabs(y-center[1]) + fabs(z-center[2]);
         break;
      case 1:
         // 1-norm, result is is a grid-aligned square in 2D
         r = max(max(fabs(x-center[0]), fabs(y-center[1])), fabs(z-center[2]));
         break;
      case 2:
         // 2-norm (Cartesian), result is a circle in 2D
         r = sqrt((x-center[0])*(x-center[0]) + (y-center[1])*(y-center[1]) + (z-center[2])*(z-center[2]));
         break;
      case 3:
         // 2-norm (Cartesian) cylinder aligned on y-axis
         r = sqrt((x-center[0])*(x-center[0]) + (z-center[2])*(z-center[2]));
         break;
      default:
         std::cerr << __FILE__ << ":" << __LINE__ << ":" << "ionosphere.geometry has to be 0, 1 or 2." << std::endl;
         abort();
      }

      return r;
   }

   bool Ionosphere::assignSysBoundary(dccrg::Dccrg<SpatialCell,dccrg::Cartesian_Geometry>& mpiGrid,
                                      FsGrid< fsgrids::technical, FS_STENCIL_WIDTH> & technicalGrid) {
      const vector<CellID>& cells = getLocalCells();
      for(uint i=0; i<cells.size(); i++) {
         if(mpiGrid[cells[i]]->sysBoundaryFlag == sysboundarytype::DO_NOT_COMPUTE) {
            continue;
         }

         creal* const cellParams = &(mpiGrid[cells[i]]->parameters[0]);
         creal dx = cellParams[CellParams::DX];
         creal dy = cellParams[CellParams::DY];
         creal dz = cellParams[CellParams::DZ];
         creal x = cellParams[CellParams::XCRD] + 0.5*dx;
         creal y = cellParams[CellParams::YCRD] + 0.5*dy;
         creal z = cellParams[CellParams::ZCRD] + 0.5*dz;

         if(getR(x,y,z,this->geometry,this->center) < this->radius) {
            mpiGrid[cells[i]]->sysBoundaryFlag = this->getIndex();
         }
      }

      // Assign boundary flags to local fsgrid cells
      const std::array<int, 3> gridDims(technicalGrid.getLocalSize());
      for (int k=0; k<gridDims[2]; k++) {
         for (int j=0; j<gridDims[1]; j++) {
            for (int i=0; i<gridDims[0]; i++) {
               const auto& coords = technicalGrid.getPhysicalCoords(i,j,k);

               // Shift to the center of the fsgrid cell
               auto cellCenterCoords = coords;
               cellCenterCoords[0] += 0.5 * technicalGrid.DX;
               cellCenterCoords[1] += 0.5 * technicalGrid.DY;
               cellCenterCoords[2] += 0.5 * technicalGrid.DZ;

               if(getR(cellCenterCoords[0],cellCenterCoords[1],cellCenterCoords[2],this->geometry,this->center) < this->radius) {
                  technicalGrid.get(i,j,k)->sysBoundaryFlag = this->getIndex();
               }

            }
         }
      }

      return true;
   }

   bool Ionosphere::applyInitialState(
      const dccrg::Dccrg<SpatialCell,dccrg::Cartesian_Geometry>& mpiGrid,
      FsGrid< std::array<Real, fsgrids::bfield::N_BFIELD>, FS_STENCIL_WIDTH> & perBGrid,
      Project &project
   ) {
      const vector<CellID>& cells = getLocalCells();
      //#pragma omp parallel for
      for (uint i=0; i<cells.size(); ++i) {
         SpatialCell* cell = mpiGrid[cells[i]];
         if (cell->sysBoundaryFlag != this->getIndex()) continue;

         for (uint popID=0; popID<getObjectWrapper().particleSpecies.size(); ++popID)
            setCellFromTemplate(cell,popID);
      }
      return true;
   }

   std::array<Real, 3> Ionosphere::fieldSolverGetNormalDirection(
      FsGrid< fsgrids::technical, FS_STENCIL_WIDTH> & technicalGrid,
      cint i,
      cint j,
      cint k
   ) {
      phiprof::start("Ionosphere::fieldSolverGetNormalDirection");
      std::array<Real, 3> normalDirection{{ 0.0, 0.0, 0.0 }};

      static creal DIAG2 = 1.0 / sqrt(2.0);
      static creal DIAG3 = 1.0 / sqrt(3.0);

      creal dx = technicalGrid.DX;
      creal dy = technicalGrid.DY;
      creal dz = technicalGrid.DZ;
      const std::array<int, 3> globalIndices = technicalGrid.getGlobalIndices(i,j,k);
      creal x = P::xmin + (convert<Real>(globalIndices[0])+0.5)*dx;
      creal y = P::ymin + (convert<Real>(globalIndices[1])+0.5)*dy;
      creal z = P::zmin + (convert<Real>(globalIndices[2])+0.5)*dz;
      creal xsign = divideIfNonZero(x, fabs(x));
      creal ysign = divideIfNonZero(y, fabs(y));
      creal zsign = divideIfNonZero(z, fabs(z));

      Real length = 0.0;

      if (Parameters::xcells_ini == 1) {
         if (Parameters::ycells_ini == 1) {
            if (Parameters::zcells_ini == 1) {
               // X,Y,Z
               std::cerr << __FILE__ << ":" << __LINE__ << ":" << "What do you expect to do with a single-cell simulation of ionosphere boundary type? Stop kidding." << std::endl;
               abort();
               // end of X,Y,Z
            } else {
               // X,Y
               normalDirection[2] = zsign;
               // end of X,Y
            }
         } else if (Parameters::zcells_ini == 1) {
            // X,Z
            normalDirection[1] = ysign;
            // end of X,Z
         } else {
            // X
            switch(this->geometry) {
               case 0:
                  normalDirection[1] = DIAG2*ysign;
                  normalDirection[2] = DIAG2*zsign;
                  break;
               case 1:
                  if(fabs(y) == fabs(z)) {
                     normalDirection[1] = ysign*DIAG2;
                     normalDirection[2] = zsign*DIAG2;
                     break;
                  }
                  if(fabs(y) > (this->radius - dy)) {
                     normalDirection[1] = ysign;
                     break;
                  }
                  if(fabs(z) > (this->radius - dz)) {
                     normalDirection[2] = zsign;
                     break;
                  }
                  if(fabs(y) > (this->radius - 2.0*dy)) {
                     normalDirection[1] = ysign;
                     break;
                  }
                  if(fabs(z) > (this->radius - 2.0*dz)) {
                     normalDirection[2] = zsign;
                     break;
                  }
                  break;
               case 2:
                  length = sqrt(y*y + z*z);
                  normalDirection[1] = y / length;
                  normalDirection[2] = z / length;
                  break;
               default:
                  std::cerr << __FILE__ << ":" << __LINE__ << ":" << "ionosphere.geometry has to be 0, 1 or 2 with this grid shape." << std::endl;
                  abort();
            }
            // end of X
         }
      } else if (Parameters::ycells_ini == 1) {
         if (Parameters::zcells_ini == 1) {
            // Y,Z
            normalDirection[0] = xsign;
            // end of Y,Z
         } else {
            // Y
            switch(this->geometry) {
               case 0:
                  normalDirection[0] = DIAG2*xsign;
                  normalDirection[2] = DIAG2*zsign;
                  break;
               case 1:
                  if(fabs(x) == fabs(z)) {
                     normalDirection[0] = xsign*DIAG2;
                     normalDirection[2] = zsign*DIAG2;
                     break;
                  }
                  if(fabs(x) > (this->radius - dx)) {
                     normalDirection[0] = xsign;
                     break;
                  }
                  if(fabs(z) > (this->radius - dz)) {
                     normalDirection[2] = zsign;
                     break;
                  }
                  if(fabs(x) > (this->radius - 2.0*dx)) {
                     normalDirection[0] = xsign;
                     break;
                  }
                  if(fabs(z) > (this->radius - 2.0*dz)) {
                     normalDirection[2] = zsign;
                     break;
                  }
                  break;
               case 2:
               case 3:
                  length = sqrt(x*x + z*z);
                  normalDirection[0] = x / length;
                  normalDirection[2] = z / length;
                  break;
               default:
                  std::cerr << __FILE__ << ":" << __LINE__ << ":" << "ionosphere.geometry has to be 0, 1, 2 or 3 with this grid shape." << std::endl;
                  abort();
            }
            // end of Y
         }
      } else if (Parameters::zcells_ini == 1) {
         // Z
         switch(this->geometry) {
            case 0:
               normalDirection[0] = DIAG2*xsign;
               normalDirection[1] = DIAG2*ysign;
               break;
            case 1:
               if(fabs(x) == fabs(y)) {
                  normalDirection[0] = xsign*DIAG2;
                  normalDirection[1] = ysign*DIAG2;
                  break;
               }
               if(fabs(x) > (this->radius - dx)) {
                  normalDirection[0] = xsign;
                  break;
               }
               if(fabs(y) > (this->radius - dy)) {
                  normalDirection[1] = ysign;
                  break;
               }
               if(fabs(x) > (this->radius - 2.0*dx)) {
                  normalDirection[0] = xsign;
                  break;
               }
               if(fabs(y) > (this->radius - 2.0*dy)) {
                  normalDirection[1] = ysign;
                  break;
               }
               break;
            case 2:
               length = sqrt(x*x + y*y);
               normalDirection[0] = x / length;
               normalDirection[1] = y / length;
               break;
            default:
               std::cerr << __FILE__ << ":" << __LINE__ << ":" << "ionosphere.geometry has to be 0, 1 or 2 with this grid shape." << std::endl;
               abort();
         }
         // end of Z
      } else {
         // 3D
         switch(this->geometry) {
            case 0:
               normalDirection[0] = DIAG3*xsign;
               normalDirection[1] = DIAG3*ysign;
               normalDirection[2] = DIAG3*zsign;
               break;
            case 1:
               if(fabs(x) == fabs(y) && fabs(x) == fabs(z) && fabs(x) > this->radius - dx) {
                  normalDirection[0] = xsign*DIAG3;
                  normalDirection[1] = ysign*DIAG3;
                  normalDirection[2] = zsign*DIAG3;
                  break;
               }
               if(fabs(x) == fabs(y) && fabs(x) == fabs(z) && fabs(x) > this->radius - 2.0*dx) {
                  normalDirection[0] = xsign*DIAG3;
                  normalDirection[1] = ysign*DIAG3;
                  normalDirection[2] = zsign*DIAG3;
                  break;
               }
               if(fabs(x) == fabs(y) && fabs(x) > this->radius - dx && fabs(z) < this->radius - dz) {
                  normalDirection[0] = xsign*DIAG2;
                  normalDirection[1] = ysign*DIAG2;
                  normalDirection[2] = 0.0;
                  break;
               }
               if(fabs(y) == fabs(z) && fabs(y) > this->radius - dy && fabs(x) < this->radius - dx) {
                  normalDirection[0] = 0.0;
                  normalDirection[1] = ysign*DIAG2;
                  normalDirection[2] = zsign*DIAG2;
                  break;
               }
               if(fabs(x) == fabs(z) && fabs(x) > this->radius - dx && fabs(y) < this->radius - dy) {
                  normalDirection[0] = xsign*DIAG2;
                  normalDirection[1] = 0.0;
                  normalDirection[2] = zsign*DIAG2;
                  break;
               }
               if(fabs(x) == fabs(y) && fabs(x) > this->radius - 2.0*dx && fabs(z) < this->radius - 2.0*dz) {
                  normalDirection[0] = xsign*DIAG2;
                  normalDirection[1] = ysign*DIAG2;
                  normalDirection[2] = 0.0;
                  break;
               }
               if(fabs(y) == fabs(z) && fabs(y) > this->radius - 2.0*dy && fabs(x) < this->radius - 2.0*dx) {
                  normalDirection[0] = 0.0;
                  normalDirection[1] = ysign*DIAG2;
                  normalDirection[2] = zsign*DIAG2;
                  break;
               }
               if(fabs(x) == fabs(z) && fabs(x) > this->radius - 2.0*dx && fabs(y) < this->radius - 2.0*dy) {
                  normalDirection[0] = xsign*DIAG2;
                  normalDirection[1] = 0.0;
                  normalDirection[2] = zsign*DIAG2;
                  break;
               }
               if(fabs(x) > (this->radius - dx)) {
                  normalDirection[0] = xsign;
                  break;
               }
               if(fabs(y) > (this->radius - dy)) {
                  normalDirection[1] = ysign;
                  break;
               }
               if(fabs(z) > (this->radius - dz)) {
                  normalDirection[2] = zsign;
                  break;
               }
               if(fabs(x) > (this->radius - 2.0*dx)) {
                  normalDirection[0] = xsign;
                  break;
               }
               if(fabs(y) > (this->radius - 2.0*dy)) {
                  normalDirection[1] = ysign;
                  break;
               }
               if(fabs(z) > (this->radius - 2.0*dz)) {
                  normalDirection[2] = zsign;
                  break;
               }
               break;
            case 2:
               length = sqrt(x*x + y*y + z*z);
               normalDirection[0] = x / length;
               normalDirection[1] = y / length;
               normalDirection[2] = z / length;
               break;
            case 3:
               length = sqrt(x*x + z*z);
               normalDirection[0] = x / length;
               normalDirection[2] = z / length;
               break;
            default:
               std::cerr << __FILE__ << ":" << __LINE__ << ":" << "ionosphere.geometry has to be 0, 1, 2 or 3 with this grid shape." << std::endl;
               abort();
         }
         // end of 3D
      }

      phiprof::stop("Ionosphere::fieldSolverGetNormalDirection");
      return normalDirection;
   }

   /*! We want here to
    *
    * -- Average perturbed face B from the nearest neighbours
<<<<<<< HEAD
    *
    * -- Retain only the normal components of perturbed face B
=======
>>>>>>> b94817ce
    */
   Real Ionosphere::fieldSolverBoundaryCondMagneticField(
      FsGrid< std::array<Real, fsgrids::bfield::N_BFIELD>, FS_STENCIL_WIDTH> & bGrid,
      FsGrid< fsgrids::technical, FS_STENCIL_WIDTH> & technicalGrid,
      cint i,
      cint j,
      cint k,
      creal& dt,
      cuint& component
   ) {
      if (technicalGrid.get(i,j,k)->sysBoundaryLayer == 1) {
         switch(component) {
            case 0:
               if (  ((technicalGrid.get(i-1,j,k)->SOLVE & compute::BX) == compute::BX)
                  && ((technicalGrid.get(i+1,j,k)->SOLVE & compute::BX) == compute::BX)
               ) {
                  return 0.5 * (bGrid.get(i-1,j,k)->at(fsgrids::bfield::PERBX) + bGrid.get(i+1,j,k)->at(fsgrids::bfield::PERBX));
               } else if ((technicalGrid.get(i-1,j,k)->SOLVE & compute::BX) == compute::BX) {
                  return bGrid.get(i-1,j,k)->at(fsgrids::bfield::PERBX);
               } else if ((technicalGrid.get(i+1,j,k)->SOLVE & compute::BX) == compute::BX) {
                  return bGrid.get(i+1,j,k)->at(fsgrids::bfield::PERBX);
               } else {
                  Real retval = 0.0;
                  uint nCells = 0;
                  if ((technicalGrid.get(i,j-1,k)->SOLVE & compute::BX) == compute::BX) {
                     retval += bGrid.get(i,j-1,k)->at(fsgrids::bfield::PERBX);
                     nCells++;
                  }
                  if ((technicalGrid.get(i,j+1,k)->SOLVE & compute::BX) == compute::BX) {
                     retval += bGrid.get(i,j+1,k)->at(fsgrids::bfield::PERBX);
                     nCells++;
                  }
                  if ((technicalGrid.get(i,j,k-1)->SOLVE & compute::BX) == compute::BX) {
                     retval += bGrid.get(i,j,k-1)->at(fsgrids::bfield::PERBX);
                     nCells++;
                  }
                  if ((technicalGrid.get(i,j,k+1)->SOLVE & compute::BX) == compute::BX) {
                     retval += bGrid.get(i,j,k+1)->at(fsgrids::bfield::PERBX);
                     nCells++;
                  }
                  if (nCells == 0) {
                     for (int a=i-1; a<i+2; a++) {
                        for (int b=j-1; b<j+2; b++) {
                           for (int c=k-1; c<k+2; c++) {
                              if ((technicalGrid.get(a,b,c)->SOLVE & compute::BX) == compute::BX) {
                                 retval += bGrid.get(a,b,c)->at(fsgrids::bfield::PERBX);
                                 nCells++;
                              }
                           }
                        }
                     }
                  }
                  if (nCells == 0) {
                     cerr << __FILE__ << ":" << __LINE__ << ": ERROR: this should not have fallen through." << endl;
                     return 0.0;
                  }
                  return retval / nCells;
               }
            case 1:
               if (  (technicalGrid.get(i,j-1,k)->SOLVE & compute::BY) == compute::BY
                  && (technicalGrid.get(i,j+1,k)->SOLVE & compute::BY) == compute::BY
               ) {
                  return 0.5 * (bGrid.get(i,j-1,k)->at(fsgrids::bfield::PERBY) + bGrid.get(i,j+1,k)->at(fsgrids::bfield::PERBY));
               } else if ((technicalGrid.get(i,j-1,k)->SOLVE & compute::BY) == compute::BY) {
                  return bGrid.get(i,j-1,k)->at(fsgrids::bfield::PERBY);
               } else if ((technicalGrid.get(i,j+1,k)->SOLVE & compute::BY) == compute::BY) {
                  return bGrid.get(i,j+1,k)->at(fsgrids::bfield::PERBY);
               } else {
                  Real retval = 0.0;
                  uint nCells = 0;
                  if ((technicalGrid.get(i-1,j,k)->SOLVE & compute::BY) == compute::BY) {
                     retval += bGrid.get(i-1,j,k)->at(fsgrids::bfield::PERBY);
                     nCells++;
                  }
                  if ((technicalGrid.get(i+1,j,k)->SOLVE & compute::BY) == compute::BY) {
                     retval += bGrid.get(i+1,j,k)->at(fsgrids::bfield::PERBY);
                     nCells++;
                  }
                  if ((technicalGrid.get(i,j,k-1)->SOLVE & compute::BY) == compute::BY) {
                     retval += bGrid.get(i,j,k-1)->at(fsgrids::bfield::PERBY);
                     nCells++;
                  }
                  if ((technicalGrid.get(i,j,k+1)->SOLVE & compute::BY) == compute::BY) {
                     retval += bGrid.get(i,j,k+1)->at(fsgrids::bfield::PERBY);
                     nCells++;
                  }
                  if (nCells == 0) {
                     for (int a=i-1; a<i+2; a++) {
                        for (int b=j-1; b<j+2; b++) {
                           for (int c=k-1; c<k+2; c++) {
                              if ((technicalGrid.get(a,b,c)->SOLVE & compute::BY) == compute::BY) {
                                 retval += bGrid.get(a,b,c)->at(fsgrids::bfield::PERBY);
                                 nCells++;
                              }
                           }
                        }
                     }
                  }
                  if (nCells == 0) {
                     cerr << __FILE__ << ":" << __LINE__ << ": ERROR: this should not have fallen through." << endl;
                     return 0.0;
                  }
                  return retval / nCells;
               }
            case 2:
               if (  (technicalGrid.get(i,j,k-1)->SOLVE & compute::BZ) == compute::BZ
                  && (technicalGrid.get(i,j,k+1)->SOLVE & compute::BZ) == compute::BZ
               ) {
                  return 0.5 * (bGrid.get(i,j,k-1)->at(fsgrids::bfield::PERBZ) + bGrid.get(i,j,k+1)->at(fsgrids::bfield::PERBZ));
               } else if ((technicalGrid.get(i,j,k-1)->SOLVE & compute::BZ) == compute::BZ) {
                  return bGrid.get(i,j,k-1)->at(fsgrids::bfield::PERBZ);
               } else if ((technicalGrid.get(i,j,k+1)->SOLVE & compute::BZ) == compute::BZ) {
                  return bGrid.get(i,j,k+1)->at(fsgrids::bfield::PERBZ);
               } else {
                  Real retval = 0.0;
                  uint nCells = 0;
                  if ((technicalGrid.get(i-1,j,k)->SOLVE & compute::BZ) == compute::BZ) {
                     retval += bGrid.get(i-1,j,k)->at(fsgrids::bfield::PERBZ);
                     nCells++;
                  }
                  if ((technicalGrid.get(i+1,j,k)->SOLVE & compute::BZ) == compute::BZ) {
                     retval += bGrid.get(i+1,j,k)->at(fsgrids::bfield::PERBZ);
                     nCells++;
                  }
                  if ((technicalGrid.get(i,j-1,k)->SOLVE & compute::BZ) == compute::BZ) {
                     retval += bGrid.get(i,j-1,k)->at(fsgrids::bfield::PERBZ);
                     nCells++;
                  }
                  if ((technicalGrid.get(i,j+1,k)->SOLVE & compute::BZ) == compute::BZ) {
                     retval += bGrid.get(i,j+1,k)->at(fsgrids::bfield::PERBZ);
                     nCells++;
                  }
                  if (nCells == 0) {
                     for (int a=i-1; a<i+2; a++) {
                        for (int b=j-1; b<j+2; b++) {
                           for (int c=k-1; c<k+2; c++) {
                              if ((technicalGrid.get(a,b,c)->SOLVE & compute::BZ) == compute::BZ) {
                                 retval += bGrid.get(a,b,c)->at(fsgrids::bfield::PERBZ);
                                 nCells++;
                              }
                           }
                        }
                     }
                  }
                  if (nCells == 0) {
                     cerr << __FILE__ << ":" << __LINE__ << ": ERROR: this should not have fallen through." << endl;
                     return 0.0;
                  }
                  return retval / nCells;
               }
            default:
               cerr << "ERROR: ionosphere boundary tried to copy nonsensical magnetic field component " << component << endl;
               return 0.0;
         }
      } else { // L2 cells
         Real retval = 0.0;
         uint nCells = 0;
         for (int a=i-1; a<i+2; a++) {
            for (int b=j-1; b<j+2; b++) {
               for (int c=k-1; c<k+2; c++) {
                  if (technicalGrid.get(a,b,c)->sysBoundaryLayer == 1) {
                     retval += bGrid.get(a,b,c)->at(fsgrids::bfield::PERBX + component);
                     nCells++;
                  }
               }
            }
         }
         if (nCells == 0) {
            cerr << __FILE__ << ":" << __LINE__ << ": ERROR: this should not have fallen through." << endl;
            return 0.0;
         }
         return retval / nCells;
      }
   }

   /*! We want here to
    *
    * -- Retain only the boundary-normal projection of perturbed face B
    */
   void Ionosphere::fieldSolverBoundaryCondMagneticFieldProjection(
      FsGrid< std::array<Real, fsgrids::bfield::N_BFIELD>, FS_STENCIL_WIDTH> & bGrid,
      FsGrid< fsgrids::technical, FS_STENCIL_WIDTH> & technicalGrid,
      cint i,
      cint j,
      cint k
   ) {
      // Projection of B-field to normal direction
      Real BdotN = 0;
      std::array<Real, 3> normalDirection = fieldSolverGetNormalDirection(technicalGrid, i, j, k);
      for(uint component=0; component<3; component++) {
         BdotN += bGrid.get(i,j,k)->at(fsgrids::bfield::PERBX+component) * normalDirection[component];
      }
      // Apply to any components that were not solved
      if ((technicalGrid.get(i,j,k)->sysBoundaryLayer == 2) ||
          ((technicalGrid.get(i,j,k)->sysBoundaryLayer == 1) && ((technicalGrid.get(i,j,k)->SOLVE & compute::BX) != compute::BX))
         ) {
         bGrid.get(i,j,k)->at(fsgrids::bfield::PERBX) = BdotN*normalDirection[0];
      }
      if ((technicalGrid.get(i,j,k)->sysBoundaryLayer == 2) ||
          ((technicalGrid.get(i,j,k)->sysBoundaryLayer == 1) && ((technicalGrid.get(i,j,k)->SOLVE & compute::BY) != compute::BY))
         ) {
         bGrid.get(i,j,k)->at(fsgrids::bfield::PERBY) = BdotN*normalDirection[1];
      }
      if ((technicalGrid.get(i,j,k)->sysBoundaryLayer == 2) ||
          ((technicalGrid.get(i,j,k)->sysBoundaryLayer == 1) && ((technicalGrid.get(i,j,k)->SOLVE & compute::BZ) != compute::BZ))
         ) {
         bGrid.get(i,j,k)->at(fsgrids::bfield::PERBZ) = BdotN*normalDirection[2];
      }
   }

   void Ionosphere::fieldSolverBoundaryCondElectricField(
      FsGrid< std::array<Real, fsgrids::efield::N_EFIELD>, FS_STENCIL_WIDTH> & EGrid,
      cint i,
      cint j,
      cint k,
      cuint component
   ) {
      EGrid.get(i,j,k)->at(fsgrids::efield::EX+component) = 0.0;
   }

   void Ionosphere::fieldSolverBoundaryCondHallElectricField(
      FsGrid< std::array<Real, fsgrids::ehall::N_EHALL>, FS_STENCIL_WIDTH> & EHallGrid,
      cint i,
      cint j,
      cint k,
      cuint component
   ) {
      std::array<Real, fsgrids::ehall::N_EHALL> * cp = EHallGrid.get(i,j,k);
      switch (component) {
         case 0:
            cp->at(fsgrids::ehall::EXHALL_000_100) = 0.0;
            cp->at(fsgrids::ehall::EXHALL_010_110) = 0.0;
            cp->at(fsgrids::ehall::EXHALL_001_101) = 0.0;
            cp->at(fsgrids::ehall::EXHALL_011_111) = 0.0;
            break;
         case 1:
            cp->at(fsgrids::ehall::EYHALL_000_010) = 0.0;
            cp->at(fsgrids::ehall::EYHALL_100_110) = 0.0;
            cp->at(fsgrids::ehall::EYHALL_001_011) = 0.0;
            cp->at(fsgrids::ehall::EYHALL_101_111) = 0.0;
            break;
         case 2:
            cp->at(fsgrids::ehall::EZHALL_000_001) = 0.0;
            cp->at(fsgrids::ehall::EZHALL_100_101) = 0.0;
            cp->at(fsgrids::ehall::EZHALL_010_011) = 0.0;
            cp->at(fsgrids::ehall::EZHALL_110_111) = 0.0;
            break;
         default:
            cerr << __FILE__ << ":" << __LINE__ << ":" << " Invalid component" << endl;
      }
   }

   void Ionosphere::fieldSolverBoundaryCondGradPeElectricField(
      FsGrid< std::array<Real, fsgrids::egradpe::N_EGRADPE>, FS_STENCIL_WIDTH> & EGradPeGrid,
      cint i,
      cint j,
      cint k,
      cuint component
   ) {
      EGradPeGrid.get(i,j,k)->at(fsgrids::egradpe::EXGRADPE+component) = 0.0;
   }

   void Ionosphere::fieldSolverBoundaryCondDerivatives(
      FsGrid< std::array<Real, fsgrids::dperb::N_DPERB>, FS_STENCIL_WIDTH> & dPerBGrid,
      FsGrid< std::array<Real, fsgrids::dmoments::N_DMOMENTS>, FS_STENCIL_WIDTH> & dMomentsGrid,
      cint i,
      cint j,
      cint k,
      cuint& RKCase,
      cuint& component
   ) {
      this->setCellDerivativesToZero(dPerBGrid, dMomentsGrid, i, j, k, component);
      return;
   }

   void Ionosphere::fieldSolverBoundaryCondBVOLDerivatives(
      FsGrid< std::array<Real, fsgrids::volfields::N_VOL>, FS_STENCIL_WIDTH> & volGrid,
      cint i,
      cint j,
      cint k,
      cuint& component
   ) {
      // FIXME This should be OK as the BVOL derivatives are only used for Lorentz force JXB, which is not applied on the ionosphere cells.
      this->setCellBVOLDerivativesToZero(volGrid, i, j, k, component);
   }

   void Ionosphere::vlasovBoundaryCondition(
      const dccrg::Dccrg<SpatialCell,dccrg::Cartesian_Geometry>& mpiGrid,
      const CellID& cellID,
      const uint popID,
      const bool calculate_V_moments
   ) {
      phiprof::start("vlasovBoundaryCondition (Ionosphere)");

      // If we are to couple to the ionosphere grid, we better be part of its communicator.
      assert(ionosphereGrid.communicator != MPI_COMM_NULL);
      
      // Get potential upmapped from six points 
      // (Cell's face centres)
      // inside the cell to calculate E
      const std::array<Real, CellParams::N_SPATIAL_CELL_PARAMS>& cellParams = mpiGrid[cellID]->parameters;
      const Real xmin = cellParams[CellParams::XCRD];
      const Real ymin = cellParams[CellParams::YCRD];
      const Real zmin = cellParams[CellParams::ZCRD];
      const Real xmax = xmin + cellParams[CellParams::DX];
      const Real ymax = ymin + cellParams[CellParams::DY];
      const Real zmax = zmin + cellParams[CellParams::DZ];
      const Real xcen = 0.5*(xmin+xmax);
      const Real ycen = 0.5*(ymin+ymax);
      const Real zcen = 0.5*(zmin+zmax);
      std::array< std::array<Real, 3>, 6> tracepoints;
      tracepoints[0] = {xmin, ycen, zcen};
      tracepoints[1] = {xmax, ycen, zcen};
      tracepoints[2] = {xcen, ymin, zcen};
      tracepoints[3] = {xcen, ymax, zcen};
      tracepoints[4] = {xcen, ycen, zmin};
      tracepoints[5] = {xcen, ycen, zmax};
      std::array<Real, 6> potentials;

      for(int i=0; i<6; i++) {
         // Get potential at each of these 6 points
         potentials[i] = ionosphereGrid.interpolateUpmappedPotential(tracepoints[i]);
      }

      // Calculate E from potential differences
      Vec3d E({
            (potentials[1] - potentials[0]) / cellParams[CellParams::DX],
            (potentials[3] - potentials[2]) / cellParams[CellParams::DY],
            (potentials[5] - potentials[4]) / cellParams[CellParams::DZ]});
      Vec3d B({
            cellParams[CellParams::BGBXVOL],
            cellParams[CellParams::BGBYVOL],
            cellParams[CellParams::BGBZVOL]});

      // Add E from neutral wind convection for all cells with L <= 5
      Vec3d Omega(0,0,Ionosphere::earthAngularVelocity); // Earth rotation vector
      Vec3d r(xcen,ycen,zcen);
      Vec3d vn = cross_product(Omega,r);

      Real radius = vector_length(r);
      if(radius/Ionosphere::innerRadius <= 5 * radius*radius/(r[0]*r[0] + r[1]*r[1])) {
         E += cross_product(vn, B);
      }

      const Real Bsqr = B[0]*B[0] + B[1]*B[1] + B[2]*B[2];

      // Calculate cell bulk velocity as E x B / B^2
      std::array<Real, 3> vDrift;
      vDrift[0] = (E[1] * B[2] - E[2] * B[1])/Bsqr;
      vDrift[1] = (E[2] * B[0] - E[0] * B[2])/Bsqr;
      vDrift[2] = (E[0] * B[1] - E[1] * B[0])/Bsqr;

      // Fill velocity space with new maxwellian data
      SpatialCell& cell = *mpiGrid[cellID];
      cell.clear(popID); // Clear previous velocity space completely
      const vector<vmesh::GlobalID> blocksToInitialize = findBlocksToInitialize(cell,vDrift,popID);
      Realf* data = cell.get_data(popID);

      for (size_t i = 0; i < blocksToInitialize.size(); i++) {
         const vmesh::GlobalID blockGID = blocksToInitialize[i];
         cell.add_velocity_block(blockGID,popID);
         const vmesh::LocalID block = cell.get_velocity_block_local_id(blockGID,popID);
         const Real* blockParameters = cell.get_block_parameters(block,popID);
         creal vxBlock = blockParameters[BlockParams::VXCRD];
         creal vyBlock = blockParameters[BlockParams::VYCRD];
         creal vzBlock = blockParameters[BlockParams::VZCRD];
         creal dvxCell = blockParameters[BlockParams::DVX];
         creal dvyCell = blockParameters[BlockParams::DVY];
         creal dvzCell = blockParameters[BlockParams::DVZ];
         
         // Iterate over cells within block
         for (uint kc=0; kc<WID; ++kc) for (uint jc=0; jc<WID; ++jc) for (uint ic=0; ic<WID; ++ic) {
            creal vxCellCenter = vxBlock + (ic+convert<Real>(0.5))*dvxCell - vDrift[0];
            creal vyCellCenter = vyBlock + (jc+convert<Real>(0.5))*dvyCell - vDrift[1];
            creal vzCellCenter = vzBlock + (kc+convert<Real>(0.5))*dvzCell - vDrift[2];

            data[block*WID3 + cellIndex(ic,jc,kc)] = shiftedMaxwellianDistribution(popID, vxCellCenter, vyCellCenter, vzCellCenter);
         }
      }

      // Block adjust and recalculate moments
      cell.adjustSingleCellVelocityBlocks(popID);
      // TODO: The moments can also be analytically calculated from ionosphere parameters.
      // Maybe that's faster?
      calculateCellMoments(mpiGrid[cellID], true, true);

      //this->vlasovBoundaryFluffyCopyFromAllCloseNbrs(mpiGrid, cellID, popID, calculate_V_moments, this->speciesParams[popID].fluffiness);

      phiprof::stop("vlasovBoundaryCondition (Ionosphere)");
   }

   /**
    * NOTE: This function must initialize all particle species!
    * @param project
    */
   void Ionosphere::generateTemplateCell(Project &project) {
      // WARNING not 0.0 here or the dipole() function fails miserably.
      templateCell.sysBoundaryFlag = this->getIndex();
      templateCell.sysBoundaryLayer = 1;
      templateCell.parameters[CellParams::XCRD] = 1.0;
      templateCell.parameters[CellParams::YCRD] = 1.0;
      templateCell.parameters[CellParams::ZCRD] = 1.0;
      templateCell.parameters[CellParams::DX] = 1;
      templateCell.parameters[CellParams::DY] = 1;
      templateCell.parameters[CellParams::DZ] = 1;

      // Loop over particle species
      for (uint popID=0; popID<getObjectWrapper().particleSpecies.size(); ++popID) {
         const IonosphereSpeciesParameters& sP = this->speciesParams[popID];
         const std::array<Real, 3> vDrift = {0,0,0};
         const vector<vmesh::GlobalID> blocksToInitialize = findBlocksToInitialize(templateCell,vDrift,popID);
         Realf* data = templateCell.get_data(popID);

         for (size_t i = 0; i < blocksToInitialize.size(); i++) {
            const vmesh::GlobalID blockGID = blocksToInitialize.at(i);
            const vmesh::LocalID blockLID = templateCell.get_velocity_block_local_id(blockGID,popID);
            const Real* block_parameters = templateCell.get_block_parameters(blockLID,popID);
            creal vxBlock = block_parameters[BlockParams::VXCRD];
            creal vyBlock = block_parameters[BlockParams::VYCRD];
            creal vzBlock = block_parameters[BlockParams::VZCRD];
            creal dvxCell = block_parameters[BlockParams::DVX];
            creal dvyCell = block_parameters[BlockParams::DVY];
            creal dvzCell = block_parameters[BlockParams::DVZ];

            creal x = templateCell.parameters[CellParams::XCRD];
            creal y = templateCell.parameters[CellParams::YCRD];
            creal z = templateCell.parameters[CellParams::ZCRD];
            creal dx = templateCell.parameters[CellParams::DX];
            creal dy = templateCell.parameters[CellParams::DY];
            creal dz = templateCell.parameters[CellParams::DZ];

            // Calculate volume average of distrib. function for each cell in the block.
            for (uint kc=0; kc<WID; ++kc) for (uint jc=0; jc<WID; ++jc) for (uint ic=0; ic<WID; ++ic) {
               creal vxCell = vxBlock + ic*dvxCell;
               creal vyCell = vyBlock + jc*dvyCell;
               creal vzCell = vzBlock + kc*dvzCell;
               Real average = 0.0;
               if(sP.nVelocitySamples > 1) {
                  creal d_vx = dvxCell / (sP.nVelocitySamples-1);
                  creal d_vy = dvyCell / (sP.nVelocitySamples-1);
                  creal d_vz = dvzCell / (sP.nVelocitySamples-1);
                  for (uint vi=0; vi<sP.nVelocitySamples; ++vi)
                     for (uint vj=0; vj<sP.nVelocitySamples; ++vj)
                        for (uint vk=0; vk<sP.nVelocitySamples; ++vk) {
                           average +=  shiftedMaxwellianDistribution(
                                                                     popID,
                                                                     vxCell + vi*d_vx,
                                                                     vyCell + vj*d_vy,
                                                                     vzCell + vk*d_vz
                                                                    );
                        }
                  average /= sP.nVelocitySamples * sP.nVelocitySamples * sP.nVelocitySamples;
               } else {
                  average = shiftedMaxwellianDistribution(
                                                          popID,
                                                          vxCell + 0.5*dvxCell,
                                                          vyCell + 0.5*dvyCell,
                                                          vzCell + 0.5*dvzCell
                                                         );
               }

               if (average !=0.0 ) {
                  data[blockLID*WID3+cellIndex(ic,jc,kc)] = average;
               }
            } // for-loop over cells in velocity block
         } // for-loop over velocity blocks

         // let's get rid of blocks not fulfilling the criteria here to save memory.
         templateCell.adjustSingleCellVelocityBlocks(popID);
      } // for-loop over particle species

      calculateCellMoments(&templateCell,true,true);

      // WARNING Time-independence assumed here. Normal moments computed in setProjectCell
      templateCell.parameters[CellParams::RHOM_R] = templateCell.parameters[CellParams::RHOM];
      templateCell.parameters[CellParams::VX_R] = templateCell.parameters[CellParams::VX];
      templateCell.parameters[CellParams::VY_R] = templateCell.parameters[CellParams::VY];
      templateCell.parameters[CellParams::VZ_R] = templateCell.parameters[CellParams::VZ];
      templateCell.parameters[CellParams::RHOQ_R] = templateCell.parameters[CellParams::RHOQ];
      templateCell.parameters[CellParams::P_11_R] = templateCell.parameters[CellParams::P_11];
      templateCell.parameters[CellParams::P_22_R] = templateCell.parameters[CellParams::P_22];
      templateCell.parameters[CellParams::P_33_R] = templateCell.parameters[CellParams::P_33];
      templateCell.parameters[CellParams::RHOM_V] = templateCell.parameters[CellParams::RHOM];
      templateCell.parameters[CellParams::VX_V] = templateCell.parameters[CellParams::VX];
      templateCell.parameters[CellParams::VY_V] = templateCell.parameters[CellParams::VY];
      templateCell.parameters[CellParams::VZ_V] = templateCell.parameters[CellParams::VZ];
      templateCell.parameters[CellParams::RHOQ_V] = templateCell.parameters[CellParams::RHOQ];
      templateCell.parameters[CellParams::P_11_V] = templateCell.parameters[CellParams::P_11];
      templateCell.parameters[CellParams::P_22_V] = templateCell.parameters[CellParams::P_22];
      templateCell.parameters[CellParams::P_33_V] = templateCell.parameters[CellParams::P_33];
   }

   Real Ionosphere::shiftedMaxwellianDistribution(
      const uint popID,
      creal& vx, creal& vy, creal& vz
   ) {

      const Real MASS = getObjectWrapper().particleSpecies[popID].mass;
      const IonosphereSpeciesParameters& sP = this->speciesParams[popID];

      return sP.rho * pow(MASS /
      (2.0 * M_PI * physicalconstants::K_B * sP.T), 1.5) *
      exp(-MASS * ((vx-sP.V0[0])*(vx-sP.V0[0]) + (vy-sP.V0[1])*(vy-sP.V0[1]) + (vz-sP.V0[2])*(vz-sP.V0[2])) /
      (2.0 * physicalconstants::K_B * sP.T));
   }

   std::vector<vmesh::GlobalID> Ionosphere::findBlocksToInitialize(spatial_cell::SpatialCell& cell,const std::array<Real, 3> & vDrift, const uint popID) {
      vector<vmesh::GlobalID> blocksToInitialize;
      bool search = true;
      uint counter = 0;
      const uint8_t refLevel = 0;

      const vmesh::LocalID* vblocks_ini = cell.get_velocity_grid_length(popID,refLevel);

      while (search) {
         #warning TODO: add SpatialCell::getVelocityBlockMinValue() in place of sparseMinValue ? (if applicable)
         if (0.1 * getObjectWrapper().particleSpecies[popID].sparseMinValue >
            shiftedMaxwellianDistribution(popID,counter*cell.get_velocity_grid_block_size(popID,refLevel)[0] - vDrift[0], 0.0 - vDrift[1], 0.0 - vDrift[2])
            || counter > vblocks_ini[0]) {
            search = false;
         }
         ++counter;
      }
      counter+=2;
      Real vRadiusSquared
              = (Real)counter*(Real)counter
              * cell.get_velocity_grid_block_size(popID,refLevel)[0]
              * cell.get_velocity_grid_block_size(popID,refLevel)[0];

      for (uint kv=0; kv<vblocks_ini[2]; ++kv)
         for (uint jv=0; jv<vblocks_ini[1]; ++jv)
            for (uint iv=0; iv<vblocks_ini[0]; ++iv) {
               vmesh::LocalID blockIndices[3];
               blockIndices[0] = iv;
               blockIndices[1] = jv;
               blockIndices[2] = kv;
               const vmesh::GlobalID blockGID = cell.get_velocity_block(popID,blockIndices,refLevel);
               Real blockCoords[3];
               cell.get_velocity_block_coordinates(popID,blockGID,blockCoords);
               Real blockSize[3];
               cell.get_velocity_block_size(popID,blockGID,blockSize);
               blockCoords[0] += 0.5*blockSize[0] - vDrift[0];
               blockCoords[1] += 0.5*blockSize[1] - vDrift[1];
               blockCoords[2] += 0.5*blockSize[2] - vDrift[2];
               //creal vx = P::vxmin + (iv+0.5) * cell.get_velocity_grid_block_size(popID)[0]; // vx-coordinate of the centre
               //creal vy = P::vymin + (jv+0.5) * cell.get_velocity_grid_block_size(popID)[1]; // vy-
               //creal vz = P::vzmin + (kv+0.5) * cell.get_velocity_grid_block_size(popID)[2]; // vz-

               if (blockCoords[0]*blockCoords[0] + blockCoords[1]*blockCoords[1] + blockCoords[2]*blockCoords[2] < vRadiusSquared) {
               //if (vx*vx + vy*vy + vz*vz < vRadiusSquared) {
                  // Adds velocity block to active population's velocity mesh
                  //const vmesh::GlobalID newBlockGID = cell.get_velocity_block(popID,vx,vy,vz);
                  cell.add_velocity_block(blockGID,popID);
                  blocksToInitialize.push_back(blockGID);
               }
            }

      return blocksToInitialize;
   }

   void Ionosphere::setCellFromTemplate(SpatialCell* cell,const uint popID) {
      copyCellData(&templateCell,cell,false,popID,true); // copy also vdf, _V
      copyCellData(&templateCell,cell,true,popID,false); // don't copy vdf again but copy _R now
   }

   std::string Ionosphere::getName() const {return "Ionosphere";}

   uint Ionosphere::getIndex() const {return sysboundarytype::IONOSPHERE;}
}<|MERGE_RESOLUTION|>--- conflicted
+++ resolved
@@ -2237,78 +2237,23 @@
       Readparameters::get("ionosphere.geometry", this->geometry);
       Readparameters::get("ionosphere.precedence", this->precedence);
       uint reapply;
-<<<<<<< HEAD
-      if(!Readparameters::get("ionosphere.reapplyUponRestart",reapply)) {
-         if(myRank == MASTER_RANK) cerr << __FILE__ << ":" << __LINE__ << " ERROR: This option has not been added!" << endl;
-         exit(1);
-      };
-      if(!Readparameters::get("ionosphere.baseShape",baseShape)) {
-         if(myRank == MASTER_RANK) cerr << __FILE__ << ":" << __LINE__ << " ERROR: This option has not been added!" << endl;
-         exit(1);
-      }
-      if(!Readparameters::get("ionosphere.conductivityModel", *(int*)(&conductivityModel))) {
-         if(myRank == MASTER_RANK) cerr << __FILE__ << ":" << __LINE__ << " ERROR: This option has not been added!" << endl;
-         exit(1);
-      }
-      if(!Readparameters::get("ionosphere.fibonacciNodeNum",fibonacciNodeNum)) {
-         if(myRank == MASTER_RANK) cerr << __FILE__ << ":" << __LINE__ << " ERROR: This option has not been added!" << endl;
-         exit(1);
-      }
-      if(!Readparameters::get("ionosphere.solverMaxIterations", solverMaxIterations)) {
-         if(myRank == MASTER_RANK) cerr << __FILE__ << ":" << __LINE__ << " ERROR: This option has not been added!" << endl;
-         exit(1);
-      }
-      if(!Readparameters::get("ionosphere.solverPreconditioning", solverPreconditioning)) {
-         if(myRank == MASTER_RANK) cerr << __FILE__ << ":" << __LINE__ << " ERROR: This option has not been added!" << endl;
-         exit(1);
-      }
-      if(!Readparameters::get("ionosphere.earthAngularVelocity", earthAngularVelocity)) {
-         if(myRank == MASTER_RANK) cerr << __FILE__ << ":" << __LINE__ << " ERROR: This option has not been added!" << endl;
-         exit(1);
-      }
-      if(!Readparameters::get("ionosphere.fieldLineTracer", tracerString)) {
-         if(myRank == MASTER_RANK) cerr << __FILE__ << ":" << __LINE__ << " ERROR: This option has not been added!" << endl;
-         exit(1);
-      }
-      if(!Readparameters::get("ionosphere.couplingTimescale",couplingTimescale)) {
-         if(myRank == MASTER_RANK) cerr << __FILE__ << ":" << __LINE__ << " ERROR: This option has not been added!" << endl;
-         exit(1);
-      }
-      if(!Readparameters::get("ionosphere.tracerTolerance", eps)) {
-         if(myRank == MASTER_RANK) cerr << __FILE__ << ":" << __LINE__ << " ERROR: This option has not been added!" << endl;
-         exit(1);
-      }
-      if(!Readparameters::get("ionosphere.innerRadius", innerRadius)) {
-         if(myRank == MASTER_RANK) cerr << __FILE__ << ":" << __LINE__ << " ERROR: This option has not been added!" << endl;
-         exit(1);
-      }
-      if(!Readparameters::get("ionosphere.refineMinLatitude",refineMinLatitudes)) {
-         if(myRank == MASTER_RANK) cerr << __FILE__ << ":" << __LINE__ << " ERROR: This option has not been added!" << endl;
-         exit(1);
-      }
-      if(!Readparameters::get("ionosphere.refineMaxLatitude",refineMaxLatitudes)) {
-         if(myRank == MASTER_RANK) cerr << __FILE__ << ":" << __LINE__ << " ERROR: This option has not been added!" << endl;
-         exit(1);
-      }
-      if(!Readparameters::get("ionosphere.atmosphericModelFile",atmosphericModelFile)) {
-         if(myRank == MASTER_RANK) cerr << __FILE__ << ":" << __LINE__ << " ERROR: This option has not been added!" << endl;
-         exit(1);
-      }
-      if(!Readparameters::get("ionosphere.recombAlpha",recombAlpha)) {
-         if(myRank == MASTER_RANK) cerr << __FILE__ << ":" << __LINE__ << " ERROR: This option has not been added!" << endl;
-         exit(1);
-      }
-      if(!Readparameters::get("ionosphere.F10_7",F10_7)) {
-         if(myRank == MASTER_RANK) cerr << __FILE__ << ":" << __LINE__ << " ERROR: This option has not been added!" << endl;
-         exit(1);
-      }
-      if(!Readparameters::get("ionosphere.backgroundIonisation",backgroundIonisation)) {
-         if(myRank == MASTER_RANK) cerr << __FILE__ << ":" << __LINE__ << " ERROR: This option has not been added!" << endl;
-         exit(1);
-      }
-=======
       Readparameters::get("ionosphere.reapplyUponRestart", reapply);
->>>>>>> b94817ce
+      Readparameters::get("ionosphere.baseShape",baseShape);
+      Readparameters::get("ionosphere.conductivityModel", *(int*)(&conductivityModel));
+      Readparameters::get("ionosphere.fibonacciNodeNum",fibonacciNodeNum);
+      Readparameters::get("ionosphere.solverMaxIterations", solverMaxIterations);
+      Readparameters::get("ionosphere.solverPreconditioning", solverPreconditioning);
+      Readparameters::get("ionosphere.earthAngularVelocity", earthAngularVelocity);
+      Readparameters::get("ionosphere.fieldLineTracer", tracerString);
+      Readparameters::get("ionosphere.couplingTimescale",couplingTimescale);
+      Readparameters::get("ionosphere.tracerTolerance", eps);
+      Readparameters::get("ionosphere.innerRadius", innerRadius);
+      Readparameters::get("ionosphere.refineMinLatitude",refineMinLatitudes);
+      Readparameters::get("ionosphere.refineMaxLatitude",refineMaxLatitudes);
+      Readparameters::get("ionosphere.atmosphericModelFile",atmosphericModelFile);
+      Readparameters::get("ionosphere.recombAlpha",recombAlpha);
+      Readparameters::get("ionosphere.F10_7",F10_7);
+      Readparameters::get("ionosphere.backgroundIonisation",backgroundIonisation);
       this->applyUponRestart = false;
       if(reapply == 1) {
          this->applyUponRestart = true;
@@ -2772,11 +2717,8 @@
    /*! We want here to
     *
     * -- Average perturbed face B from the nearest neighbours
-<<<<<<< HEAD
     *
     * -- Retain only the normal components of perturbed face B
-=======
->>>>>>> b94817ce
     */
    Real Ionosphere::fieldSolverBoundaryCondMagneticField(
       FsGrid< std::array<Real, fsgrids::bfield::N_BFIELD>, FS_STENCIL_WIDTH> & bGrid,
