/*
 * This file is part of Vlasiator.
 * Copyright 2010-2016 Finnish Meteorological Institute
 *
 * For details of usage, see the COPYING file and read the "Rules of the Road"
 * at http://www.physics.helsinki.fi/vlasiator/
 *
 * This program is free software; you can redistribute it and/or modify
 * it under the terms of the GNU General Public License as published by
 * the Free Software Foundation; either version 2 of the License, or
 * (at your option) any later version.
 *
 * This program is distributed in the hope that it will be useful,
 * but WITHOUT ANY WARRANTY; without even the implied warranty of
 * MERCHANTABILITY or FITNESS FOR A PARTICULAR PURPOSE.  See the
 * GNU General Public License for more details.
 *
 * You should have received a copy of the GNU General Public License along
 * with this program; if not, write to the Free Software Foundation, Inc.,
 * 51 Franklin Street, Fifth Floor, Boston, MA 02110-1301 USA.
 */

/*!\file ionosphere.cpp
 * \brief Implementation of the class SysBoundaryCondition::Ionosphere to handle cells classified as sysboundarytype::IONOSPHERE.
 */

#include <cstdint>
#include <cstdlib>
#include <iostream>
#include <iomanip>
#include <fstream>

#include "ionosphere.h"
#include "../projects/project.h"
#include "../projects/projects_common.h"
#include "../vlasovmover.h"
#include "../fieldsolver/fs_common.h"
#include "../fieldsolver/ldz_magnetic_field.hpp"
#include "../fieldtracing/fieldtracing.h"
#include "../common.h"
#include "../object_wrapper.h"

#include <Eigen/Dense>
#include "../fieldtracing/fieldtracing.h"

#define Vec3d Eigen::Vector3d
#define cross_product(av,bv) (av).cross(bv)
#define dot_product(av,bv) (av).dot(bv)
#define vector_length(v) (v).norm()
#define normalize_vector(v) (v).normalized()

#ifndef NDEBUG
   #define DEBUG_IONOSPHERE
#endif
#ifdef DEBUG_SYSBOUNDARY
   #define DEBUG_IONOSPHERE
#endif

namespace SBC {

   IonosphereBoundaryVDFmode boundaryVDFmode = FixedMoments;

   // Ionosphere finite element grid
   SphericalTriGrid ionosphereGrid;

   std::vector<IonosphereSpeciesParameters> Ionosphere::speciesParams;

   // Static ionosphere member variables
   Real Ionosphere::innerRadius;
   Real Ionosphere::radius;
   Real Ionosphere::recombAlpha; // Recombination parameter, determining atmosphere ionizability (parameter)
   Real Ionosphere::F10_7; // Solar 10.7 Flux value (parameter)
   Real Ionosphere::downmapRadius; // Radius from which FACs are downmapped (RE)
   Real Ionosphere::unmappedNodeRho; // Electron density of ionosphere nodes that don't couple to the magnetosphere
   Real Ionosphere::unmappedNodeTe; // Electron temperature of ionosphere nodes that don't couple to the magnetosphere
   Real Ionosphere::ridleyParallelConductivity; // Constant parallel conductivity in the Ridley conductivity model
   Real Ionosphere::couplingTimescale; // Magnetosphere->Ionosphere coupling timescale (seconds)
   Real Ionosphere::couplingInterval; // Ionosphere update interval
   int Ionosphere::solveCount; // Counter of the number of solvings
   Real Ionosphere::backgroundIonisation; // Background ionisation due to stellar UV and cosmic rays
   int  Ionosphere::solverMaxIterations;
   Real Ionosphere::solverRelativeL2ConvergenceThreshold;
   int Ionosphere::solverMaxFailureCount;
   Real Ionosphere::solverMaxErrorGrowthFactor;
   bool Ionosphere::solverPreconditioning;
   bool Ionosphere::solverUseMinimumResidualVariant;
   bool Ionosphere::solverToggleMinimumResidualVariant;
   Real Ionosphere::shieldingLatitude;
   enum Ionosphere::IonosphereConductivityModel Ionosphere::conductivityModel;

   // Offset field aligned currents so their sum is 0
   void SphericalTriGrid::offset_FAC() {

      if(nodes.size() == 0) {
         return;
      }

      // Separately make sure that both hemispheres are divergence-free
      Real northSum=0.;
      int northNum=0;
      Real southSum=0.;
      int southNum=0;

      for(uint n = 0; n<nodes.size(); n++) {
         if(nodes[n].x[2] > 0) {
            northSum += nodes[n].parameters[ionosphereParameters::SOURCE];
            northNum++;
         } else {
            southSum += nodes[n].parameters[ionosphereParameters::SOURCE];
            southNum++;
         }
      }

      northSum /= northNum;
      southSum /= southNum;

      for(uint n = 0; n<nodes.size(); n++) {
         if(nodes[n].x[2] > 0) {
            nodes[n].parameters[ionosphereParameters::SOURCE] -= northSum;
         } else {
            nodes[n].parameters[ionosphereParameters::SOURCE] -= southSum;
         }
      }
   }

   // Scale all nodes' coordinates so that they are situated on a spherical
   // shell with radius R
   void SphericalTriGrid::normalizeRadius(Node& n, Real R) {
      Real L = sqrt(n.x[0]*n.x[0] + n.x[1]*n.x[1] + n.x[2]*n.x[2]);
      for(int c=0; c<3; c++) {
         n.x[c] *= R/L;
      }
   }

   // Regenerate linking information between nodes and elements
   // Note: if this runs *before* stitchRefinementInterfaces(), there will be no
   // more information about t-junctions, so further stitiching won't work
   void SphericalTriGrid::updateConnectivity() {

      for(uint n=0; n<nodes.size(); n++) {
         nodes[n].numTouchingElements=0;

         for(uint e=0; e<elements.size(); e++) {
            for(int c=0; c<3; c++) {
               if(elements[e].corners[c] == n) {
                  nodes[n].touchingElements[nodes[n].numTouchingElements++]=e;
               }
            }
         }
      }
   }

   // Initialize base grid as a tetrahedron
   void SphericalTriGrid::initializeTetrahedron() {
      const static std::array<uint32_t, 3> seedElements[4] = {
         {1,2,3}, {1,3,4}, {1,4,2}, {2,4,3}
      };
      const static std::array<Real, 3> nodeCoords[4] = {
         {0,0,1.73205},
         {0,1.63299,-0.57735},
         {-1.41421,-0.816497,-0.57735},
         {1.41421,-0.816497,-0.57735}
      };

      // Create nodes
      // Additional nodes from table
      for(const auto& coords : nodeCoords) {
         Node newNode;
         newNode.x = coords;
         normalizeRadius(newNode, Ionosphere::innerRadius);
         nodes.push_back(newNode);
      }

      // Create elements
      for(const auto& seed : seedElements) {
         Element newElement;
         newElement.corners = seed;
         elements.push_back(newElement);
      }

      // Linke elements to nodes
      updateConnectivity();
   }

   // Initialize base grid as a icosahedron
   void SphericalTriGrid::initializeIcosahedron() {
      const static std::array<uint32_t, 3> seedElements[20] = {
        { 0, 2, 1}, { 0, 3, 2}, { 0, 4, 3}, { 0, 5, 4},
        { 0, 1, 5}, { 1, 2, 6}, { 2, 3, 7}, { 3, 4, 8},
        { 4, 5,9}, { 5, 1,10}, { 6, 2, 7}, { 7, 3, 8},
        { 8, 4,9}, {9, 5,10}, {10, 1, 6}, { 6, 7,11},
        { 7, 8,11}, { 8,9,11}, {9,10,11}, {10, 6,11}
      };
      const static std::array<Real, 3> nodeCoords[12] = {
        {        0,        0,  1.17557}, {  1.05146,        0, 0.525731},
        {  0.32492,      1.0, 0.525731}, {-0.850651, 0.618034, 0.525731},
        {-0.850651,-0.618034, 0.525731}, {  0.32492,     -1.0, 0.525731},
        { 0.850651, 0.618034,-0.525731}, { -0.32492,      1.0,-0.525731},
        { -1.05146,        0,-0.525731}, { -0.32492,     -1.0,-0.525731},
        { 0.850651,-0.618034,-0.525731}, {        0,        0, -1.17557}
      };

      // Create nodes
      // Additional nodes from table
      for(const auto& coords : nodeCoords) {
         Node newNode;
         newNode.x = coords;
         normalizeRadius(newNode, Ionosphere::innerRadius);
         nodes.push_back(newNode);
      }

      // Create elements
      for(const auto& seed : seedElements) {
         Element newElement;
         newElement.corners = seed;
         elements.push_back(newElement);
      }

      // Linke elements to nodes
      updateConnectivity();
   }

   // Spherical fibonacci base grid with arbitrary number of nodes n>8,
   // after Keinert et al 2015
   void SphericalTriGrid::initializeSphericalFibonacci(int n) {

      phiprof::start("ionosphere-sphericalFibonacci");
      // Golden ratio
      const Real Phi = (sqrt(5) +1.)/2.;

      auto madfrac = [](Real a, Real b) -> float {
         return a*b-floor(a*b);
      };

      // Forward spherical fibonacci mapping with n points
      auto SF = [madfrac,Phi](int i, int n) -> Vec3d {
         Real phi = 2*M_PI*madfrac(i, Phi-1.);
         Real z = 1. - (2.*i +1.)/n;
         Real sinTheta = sqrt(1 - z*z);
         return {cos(phi)*sinTheta, sin(phi)*sinTheta, z};
      };

      // Sample delaunay triangulation of the spherical fibonaccy grid around the given
      // point and return adjacent vertices
      auto SFDelaunayAdjacency = [SF,Phi](int j, int n) -> std::vector<int> {

         Real cosTheta = 1. - (2.*j+1.)/n;
         Real z = max(0., round(0.5*log(n * M_PI * sqrt(5) * (1.-cosTheta*cosTheta)) / log(Phi)));

         Vec3d nearestSample = SF(j,n);
         std::vector<int> nearestSamples;

         // Sample neighbourhood to find closest neighbours
         // Magic rainbow indexing
         for(int i=0; i<12; i++) {
            int r = i - floor(i/6)*6;
            int c = 5 - abs(5 - r*2) + floor((int)r/3);
            int k = j + (i < 6 ? +1 : -1) * (int)round(pow(Phi,z+c-2)/sqrt(5.));

            Vec3d currentSample = SF(k,n);
            Vec3d nearestToCurrentSample = currentSample - nearestSample;
            Real squaredDistance = dot_product(nearestToCurrentSample,nearestToCurrentSample);

            // Early reject by invalid index and distance
            if( k<0 || k>= n || squaredDistance > 5.*4.*M_PI / (sqrt(5) * n)) {
               continue;
            }

            nearestSamples.push_back(k);
         }

         // Make it delaunay
         std::vector<int> adjacentVertices;
         for(int i=0; i<(int)nearestSamples.size(); i++) {
            int k = nearestSamples[i];
            int kPrevious = nearestSamples[(i+nearestSamples.size()-1) % nearestSamples.size()];
            int kNext = nearestSamples[(i+1) % nearestSamples.size()];

            Vec3d currentSample = SF(k,n);
            Vec3d previousSample = SF(kPrevious, n);
            Vec3d nextSample = SF(kNext,n);

            if(dot_product(previousSample - nextSample, previousSample - nextSample) > dot_product(currentSample - nearestSample, currentSample-nearestSample)) {
               adjacentVertices.push_back(nearestSamples[i]);
            }
         }

         // Special case for the pole
         if( j == 0) {
            adjacentVertices.pop_back();
         }

         return adjacentVertices;
      };

      // Create nodes
      for(int i=0; i< n; i++) {
         Node newNode;

         Vec3d pos = SF(i,n);
         newNode.x = {pos[0], pos[1], pos[2]};
         normalizeRadius(newNode, Ionosphere::innerRadius);

         nodes.push_back(newNode);
      }

      // Create elements
      for(int i=0; i < n; i++) {
         std::vector<int> neighbours = SFDelaunayAdjacency(i,n);

         // Build a triangle fan around the neighbourhood
         for(uint j=0; j<neighbours.size(); j++) {
            if(neighbours[j] > i && neighbours[(j+1)%neighbours.size()] > i) { // Only triangles in "positive" direction to avoid double cover.
               Element newElement;
               newElement.corners = {(uint)i, (uint)neighbours[j], (uint)neighbours[(j+1)%neighbours.size()]};
               elements.push_back(newElement);
            }
         }
      }

      updateConnectivity();
      phiprof::stop("ionosphere-sphericalFibonacci");
   }

   // Find the neighbouring element of the one with index e, that is sharing the
   // two corner nodes n1 and n2
   //
   //            2 . . . . . . . .*
   //           /  \             .
   //          /    \   neigh   .
   //         /      \   bour  .
   //        /   e    \       .
   //       /          \     .
   //      /            \   .
   //     /              \ .
   //    0----------------1
   //
   int32_t SphericalTriGrid::findElementNeighbour(uint32_t e, int n1, int n2) {
      Element& el = elements[e];

      Node& node1 = nodes[el.corners[n1]];
      Node& node2 = nodes[el.corners[n2]];

      for(uint n1e=0; n1e<node1.numTouchingElements; n1e++) {
         if(node1.touchingElements[n1e] == e) continue; // Skip ourselves.

         for(uint n2e=0; n2e<node2.numTouchingElements; n2e++) {
            if(node1.touchingElements[n1e] == node2.touchingElements[n2e]) {
               return node1.touchingElements[n1e];
            }
         }
      }

      // No neighbour found => Apparently, the neighbour is refined and doesn't
      // exist at this scale. Good enough for us.
      return -1;
   }

   // Find the mesh node closest to the given coordinates.
   uint32_t SphericalTriGrid::findNodeAtCoordinates(std::array<Real,3> x) {

      // Project onto sphere
      Real L=sqrt(x[0]*x[0] + x[1]*x[1] + x[2]*x[2]);
      for(int c=0; c<3; c++) {
         x[c] *= Ionosphere::innerRadius/L;
      }

      uint32_t node = 0;
      uint32_t nextNode = 0;

      // TODO: For spherical fibonacci meshes, this can be accelerated by
      // doing an iSF lookup

      // Iterate through nodes to find the closest one
      while(true) {

         node = nextNode;

         // This nodes' distance to our target point
         std::array<Real, 3> deltaX({x[0]-nodes[node].x[0],
               x[1]-nodes[node].x[1],
               x[2]-nodes[node].x[2]});
         Real minDist=sqrt(deltaX[0]*deltaX[0] + deltaX[1]*deltaX[1] + deltaX[2]*deltaX[2]);

         // Iterate through our neighbours
         for(uint i=0; i<nodes[node].numTouchingElements; i++) {
            for(int j=0; j<3; j++) {
               uint32_t thatNode = elements[nodes[node].touchingElements[i]].corners[j];
               if(thatNode == node || thatNode == nextNode) {
                  continue;
               }

               // If it is closer, continue there.
               deltaX = {x[0]-nodes[thatNode].x[0],
                  x[1]-nodes[thatNode].x[1],
                  x[2]-nodes[thatNode].x[2]};
               Real thatDist = sqrt(deltaX[0]*deltaX[0] + deltaX[1]*deltaX[1] + deltaX[2]*deltaX[2]);
               if(thatDist < minDist) {
                  minDist = thatDist;
                  nextNode = thatNode;
               }
            }
         }

         // Didn't find a closer one, use this one.
         if(nextNode == node) {
            break;
         }
      }

      return node;
   }

   // Subdivide mesh within element e
   // The element gets replaced by four new ones:
   //
   /*            2                      2
<<<<<<< HEAD
   //           /  \                   /   \
=======
   //           /  \                   /  \
>>>>>>> 2025ae8d
   //          /    \                 / 2  \
   //         /      \               /      \
   //        /        \     ==>     2--------1
   //       /          \           / \  3  /  \
   //      /            \         / 0 \   / 1  \
   //     /              \       /     \ /      \
   //    0----------------1     0-------0--------1
   */
   // And three new nodes get created at the interfaces,
   // unless they already exist.
   // The new center element (3) replaces the old parent element in place.
   void SphericalTriGrid::subdivideElement(uint32_t e) {

      phiprof::start("ionosphere-subdivideElement");
      Element& parentElement = elements[e];

      // 4 new elements
      std::array<Element,4> newElements;
      for(int i=0; i<4; i++) {
         newElements[i].refLevel = parentElement.refLevel + 1;
      }

      // (up to) 3 new nodes
      std::array<uint32_t,3> edgeNodes;
      for(int i=0; i<3; i++) { // Iterate over the edges of the triangle

         // Taking the two nodes on that edge
         Node& n1 = nodes[parentElement.corners[i]];
         Node& n2 = nodes[parentElement.corners[(i+1)%3]];

         // Find the neighbour in that direction
         int32_t ne = findElementNeighbour(e, i, (i+1)%3);

         if(ne == -1) { // Neighbour is refined already, node should already exist.

            // Find it.
            int32_t insertedNode = -1;

            // First assemble a list of candidates from all elements touching
            // that corner at the next refinement level
            std::set<uint32_t> candidates;
            for(uint en=0; en< n1.numTouchingElements; en++) {
               if(elements[n1.touchingElements[en]].refLevel == parentElement.refLevel + 1) {
                  for(int k=0; k<3; k++) {
                     candidates.emplace(elements[n1.touchingElements[en]].corners[k]);
                  }
               }
            }
            // Then match that list from the second corner
            for(uint en=0; en< n2.numTouchingElements; en++) {
               if(elements[n2.touchingElements[en]].refLevel == parentElement.refLevel + 1) {
                  for(int k=0; k<3; k++) {
                     if(candidates.count(elements[n2.touchingElements[en]].corners[k]) > 0) {
                        insertedNode = elements[n2.touchingElements[en]].corners[k];
                     }
                  }
               }
            }
            if(insertedNode == -1) {
               cerr << "(IONOSPHERE) Warning: did not find neighbouring split node when trying to refine "
                  << "element " << e << " on edge " << i << " with nodes (" << parentElement.corners[0]
                  << ", " << parentElement.corners[1] << ", " << parentElement.corners[2] << ")" << endl;
               insertedNode = 0;
            }

            // Double-check that this node currently has 4 touching elements
            if(nodes[insertedNode].numTouchingElements != 4) {
               cerr << "(IONOSPHERE) Warning: mesh topology screwup when refining: node "
                  << insertedNode << " is touching " << nodes[insertedNode].numTouchingElements
                  << " elements, should be 4." << endl;
            }

            // Add the other 2
            nodes[insertedNode].touchingElements[4] = elements.size() + i;
            nodes[insertedNode].touchingElements[5] = elements.size() + (i+1)%3;

            // Now that node touches 6 elements.
            nodes[insertedNode].numTouchingElements=6;

            edgeNodes[i] = insertedNode;

         } else {       // Neighbour is not refined, add a node here.
            Node newNode;

            // Node coordinates are in the middle of the two parents
            for(int c=0; c<3; c++) {
               newNode.x[c] = 0.5 * (n1.x[c] + n2.x[c]);
            }
            // Renormalize to sit on the circle
            normalizeRadius(newNode, Ionosphere::innerRadius);

            // This node has four touching elements: the old neighbour and 3 of the new ones
            newNode.numTouchingElements = 4;
            newNode.touchingElements[0] = ne;
            newNode.touchingElements[1] = e; // Center element
            newNode.touchingElements[2] = elements.size() + i;
            newNode.touchingElements[3] = elements.size() + (i+1)%3;

            nodes.push_back(newNode);
            edgeNodes[i] = nodes.size()-1;
         }
      }

      // Now set the corners of the new elements
      newElements[0].corners[0] = parentElement.corners[0];
      newElements[0].corners[1] = edgeNodes[0];
      newElements[0].corners[2] = edgeNodes[2];
      newElements[1].corners[0] = edgeNodes[0];
      newElements[1].corners[1] = parentElement.corners[1];
      newElements[1].corners[2] = edgeNodes[1];
      newElements[2].corners[0] = edgeNodes[2];
      newElements[2].corners[1] = edgeNodes[1];
      newElements[2].corners[2] = parentElement.corners[2];
      newElements[3].corners[0] = edgeNodes[0];
      newElements[3].corners[1] = edgeNodes[1];
      newElements[3].corners[2] = edgeNodes[2];

      // And references of the corners are replaced to point
      // to the new child elements
      for(int n=0; n<3; n++) {
         Node& cornerNode = nodes[parentElement.corners[n]];
         for(uint i=0; i< cornerNode.numTouchingElements; i++) {
            if(cornerNode.touchingElements[i] == e) {
               cornerNode.touchingElements[i] = elements.size() + n;
            }
         }
      }

      // The center element replaces the original one
      elements[e] = newElements[3];
      // Insert the other new elements at the end of the list
      for(int i=0; i<3; i++) {
         elements.push_back(newElements[i]);
      }
      phiprof::stop("ionosphere-subdivideElement");
   }


   // Fractional energy dissipation rate for a isotropic beam, based on Rees (1963), figure 1
   static Real ReesIsotropicLambda(Real x) {
      static const Real P[7] = { -11.639, 32.1133, -30.8543, 14.6063, -6.3375, 0.6138, 1.4946};
      Real lambda = (((((P[0] * x + P[1])*x +P[2])*x+ P[3])*x + P[4])*x +P[5])* x+P[6];
      if(x > 1. || lambda < 0) {
         return 0;
      }
      return lambda;
   }


   // Energy dissipasion function based on Sergienko & Ivanov (1993), eq. A2
   static Real SergienkoIvanovLambda(Real E0, Real Chi) {

      struct SergienkoIvanovParameters {
         Real E; // in eV
         Real C1;
         Real C2;
         Real C3;
         Real C4;
      };

      const static SergienkoIvanovParameters SIparameters[] = {
         {50,  0.0409,   1.072, -0.0641, -1.054},
         {100, 0.0711,   0.899, -0.171,  -0.720},
         {500, 0.130,    0.674, -0.271,  -0.319},
         {1000,0.142,    0.657, -0.277,  -0.268}
      };

      Real C1=0;
      Real C2=0;
      Real C3=0;
      Real C4=0;
      if(E0 <= SIparameters[0].E) {
         C1 = SIparameters[0].C1;
         C2 = SIparameters[0].C2;
         C3 = SIparameters[0].C3;
         C4 = SIparameters[0].C4;
      } else if (E0 >= SIparameters[3].E) {
         C1 = SIparameters[3].C1;
         C2 = SIparameters[3].C2;
         C3 = SIparameters[3].C3;
         C4 = SIparameters[3].C4;
      } else {
         for(int i=0; i<3; i++) {
            if(SIparameters[i].E < E0 && SIparameters[i+1].E > E0) {
               Real interp = (E0 - SIparameters[i].E) / (SIparameters[i+1].E - SIparameters[i].E);
               C1 = (1.-interp) * SIparameters[i].C1 + interp * SIparameters[i+1].C1;
               C2 = (1.-interp) * SIparameters[i].C2 + interp * SIparameters[i+1].C2;
               C3 = (1.-interp) * SIparameters[i].C3 + interp * SIparameters[i+1].C3;
               C4 = (1.-interp) * SIparameters[i].C4 + interp * SIparameters[i+1].C4;
            }
         }
      }
      return (C2 + C1*Chi)*exp(C4*Chi + C3*Chi*Chi);
   }

   /* Read atmospheric model file in MSIS format.
    * Based on the table data, precalculate and fill the ionisation production lookup table
    */
   void SphericalTriGrid::readAtmosphericModelFile(const char* filename) {

      phiprof::start("ionosphere-readAtmosphericModelFile");
      // These are the only height values (in km) we are actually interested in
      static const float alt[numAtmosphereLevels] = {
         66, 68, 71, 74, 78, 82, 87, 92, 98, 104, 111,
         118, 126, 134, 143, 152, 162, 172, 183, 194
      };

      // Open file, read in
      ifstream in(filename);
      if(!in) {
         cerr << "(ionosphere) WARNING: Atmospheric Model file " << filename << " could not be opened: " <<
            strerror(errno) << endl
            << "(ionosphere) All atmospheric values will be zero, and there will be no ionization!" << endl;
      }
      int altindex = 0;
      Real integratedDensity = 0;
      Real prevDensity = 0;
      Real prevAltitude = 0;
      std::vector<std::array<Real, 5>> MSISvalues;
      while(in) {
         Real altitude, massdensity, Odensity, N2density, O2density, neutralTemperature;
         in >> altitude >> Odensity >> N2density >> O2density >> massdensity >> neutralTemperature;

         integratedDensity += (altitude - prevAltitude) *1000 * 0.5 * (massdensity + prevDensity);
         // Ion-neutral scattering frequencies (from Schunk and Nagy, 2009, Table 4.5)
         Real nui = 1e-17*(3.67*Odensity + 5.14*N2density + 2.59*O2density);
         // Elctron-neutral scattering frequencies (Same source, Table 4.6)
         Real nue = 1e-17*(8.9*Odensity + 2.33*N2density + 18.2*O2density);
         prevAltitude = altitude;
         prevDensity = massdensity;
         MSISvalues.push_back({altitude, massdensity, nui, nue, integratedDensity});
      }

      // Iterate through the read data and linearly interpolate
      for(unsigned int i=1; i<MSISvalues.size(); i++) {
         Real altitude = MSISvalues[i][0];

         // When we encounter one of our reference layers, record its values
         while(altindex < numAtmosphereLevels && altitude >= alt[altindex]) {
            Real interpolationFactor = (alt[altindex] - MSISvalues[i-1][0]) / (MSISvalues[i][0] - MSISvalues[i-1][0]);

            AtmosphericLayer newLayer;
            newLayer.altitude = alt[altindex]; // in km
            newLayer.density = fmax((1.-interpolationFactor) * MSISvalues[i-1][1] + interpolationFactor * MSISvalues[i][1], 0.); // kg/m^3
            newLayer.depth = fmax((1.-interpolationFactor) * MSISvalues[i-1][4] + interpolationFactor * MSISvalues[i][4], 0.); // kg/m^2

            newLayer.nui = fmax((1.-interpolationFactor) * MSISvalues[i-1][2] + interpolationFactor * MSISvalues[i][2], 0.); // m^-3 s^-1
            newLayer.nue = fmax((1.-interpolationFactor) * MSISvalues[i-1][3] + interpolationFactor * MSISvalues[i][3], 0.); // m^-3 s^-1
            atmosphere[altindex++] = newLayer;
         }
      }

      // Now we have integrated density from the bottom of the atmosphere in the depth field.
      // Flip it around.
      for(int h=0; h<numAtmosphereLevels; h++) {
         atmosphere[h].depth = integratedDensity - atmosphere[h].depth;
      }

      // Calculate Hall and Pedersen conductivity coefficient based on charge carrier density
      const Real Bval = 5e-5; // TODO: Hardcoded B strength here?
      const Real NO_gyroFreq = physicalconstants::CHARGE * Bval / (31*physicalconstants::MASS_PROTON); // Ion (NO+) gyration frequency
      const Real e_gyroFreq = physicalconstants::CHARGE * Bval / (physicalconstants::MASS_ELECTRON); // Elctron gyration frequency
      for(int h=0; h<numAtmosphereLevels; h++) {
         Real sigma_i = physicalconstants::CHARGE*physicalconstants::CHARGE / ((31. * physicalconstants::MASS_PROTON)  * atmosphere[h].nui);
         Real sigma_e = physicalconstants::CHARGE*physicalconstants::CHARGE / (physicalconstants::MASS_ELECTRON  * atmosphere[h].nue);
         atmosphere[h].pedersencoeff = sigma_i * (atmosphere[h].nui * atmosphere[h].nui)/(atmosphere[h].nui*atmosphere[h].nui + NO_gyroFreq*NO_gyroFreq)
            + sigma_e *(atmosphere[h].nue * atmosphere[h].nue)/(atmosphere[h].nue*atmosphere[h].nue + e_gyroFreq*e_gyroFreq);
         atmosphere[h].hallcoeff = -sigma_i * (atmosphere[h].nui * NO_gyroFreq)/(atmosphere[h].nui*atmosphere[h].nui + NO_gyroFreq*NO_gyroFreq)
            + sigma_e *(atmosphere[h].nue * e_gyroFreq)/(atmosphere[h].nue*atmosphere[h].nue + e_gyroFreq*e_gyroFreq);

         atmosphere[h].parallelcoeff = sigma_e;
      }


      // Energies of particles that sample the production array
      // are logspace-distributed from 10^-1 to 10^2.3 keV
      std::array< Real, SBC::productionNumParticleEnergies+1 > particle_energy; // In KeV
      for(int e=0; e<SBC::productionNumParticleEnergies; e++) {
         // TODO: Hardcoded constants. Make parameter?
         particle_energy[e] = pow(10.0, -1.+e*(2.3+1.)/(SBC::productionNumParticleEnergies-1));
      }
      particle_energy[SBC::productionNumParticleEnergies] = 2*particle_energy[SBC::productionNumParticleEnergies-1] - particle_energy[SBC::productionNumParticleEnergies-2];

      // Precalculate scattering rates
      const Real eps_ion_keV = 0.035; // Energy required to create one ion
      std::array< std::array< Real, numAtmosphereLevels >, SBC::productionNumParticleEnergies > scatteringRate;
      for(int e=0;e<SBC::productionNumParticleEnergies; e++) {

         Real electronRange=0.;
         Real rho_R=0.;
         switch(ionizationModel) {
            case Rees1963:
               electronRange = 4.57e-5 * pow(particle_energy[e], 1.75); // kg m^-2
               // Integrate downwards through the atmosphere to find density at depth=1
               for(int h=numAtmosphereLevels-1; h>=0; h--) {
                  if(atmosphere[h].depth / electronRange > 1) {
                     rho_R = atmosphere[h].density;
                     break;
                  }
               }
               if(rho_R == 0.) {
                  rho_R = atmosphere[0].density;
               }
               break;
            case Rees1989:
               // From Rees, M. H. (1989), q 3.4.4
               electronRange = 4.3e-6 + 5.36e-5 * pow(particle_energy[e], 1.67); // kg m^-2
               break;
            case SergienkoIvanov:
               electronRange = 1.64e-5 * pow(particle_energy[e], 1.67) * (1. + 9.48e-2 * pow(particle_energy[e], -1.57));
               break;
            default:
               cerr << "(IONOSPHERE) Invalid value for Ionization model." << endl;
               abort();
         }

         for(int h=0; h<numAtmosphereLevels; h++) {
            Real lambda;
            Real rate=0;
            switch(ionizationModel) {
               case Rees1963:
                  // Rees et al 1963, eq. 1
                  lambda = ReesIsotropicLambda(atmosphere[h].depth/electronRange);
                  rate = particle_energy[e] / (electronRange / rho_R) / eps_ion_keV *   lambda   *   atmosphere[h].density / integratedDensity; 
                  break;
               case Rees1989:
            // Rees 1989, eq. 3.3.7 / 3.3.8
                  lambda = ReesIsotropicLambda(atmosphere[h].depth/electronRange);
                  rate = particle_energy[e] * lambda * atmosphere[h].density / electronRange / eps_ion_keV;
                  break;
               case SergienkoIvanov:
                  lambda = SergienkoIvanovLambda(particle_energy[e]*1000., atmosphere[h].depth/electronRange);
                  rate = atmosphere[h].density / eps_ion_keV * particle_energy[e] * lambda / electronRange; // TODO: Albedo flux?
                  break;
            }
            scatteringRate[e][h] = max(0., rate); // m^-1
         }
      }

      // Fill ionisation production table
      std::array< Real, SBC::productionNumParticleEnergies > differentialFlux; // Differential flux

      for(int e=0; e<productionNumAccEnergies; e++) {

         const Real productionAccEnergyStep = (log10(productionMaxAccEnergy) - log10(productionMinAccEnergy)) / productionNumAccEnergies;
         Real accenergy = pow(10., productionMinAccEnergy + e*(productionAccEnergyStep)); // In KeV

         for(int t=0; t<productionNumTemperatures; t++) {
            const Real productionTemperatureStep = (log10(productionMaxTemperature) - log10(productionMinTemperature)) / productionNumTemperatures;
            Real tempenergy = pow(10, productionMinTemperature + t*productionTemperatureStep); // In KeV

            for(int p=0; p<SBC::productionNumParticleEnergies; p++) {
               // TODO: Kappa distribution here? Now only going for maxwellian
               Real energyparam = (particle_energy[p]-accenergy)/tempenergy; // = E_p / (kB T)

               if(particle_energy[p] > accenergy) {
                  Real deltaE = (particle_energy[p+1] - particle_energy[p])* 1e3*physicalconstants::CHARGE;  // dE in J

                  differentialFlux[p] = sqrt(1. / (2. * M_PI * physicalconstants::MASS_ELECTRON))
                    * particle_energy[p] / tempenergy / sqrt(tempenergy * 1e3 *physicalconstants::CHARGE)
                    * deltaE * exp(-energyparam); // m / s  ... multiplied with density, this yields a flux 1/m^2/s
               } else {
                  differentialFlux[p] = 0;
               }
            }
            for(int h=0; h < numAtmosphereLevels; h++) {
               productionTable[h][e][t] = 0;
               for(int p=0; p<SBC::productionNumParticleEnergies; p++) {
                  productionTable[h][e][t] += scatteringRate[p][h]*differentialFlux[p];
               }
            }
         }
      }
      phiprof::stop("ionosphere-readAtmosphericModelFile");
   }

   /*!< Store the value of the magnetic field at the node.*/
   void SphericalTriGrid::storeNodeB() {
      for(uint n=0; n<nodes.size(); n++) {
         nodes[n].parameters[NODE_BX] = /*SBC::ionosphereGrid.*/dipoleField(nodes[n].x[0],nodes[n].x[1],nodes[n].x[2],X,0,X) + /*SBC::ionosphereGrid.*/BGB[0];
         nodes[n].parameters[NODE_BY] = /*SBC::ionosphereGrid.*/dipoleField(nodes[n].x[0],nodes[n].x[1],nodes[n].x[2],Y,0,Y) + /*SBC::ionosphereGrid.*/BGB[1];
         nodes[n].parameters[NODE_BZ] = /*SBC::ionosphereGrid.*/dipoleField(nodes[n].x[0],nodes[n].x[1],nodes[n].x[2],Z,0,Z) + /*SBC::ionosphereGrid.*/BGB[2];
      }
   }

   /* Look up the free electron production rate in the ionosphere, given the atmospheric height index,
    * particle energy after the ionospheric potential drop and inflowing distribution temperature */
   Real SphericalTriGrid::lookupProductionValue(int heightindex, Real energy_keV, Real temperature_keV) {
            Real normEnergy = (log10(energy_keV) - log10(productionMinAccEnergy)) / (log10(productionMaxAccEnergy) - log10(productionMinAccEnergy));
            if(normEnergy < 0) {
               normEnergy = 0;
            }
            Real normTemperature = (log10(temperature_keV) - log10(productionMinTemperature)) / (log(productionMaxTemperature) - log(productionMinTemperature));
            if(normTemperature < 0) {
               normTemperature = 0;
            }

            // Interpolation bin and parameters
            normEnergy *= productionNumAccEnergies;
            int energyindex = int(float(normEnergy));
            if(energyindex < 0) {
               energyindex = 0;
               normEnergy = 0;
            }
            if(energyindex > productionNumAccEnergies - 2) {
               energyindex = productionNumAccEnergies - 2;
               normEnergy = 0;
            }
            float t = normEnergy - floor(normEnergy);

            normTemperature *= productionNumTemperatures;
            int temperatureindex = int(float(normTemperature));
            float s = normTemperature - floor(normTemperature);
            if(temperatureindex < 0) {
               temperatureindex = 0;
               normTemperature = 0;
            }
            if(temperatureindex > productionNumTemperatures - 2) {
               temperatureindex = productionNumTemperatures - 2;
               normTemperature = 0;
            }

            // Lookup production rate by linearly interpolating table.
            return (productionTable[heightindex][energyindex][temperatureindex]*(1.-t) +
                    productionTable[heightindex][energyindex+1][temperatureindex] * t) * (1.-s) +
                   (productionTable[heightindex][energyindex][temperatureindex+1]*(1.-t) +
                    productionTable[heightindex][energyindex+1][temperatureindex+1] * t) * s ;

   }

   /* Estimate the magnetospheric electron precipitation energy flux (in W/m^2) from
    * mass density, electron temperature and potential difference.
    *
    * TODO: This is the coarse MHD estimate, lacking a better approximation. Should this
    * instead use the precipitation data reducer?
    */
   void SphericalTriGrid::calculatePrecipitation() {

      for(uint n=0; n<nodes.size(); n++) {
         Real ne = nodes[n].electronDensity();
         Real electronEnergy = nodes[n].electronTemperature() * physicalconstants::K_B;
         Real potential = nodes[n].deltaPhi();

         nodes[n].parameters[ionosphereParameters::PRECIP] = (ne / sqrt(2. * M_PI * physicalconstants::MASS_ELECTRON * electronEnergy))
            * (2. * electronEnergy * electronEnergy + 2 * physicalconstants::CHARGE * potential * electronEnergy
                  + (physicalconstants::CHARGE * potential)*(physicalconstants::CHARGE * potential));

      }
   }

   /* Calculate the conductivity tensor for every grid node, based on the
    * given F10.7 photospheric flux as a solar activity proxy.
    *
    * This assumes the FACs have already been coupled into the grid.
    */
   void SphericalTriGrid::calculateConductivityTensor(const Real F10_7, const Real recombAlpha, const Real backgroundIonisation) {

      phiprof::start("ionosphere-calculateConductivityTensor");

      // Ranks that don't participate in ionosphere solving skip this function outright
      if(!isCouplingInwards && !isCouplingOutwards) {
         phiprof::stop("ionosphere-calculateConductivityTensor");
         return;
      }

      calculatePrecipitation();

      //Calculate height-integrated conductivities and 3D electron density
      // TODO: effdt > 0?
      // (Then, ne += dt*(q - alpha*ne*abs(ne))
      for(uint n=0; n<nodes.size(); n++) {
         nodes[n].parameters[ionosphereParameters::SIGMAP] = 0;
         nodes[n].parameters[ionosphereParameters::SIGMAH] = 0;
         nodes[n].parameters[ionosphereParameters::SIGMAPARALLEL] = 0;
         std::array<Real, numAtmosphereLevels> electronDensity;

         // Note this loop counts from 1 (std::vector is zero-initialized, so electronDensity[0] = 0)
         for(int h=1; h<numAtmosphereLevels; h++) { 
            // Calculate production rate
            Real energy_keV = max(nodes[n].deltaPhi()/1000., productionMinAccEnergy);

            Real ne = nodes[n].electronDensity();
            Real electronTemp = nodes[n].electronTemperature();
            Real temperature_keV = (physicalconstants::K_B / physicalconstants::CHARGE) / 1000. * electronTemp;
            if(std::isnan(energy_keV) || std::isnan(temperature_keV)) {
               cerr << "(ionosphere) NaN encountered in conductivity calculation: " << endl
                  << "   `-> DeltaPhi     = " << nodes[n].deltaPhi()/1000. << " keV" << endl
                  << "   `-> energy_keV   = " << energy_keV << endl
                  << "   `-> ne           = " << ne << " m^-3" << endl
                  << "   `-> electronTemp = " << electronTemp << " K" << endl;
            }
            Real qref = ne * lookupProductionValue(h, energy_keV, temperature_keV);

            // Get equilibrium electron density
            electronDensity[h] = sqrt(qref/recombAlpha);

            // Calculate conductivities
            Real halfdx = 1000 * 0.5 * (atmosphere[h].altitude -  atmosphere[h-1].altitude);
            Real halfCH = halfdx * 0.5 * (atmosphere[h-1].hallcoeff + atmosphere[h].hallcoeff);
            Real halfCP = halfdx * 0.5 * (atmosphere[h-1].pedersencoeff + atmosphere[h].pedersencoeff);
            Real halfCpara = halfdx * 0.5 * (atmosphere[h-1].parallelcoeff + atmosphere[h].parallelcoeff);

            nodes[n].parameters[ionosphereParameters::SIGMAP] += (electronDensity[h]+electronDensity[h-1]) * halfCP;
            nodes[n].parameters[ionosphereParameters::SIGMAH] += (electronDensity[h]+electronDensity[h-1]) * halfCH;
            nodes[n].parameters[ionosphereParameters::SIGMAPARALLEL] += (electronDensity[h]+electronDensity[h-1]) * halfCpara;
         }
      }

      // Antisymmetric tensor epsilon_ijk
      static const char epsilon[3][3][3] = {
         {{0,0,0},{0,0,1},{0,-1,0}},
         {{0,0,-1},{0,0,0},{1,0,0}},
         {{0,1,0},{-1,0,0},{0,0,0}}
      };

      // Pre-transformed F10_7 values
      Real F10_7_p_049 = pow(F10_7, 0.49);
      Real F10_7_p_053 = pow(F10_7, 0.53);

      for(uint n=0; n<nodes.size(); n++) {

         std::array<Real, 3>& x = nodes[n].x;
         // TODO: Perform coordinate transformation here?

         // Solar incidence parameter for calculating UV ionisation on the dayside
         Real coschi = x[0] / Ionosphere::innerRadius;
         if(coschi < 0) {
            coschi = 0;
         }
         Real sigmaP_dayside = backgroundIonisation + F10_7_p_049 * (0.34 * coschi + 0.93 * sqrt(coschi));
         Real sigmaH_dayside = backgroundIonisation + F10_7_p_053 * (0.81 * coschi + 0.54 * sqrt(coschi));

         nodes[n].parameters[ionosphereParameters::SIGMAP] = sqrt( pow(nodes[n].parameters[ionosphereParameters::SIGMAP],2) + pow(sigmaP_dayside,2));
         nodes[n].parameters[ionosphereParameters::SIGMAH] = sqrt( pow(nodes[n].parameters[ionosphereParameters::SIGMAH],2) + pow(sigmaH_dayside,2));

         // Build conductivity tensor
         Real sigmaP = nodes[n].parameters[ionosphereParameters::SIGMAP];
         Real sigmaH = nodes[n].parameters[ionosphereParameters::SIGMAH];
         Real sigmaParallel = nodes[n].parameters[ionosphereParameters::SIGMAPARALLEL];

         // GUMICS-Style conductivity tensor.
         // Approximate B vector = radial vector
         // SigmaP and SigmaH are both in-plane with the mesh
         // No longitudinal conductivity
         if(Ionosphere::conductivityModel == Ionosphere::GUMICS) {
            std::array<Real, 3> b = {x[0] / Ionosphere::innerRadius, x[1] / Ionosphere::innerRadius, x[2] / Ionosphere::innerRadius};
            if(x[2] >= 0) {
               b[0] *= -1;
               b[1] *= -1;
               b[2] *= -1;
            }

            for(int i=0; i<3; i++) {
               for(int j=0; j<3; j++) {
                  nodes[n].parameters[ionosphereParameters::SIGMA + i*3 + j] = sigmaP * (((i==j)? 1. : 0.) - b[i]*b[j]);
                  for(int k=0; k<3; k++) {
                     nodes[n].parameters[ionosphereParameters::SIGMA + i*3 + j] -= sigmaH * epsilon[i][j][k]*b[k];
                  }
               }
            }
         } else if(Ionosphere::conductivityModel == Ionosphere::Ridley) {

            sigmaParallel = Ionosphere::ridleyParallelConductivity;
            std::array<Real, 3> b = {
               dipoleField(x[0],x[1],x[2],X,0,X),
               dipoleField(x[0],x[1],x[2],Y,0,Y),
               dipoleField(x[0],x[1],x[2],Z,0,Z)
            };
            Real Bnorm = sqrt(b[0]*b[0]+b[1]*b[1]+b[2]*b[2]);
            b[0] /= Bnorm;
            b[1] /= Bnorm;
            b[2] /= Bnorm;

            for(int i=0; i<3; i++) {
               for(int j=0; j<3; j++) {
                  nodes[n].parameters[ionosphereParameters::SIGMA + i*3 + j] = sigmaP * ((i==j)? 1. : 0.) + (sigmaParallel - sigmaP)*b[i]*b[j];
                  for(int k=0; k<3; k++) {
                     nodes[n].parameters[ionosphereParameters::SIGMA + i*3 + j] -= sigmaH * epsilon[i][j][k]*b[k];
                  }
               }
            }
         } else if(Ionosphere::conductivityModel == Ionosphere::Koskinen) {

            std::array<Real, 3> b = {
               dipoleField(x[0],x[1],x[2],X,0,X),
               dipoleField(x[0],x[1],x[2],Y,0,Y),
               dipoleField(x[0],x[1],x[2],Z,0,Z)
            };
            Real Bnorm = sqrt(b[0]*b[0]+b[1]*b[1]+b[2]*b[2]);
            b[0] /= Bnorm;
            b[1] /= Bnorm;
            b[2] /= Bnorm;

            for(int i=0; i<3; i++) {
               for(int j=0; j<3; j++) {
                  nodes[n].parameters[ionosphereParameters::SIGMA + i*3 + j] = sigmaP * ((i==j)? 1. : 0.) + (sigmaParallel - sigmaP)*b[i]*b[j];
                  for(int k=0; k<3; k++) {
                     nodes[n].parameters[ionosphereParameters::SIGMA + i*3 + j] -= sigmaH * epsilon[i][j][k]*b[k];
                  }
               }
            }
         } else {
            cerr << "(ionosphere) Error: Undefined conductivity model " << Ionosphere::conductivityModel << "! Ionospheric Sigma Tensor will be zero." << endl;
         }
      }
      phiprof::stop("ionosphere-calculateConductivityTensor");
   }
   


   

   
   


   // (Re-)create the subcommunicator for ionosphere-internal communication
   // This needs to be rerun after Vlasov grid load balancing to ensure that
   // ionosphere info is still communicated to the right ranks.
   void SphericalTriGrid::updateIonosphereCommunicator(dccrg::Dccrg<SpatialCell,dccrg::Cartesian_Geometry>& mpiGrid, FsGrid< fsgrids::technical, FS_STENCIL_WIDTH> & technicalGrid) {
      phiprof::start("ionosphere-updateIonosphereCommunicator");

      // Check if the current rank contains ionosphere boundary cells.
      isCouplingOutwards = true;
      //for(const auto& cell: mpiGrid.get_cells()) {
      //   if(mpiGrid[cell]->sysBoundaryFlag == sysboundarytype::IONOSPHERE) {
      //      isCouplingOutwards = true;
      //   }
      //}

      // If a previous communicator existed, destroy it.
      if(communicator != MPI_COMM_NULL) {
         MPI_Comm_free(&communicator);
         communicator = MPI_COMM_NULL;
      }

      // Whether or not the current rank is coupling inwards from fsgrid was determined at
      // grid initialization time and does not change during runtime.
      int writingRankInput=0;
      if(isCouplingInwards || isCouplingOutwards) {
         int size;
         MPI_Comm_split(MPI_COMM_WORLD, 1, technicalGrid.getRank(), &communicator);
         MPI_Comm_rank(communicator, &rank);
         MPI_Comm_size(communicator, &size);
         if(rank == 0) {
            writingRankInput = technicalGrid.getRank();
         }

      } else {
         MPI_Comm_split(MPI_COMM_WORLD, MPI_UNDEFINED, 0, &communicator); // All other ranks are staying out of the communicator.
         rank = -1;
      }

      // Make sure all tasks know which task on MPI_COMM_WORLD does the writing
      MPI_Allreduce(&writingRankInput, &writingRank, 1, MPI_INT, MPI_SUM, MPI_COMM_WORLD);
      phiprof::stop("ionosphere-updateIonosphereCommunicator");
   }

   // Calculate upmapped potential at the given coordinates,
   // by tracing down to the ionosphere and interpolating the appropriate element
   Real SphericalTriGrid::interpolateUpmappedPotential(
      const std::array<Real, 3>& x
   ) {
      
      if(!this->dipoleField) {
         // Timestep zero => apparently the dipole field is not initialized yet.
         return 0.;
      }
      Real potential = 0;

      // Do we have a stored coupling for these coordinates already?
      #pragma omp critical(coupling)
      {
         if(vlasovGridCoupling.find(x) == vlasovGridCoupling.end()) {

            // If not, create one.
            vlasovGridCoupling[x] = FieldTracing::calculateIonosphereVlasovGridCoupling(x, nodes, Ionosphere::radius);
         }

         const std::array<std::pair<int, Real>, 3>& coupling = vlasovGridCoupling[x];

         for(int i=0; i<3; i++) {
            potential += coupling[i].second * nodes[coupling[i].first].parameters[ionosphereParameters::SOLUTION];
         }
      }
      return potential;
   }

   // Transport field-aligned currents down from the simulation cells to the ionosphere
   void SphericalTriGrid::mapDownBoundaryData(
       FsGrid< std::array<Real, fsgrids::bfield::N_BFIELD>, FS_STENCIL_WIDTH> & perBGrid,
       FsGrid< std::array<Real, fsgrids::dperb::N_DPERB>, FS_STENCIL_WIDTH> & dPerBGrid,
       FsGrid< std::array<Real, fsgrids::moments::N_MOMENTS>, FS_STENCIL_WIDTH> & momentsGrid,
         FsGrid< std::array<Real, fsgrids::volfields::N_VOL>, FS_STENCIL_WIDTH> & volGrid,
       FsGrid< fsgrids::technical, FS_STENCIL_WIDTH> & technicalGrid) {

      if(!isCouplingInwards && !isCouplingOutwards) {
         return;
      }

      phiprof::start("ionosphere-mapDownMagnetosphere");

      // Create zeroed-out input arrays
      std::vector<double> FACinput(nodes.size());
      std::vector<double> rhoInput(nodes.size());
      std::vector<double> temperatureInput(nodes.size());

      // Map all coupled nodes down into it
      // Tasks that don't have anything to couple to can skip this step.
      if(isCouplingInwards) {
      #pragma omp parallel for
         for(uint n=0; n<nodes.size(); n++) {

            Real nodeAreaGeometric = 0;

            // Map down FAC based on magnetosphere rotB
            if(nodes[n].xMapped[0] == 0. && nodes[n].xMapped[1] == 0. && nodes[n].xMapped[2] == 0.) {
               // Skip cells that couple nowhere
               continue;
            }

            // Local cell
            std::array<int,3> lfsc = getLocalFsGridCellIndexForCoord(technicalGrid,nodes[n].xMapped);
            if(lfsc[0] == -1 || lfsc[1] == -1 || lfsc[2] == -1) {
               continue;
            }

            // Iterate through the elements touching that node
            for(uint e=0; e<nodes[n].numTouchingElements; e++) {
               // Also sum up touching elements' areas and upmapped areas to compress
               // density and temperature with them
               // TODO: Precalculate this?
               nodeAreaGeometric += elementArea(nodes[n].touchingElements[e]);
            }

            // Divide by 3, as every element will be counted from each of its
            // corners.  Prevent areas from being multiply-counted
            nodeAreaGeometric /= 3.;

            // Calc curlB, note division by DX one line down
            const std::array<Real, 3> curlB = interpolateCurlB(
               perBGrid,
               dPerBGrid,
               technicalGrid,
               FieldTracing::fieldTracingParameters.reconstructionCoefficientsCache,
               lfsc[0],lfsc[1],lfsc[2],
               nodes[n].xMapped
            );

            // Dot curl(B) with normalized B, scale by ratio of B(ionosphere)/B(upmapped), multiply by geometric area around ionosphere node to obtain current from density
            FACinput[n] = nodeAreaGeometric * (nodes[n].parameters[ionosphereParameters::UPMAPPED_BX]*curlB[0] + nodes[n].parameters[ionosphereParameters::UPMAPPED_BY]*curlB[1] + nodes[n].parameters[ionosphereParameters::UPMAPPED_BZ]*curlB[2])
               * sqrt((nodes[n].parameters[ionosphereParameters::NODE_BX]*nodes[n].parameters[ionosphereParameters::NODE_BX]
                  + nodes[n].parameters[ionosphereParameters::NODE_BY]*nodes[n].parameters[ionosphereParameters::NODE_BY]
                  + nodes[n].parameters[ionosphereParameters::NODE_BZ]*nodes[n].parameters[ionosphereParameters::NODE_BZ])
               )
               / ((nodes[n].parameters[ionosphereParameters::UPMAPPED_BX]*nodes[n].parameters[ionosphereParameters::UPMAPPED_BX]
                  + nodes[n].parameters[ionosphereParameters::UPMAPPED_BY]*nodes[n].parameters[ionosphereParameters::UPMAPPED_BY]
                  + nodes[n].parameters[ionosphereParameters::UPMAPPED_BZ]*nodes[n].parameters[ionosphereParameters::UPMAPPED_BZ])
               * physicalconstants::MU_0 * technicalGrid.DX
            );

            // By definition, a downwards current into the ionosphere has a positive FAC value,
            // as it corresponds to positive divergence of horizontal current in the ionospheric plane.
            // To make sure we match that, flip FAC sign on the southern hemisphere
            if(nodes[n].x[2] < 0) {
               FACinput[n] *= -1;
            }

            std::array<Real,3> frac = getFractionalFsGridCellForCoord(technicalGrid,nodes[n].xMapped);
            for(int c=0; c<3; c++) {
               // Shift by half a cell, as we are sampling volume quantities that are logically located at cell centres.
               if(frac[c] < 0.5) {
                  lfsc[c] -= 1;
                  frac[c] += 0.5;
               } else {
                  frac[c] -= 0.5;
               }
            }

            // Linearly interpolate neighbourhood
            Real couplingSum = 0;
            for(int xoffset : {0,1}) {
               for(int yoffset : {0,1}) {
                  for(int zoffset : {0,1}) {

                     Real coupling = (1. - abs(xoffset - frac[0])) * (1. - abs(yoffset - frac[1])) * (1. - abs(zoffset - frac[2]));
                     if(coupling < 0. || coupling > 1.) {
                        cerr << "Ionosphere warning: node << " << n << " has coupling value " << coupling <<
                           ", which is outside [0,1] at line " << __LINE__ << "!" << endl;
                     }

                     // Only couple to actual simulation cells
                     if(technicalGrid.get(lfsc[0]+xoffset,lfsc[1]+yoffset,lfsc[2]+zoffset)->sysBoundaryFlag == sysboundarytype::NOT_SYSBOUNDARY) {
                        couplingSum += coupling;
                     } else {
                        continue;
                     }


                     // Map density, temperature down
                     Real thisCellRho = momentsGrid.get(lfsc[0]+xoffset,lfsc[1]+yoffset,lfsc[2]+zoffset)->at(fsgrids::RHOQ) / physicalconstants::CHARGE;
                     rhoInput[n] += coupling * thisCellRho;
                     temperatureInput[n] += coupling * 1./3. * (
                        momentsGrid.get(lfsc[0]+xoffset,lfsc[1]+yoffset,lfsc[2]+zoffset)->at(fsgrids::P_11) +
                        momentsGrid.get(lfsc[0]+xoffset,lfsc[1]+yoffset,lfsc[2]+zoffset)->at(fsgrids::P_22) +
                        momentsGrid.get(lfsc[0]+xoffset,lfsc[1]+yoffset,lfsc[2]+zoffset)->at(fsgrids::P_33)) / (thisCellRho * physicalconstants::K_B * ion_electron_T_ratio);
                  }
               }
            }

            // The coupling values *would* have summed to 1 in free and open space, but since we are close to the inner
            // boundary, some cells were skipped, as they are in the sysbondary. Renormalize values by dividing by the couplingSum.
            if(couplingSum > 0) {
               rhoInput[n] /= couplingSum;
               temperatureInput[n] /= couplingSum;
            }
         }
      }

      // Allreduce on the ionosphere communicator
      std::vector<double> FACsum(nodes.size());
      std::vector<double> rhoSum(nodes.size());
      std::vector<double> temperatureSum(nodes.size());
      MPI_Allreduce(&FACinput[0], &FACsum[0], nodes.size(), MPI_DOUBLE, MPI_SUM, communicator);
      MPI_Allreduce(&rhoInput[0], &rhoSum[0], nodes.size(), MPI_DOUBLE, MPI_SUM, communicator);
      MPI_Allreduce(&temperatureInput[0], &temperatureSum[0], nodes.size(), MPI_DOUBLE, MPI_SUM, communicator); // TODO: Does it make sense to SUM the temperatures?

      for(uint n=0; n<nodes.size(); n++) {

         // Adjust densities by the loss-cone filling factor.
         // This is an empirical smooothstep function that artificially reduces
         // downmapped density below auroral latitudes.
         Real theta = acos(nodes[n].x[2] / sqrt(nodes[n].x[0]*nodes[n].x[0] + nodes[n].x[1]*nodes[n].x[1] + nodes[n].x[2]*nodes[n].x[2])); // Latitude
         if(theta > M_PI/2.) {
            theta = M_PI - theta;
         }
         // Smoothstep with an edge at about 67 deg.
         Real Chi0 = 0.01 + 0.99 * .5 * (1 + tanh((23. - theta * (180. / M_PI)) / 6));

         if(rhoSum[n] == 0 || temperatureSum[n] == 0) {
            // Node couples nowhere. Assume some default values.
            nodes[n].parameters[ionosphereParameters::SOURCE] = 0;

            nodes[n].parameters[ionosphereParameters::RHON] = Ionosphere::unmappedNodeRho * Chi0;
            nodes[n].parameters[ionosphereParameters::TEMPERATURE] = Ionosphere::unmappedNodeTe;
         } else {
            // Store as the node's parameter values.
            if(Ionosphere::couplingTimescale == 0) {
               // Immediate coupling
               nodes[n].parameters[ionosphereParameters::SOURCE] = FACsum[n];
               nodes[n].parameters[ionosphereParameters::RHON] = rhoSum[n] * Chi0;
               nodes[n].parameters[ionosphereParameters::TEMPERATURE] = temperatureSum[n];
            } else {

               // Slow coupling with a given timescale.
               // See https://en.wikipedia.org/wiki/Exponential_smoothing#Time_constant
               // P::dt valid for shorter coupling periods or Ionosphere::couplingInterval == 0 meaning every step
               Real timeInterval = Parameters::dt;
               if(Ionosphere::couplingInterval > Parameters::dt) {
                  timeInterval = Ionosphere::couplingInterval;
               }
               Real a = 1. - exp(- timeInterval / Ionosphere::couplingTimescale);
               if(a>1) {
                  a=1.;
               }

               nodes[n].parameters[ionosphereParameters::SOURCE] = (1.-a) * nodes[n].parameters[ionosphereParameters::SOURCE] + a * FACsum[n];
               nodes[n].parameters[ionosphereParameters::RHON] = (1.-a) * nodes[n].parameters[ionosphereParameters::RHON] + a * rhoSum[n] * Chi0;
               nodes[n].parameters[ionosphereParameters::TEMPERATURE] = (1.-a) * nodes[n].parameters[ionosphereParameters::TEMPERATURE] + a * temperatureSum[n];
            }
         }

      }

      // Make sure FACs are balanced, so that the potential doesn't start to drift
      offset_FAC();
      phiprof::stop("ionosphere-mapDownMagnetosphere");

   }

   // Calculate grad(T) for a element basis function that is zero at corners a and b,
   // and unity at corner c
   std::array<Real,3> SphericalTriGrid::computeGradT(const std::array<Real, 3>& a,
                                       const std::array<Real, 3>& b,
                                       const std::array<Real, 3>& c) {

     Vec3d av(a[0],a[1],a[2]);
     Vec3d bv(b[0],b[1],b[2]);
     Vec3d cv(c[0],c[1],c[2]);

     Vec3d z = cross_product(bv-cv, av-cv);

     Vec3d result = cross_product(z,bv-av)/dot_product( z, cross_product(av,bv) + cross_product(cv, av-bv));

     return std::array<Real,3>{result[0],result[1],result[2]};
   }

   // Calculate the average sigma tensor of an element by averaging over the three nodes it touches
   std::array<Real, 9> SphericalTriGrid::sigmaAverage(uint elementIndex) {

     std::array<Real, 9> retval{0,0,0,0,0,0,0,0,0};

     for(int corner=0; corner<3; corner++) {
       Node& n = nodes[ elements[elementIndex].corners[corner] ];
       for(int i=0; i<9; i++) {
         retval[i] += n.parameters[ionosphereParameters::SIGMA + i] / 3.;
       }
     }

     return retval;
   }

   // calculate integral( grd(Ti) Sigma grad(Tj) ) over the area of the given element
   // The i and j parameters enumerate the piecewise linear element basis function
   Real SphericalTriGrid::elementIntegral(uint elementIndex, int i, int j, bool transpose) {

     Element& e = elements[elementIndex];
     const std::array<Real, 3>& c1 = nodes[e.corners[0]].x;
     const std::array<Real, 3>& c2 = nodes[e.corners[1]].x;
     const std::array<Real, 3>& c3 = nodes[e.corners[2]].x;

     std::array<Real, 3> Ti,Tj;
     switch(i) {
     case 0:
       Ti = computeGradT(c2,c3,c1);
       break;
     case 1:
       Ti = computeGradT(c1,c3,c2);
       break;
     case 2: default:
       Ti = computeGradT(c1,c2,c3);
       break;
     }
     switch(j) {
     case 0:
       Tj = computeGradT(c2,c3,c1);
       break;
     case 1:
       Tj = computeGradT(c1,c3,c2);
       break;
     case 2: default:
       Tj = computeGradT(c1,c2,c3);
       break;
     }

     std::array<Real, 9> sigma = sigmaAverage(elementIndex);

     Real retval = 0;
     if(transpose) {
       for(int n=0; n<3; n++) {
         for(int m=0; m<3; m++) {
           retval += Ti[m] * sigma[3*n+m] * Tj[n];
         }
       }
     } else {
       for(int n=0; n<3; n++) {
         for(int m=0; m<3; m++) {
           retval += Ti[n] * sigma[3*n+m] * Tj[m];
         }
       }
     }

     return retval * elementArea(elementIndex);
   }

   // Add matrix value for the solver, linking two nodes.
   void SphericalTriGrid::addMatrixDependency(uint node1, uint node2, Real coeff, bool transposed) {

     // No need to bother with zero coupling
     if(coeff == 0) {
       return;
     }

     // Special case handling for Gauge fixing. Gauge-fixed nodes only couple to themselves.
     if(gaugeFixing == Pole) {
       if( (!transposed && node1 == 0) ||
           (transposed && node2 == 0)) {
         if(node1 == node2) {
            coeff = 1;
         } else {
            return;
         }
       }
     } else if(gaugeFixing == Equator) {
        if( (!transposed && fabs(nodes[node1].x[2]) < Ionosphere::innerRadius * sin(Ionosphere::shieldingLatitude * M_PI / 180.0)) ||
            ( transposed && fabs(nodes[node2].x[2]) < Ionosphere::innerRadius * sin(Ionosphere::shieldingLatitude * M_PI / 180.0))) {
           if(node1 == node2) {
              coeff = 1;
           } else {
              return;
           }
        }
     }

     Node& n = nodes[node1];
     // First check if the dependency already exists
     for(uint i=0; i<n.numDepNodes; i++) {
       if(n.dependingNodes[i] == node2) {

         // Yup, found it, let's simply add the coefficient.
         if(transposed) {
           n.transposedCoeffs[i] += coeff;
         } else {
           n.dependingCoeffs[i] += coeff;
         }
         return;
       }
     }

     // Not found, let's add it.
     if(n.numDepNodes >= MAX_DEPENDING_NODES-1) {
       // This shouldn't happen (but did in tests!)
       cerr << "(ionosphere) Node " << node1 << " already has " << MAX_DEPENDING_NODES << " depending nodes:" << endl;
       cerr << "     [ ";
       for(int i=0; i< MAX_DEPENDING_NODES; i++) {
         cerr << n.dependingNodes[i] << ", ";
       }
       cerr << " ]." << endl;

       std::set<uint> neighbourNodes;
       for(uint e = 0; e<nodes[node1].numTouchingElements; e++) {
         Element& E = elements[nodes[node1].touchingElements[e]];
         for(int c=0; c<3; c++) {
           neighbourNodes.emplace(E.corners[c]);
         }
       }
       cerr << "    (it has " << nodes[node1].numTouchingElements << " neighbour elements and "
         << neighbourNodes.size()-1 << " direct neighbour nodes:" << endl << "    [ ";
       for(auto& n : neighbourNodes) {
          if(n != node1) {
            cerr << n << ", ";
          }
       }
       cerr << "])." << endl;
       return;
     }
     n.dependingNodes[n.numDepNodes] = node2;
     if(transposed) {
       n.dependingCoeffs[n.numDepNodes] = 0;
       n.transposedCoeffs[n.numDepNodes] = coeff;
     } else {
       n.dependingCoeffs[n.numDepNodes] = coeff;
       n.transposedCoeffs[n.numDepNodes] = 0;
     }
     n.numDepNodes++;
   }

   // Add solver matrix dependencies for the neighbouring nodes
   void SphericalTriGrid::addAllMatrixDependencies(uint nodeIndex) {

     nodes[nodeIndex].numDepNodes = 1;

     // Add selfcoupling dependency already, to guarantee that it sits at index 0
     nodes[nodeIndex].dependingNodes[0] = nodeIndex;
     nodes[nodeIndex].dependingCoeffs[0] = 0;
     nodes[nodeIndex].transposedCoeffs[0] = 0;

     for(uint t=0; t<nodes[nodeIndex].numTouchingElements; t++) {
       int j0=-1;
       Element& e = elements[nodes[nodeIndex].touchingElements[t]];

       // Find the corner this node is touching
       for(int c=0; c <3; c++) {
         if(e.corners[c] == nodeIndex) {
           j0=c;
         }
       }

       // Special case: we are touching the middle of an edge
       if(j0 == -1) {
          // This is not implemented. Instead, refinement interfaces are stitched, so these kinds
          // of T-junctions never appear.
       } else {

         // Normal case.
         for(int c=0; c <3; c++) {
           uint neigh=e.corners[c];
           addMatrixDependency(nodeIndex, neigh, elementIntegral(nodes[nodeIndex].touchingElements[t], j0, c));
           addMatrixDependency(nodeIndex, neigh, elementIntegral(nodes[nodeIndex].touchingElements[t], j0, c,true),true);
         }
       }
     }
   }

   // Make sure refinement interfaces are properly "stitched", and that there are no
   // nodes remaining on t-junctions. This is done by splitting the bigger neighbour:
   //
   //      A---------------C         A---------------C
   //     / \             /         / \  resized .-'/ 
   //    /   \           /         /   \      .-'  /  
   //   /     \         /         /     \  .-'    /   
   //  o-------n       /    ==>  o-------n' new  /.  <- potential other node to update next?  
   //   \     / \     /           \     / \     /  .   
   //    \   /   \   /             \   /   \   /    .   
   //     \ /     \ /               \ /     \ /      . 
   //      o-------B                 o-------B . . .  .   
   void SphericalTriGrid::stitchRefinementInterfaces() {
      
      for(uint n=0; n<nodes.size(); n++) {

         for(uint t=0; t<nodes[n].numTouchingElements; t++) {
            Element& e = elements[nodes[n].touchingElements[t]];
            int j0=-1;

            // Find the corner this node is touching
            for(int c=0; c <3; c++) {
               if(e.corners[c] == n) {
                  j0=c;
               }
            }

            if(j0 != -1) {
               // Normal element corner
               continue;
            }

            // Not a corner of this element => Split element

            // Find the corners of this element that we are collinear with
            uint A=0,B=0,C=0;
            Real bestColinearity = 0;
            for(int c=0; c <3; c++) {
               Node& a=nodes[e.corners[c]];
               Node& b=nodes[e.corners[(c+1)%3]];
               Vec3d ab(b.x[0] - a.x[0], b.x[1] - a.x[1], b.x[2] - a.x[2]);
               Vec3d an(nodes[n].x[0] - a.x[0], nodes[n].x[1] - a.x[1], nodes[n].x[2] - a.x[2]);

               Real dotproduct = dot_product(normalize_vector(ab), normalize_vector(an));
               if(dotproduct > 0.9 && dotproduct > bestColinearity) {
                  A = e.corners[c];
                  B = e.corners[(c+1)%3];
                  C = e.corners[(c+2)%3];
                  bestColinearity = dotproduct;
               }
            }


            if(bestColinearity == 0) {
               cerr << "(ionosphere) Stitiching refinement boundaries failed: Element " <<  nodes[n].touchingElements[t] << " does not contain node "
                  << n << " as a corner, yet matching edge not found." << endl;
               continue;
            }

            // We form two elements: AnC and nBC from the old element ABC
            if(A==n || B==n || C==n) {
               cerr << "(ionosphere) ERROR: Trying to split an element at a node that is already it's corner" << endl;
            }

            //Real oldArea = elementArea(nodes[n].touchingElements[t]);
            // Old element modified
            e.corners = {A,n,C};
            //Real newArea1 = elementArea(nodes[n].touchingElements[t]);
            // New element
            Element newElement;
            newElement.corners = {n,B,C};

            uint ne = elements.size();
            elements.push_back(newElement);
            //Real newArea2 = elementArea(ne);

            // Fix touching element lists:
            // Far corner touches both elements
            nodes[C].touchingElements[nodes[C].numTouchingElements++] = ne;
            if(nodes[C].numTouchingElements > MAX_TOUCHING_ELEMENTS) {
               cerr << "(ionosphere) ERROR: node " << C << "'s numTouchingElements (" << nodes[C].numTouchingElements << ") exceeds MAX_TOUCHING_ELEMENTS (= " <<
                        MAX_TOUCHING_ELEMENTS << ")" << endl;
            }

            // Our own node too.
            nodes[n].touchingElements[nodes[n].numTouchingElements++] = ne;
            if(nodes[n].numTouchingElements > MAX_TOUCHING_ELEMENTS) {
               cerr << "(ionosphere) ERROR: node " << n << "'s numTouchingElements [" << nodes[n].numTouchingElements << "] exceeds MAX_TOUCHING_ELEMENTS (= " <<
                        MAX_TOUCHING_ELEMENTS << ")" << endl;
            }

            // One node has been shifted to the other element. Find the old one and change it.
            Node& neighbour=nodes[B];
            for(uint i=0; i<neighbour.numTouchingElements; i++) {
               if(neighbour.touchingElements[i] == nodes[n].touchingElements[t]) {
                  neighbour.touchingElements[i] = ne;
                  continue;
               }

               // Also it's neighbour element nodes might now need their element information updated, if they sit on the B-C line
               Vec3d bc(nodes[C].x[0] - nodes[B].x[0], nodes[C].x[1] - nodes[B].x[1], nodes[C].x[2] - nodes[B].x[2]);
               for(int c=0; c<3; c++) {
                  uint nn=elements[neighbour.touchingElements[i]].corners[c];
                  if(nn == A || nn == B || nn == C || nn==n) {
                     // Skip our own nodes
                     continue;
                  }

                  Vec3d bn(nodes[nn].x[0] - nodes[B].x[0], nodes[nn].x[1] - nodes[B].x[1], nodes[nn].x[2] - nodes[B].x[2]);
                  if(dot_product(normalize_vector(bc), normalize_vector(bn)) > 0.9) {
                     for(uint j=0; j<nodes[nn].numTouchingElements; j++) {
                        if(nodes[nn].touchingElements[j] == nodes[n].touchingElements[t]) {
                           nodes[nn].touchingElements[j] = ne;
                           continue;
                        }
                     }
                  }
               }

               // TODO: What about cases where we refine more than one level at once?
            }
         }
      }
   }

   // Initialize the CG sover by assigning matrix dependency weights
   void SphericalTriGrid::initSolver(bool zeroOut) {

     phiprof::start("ionosphere-initSolver");
     // Zero out parameters
     if(zeroOut) {
        for(uint n=0; n<nodes.size(); n++) {
           for(uint p=ionosphereParameters::SOLUTION; p<ionosphereParameters::N_IONOSPHERE_PARAMETERS; p++) {
              Node& N=nodes[n];
              N.parameters[p] = 0;
           }
        }
     } else {
        // Only zero the gradient states
        Real potentialSum=0;
        for(uint n=0; n<nodes.size(); n++) {
           Node& N=nodes[n];
           potentialSum += N.parameters[ionosphereParameters::SOLUTION];
           for(uint p=ionosphereParameters::ZPARAM; p<ionosphereParameters::N_IONOSPHERE_PARAMETERS; p++) {
              N.parameters[p] = 0;
           }
        }

        potentialSum /= nodes.size();
        // One option for gauge fixing: 
        // Make sure the potential is symmetric around 0 (to prevent it from drifting)
        //for(uint n=0; n<nodes.size(); n++) {
        //   Node& N=nodes[n];
        //   N.parameters[ionosphereParameters::SOLUTION] -= potentialSum;
        //}

     }

     #pragma omp parallel for
     for(uint n=0; n<nodes.size(); n++) {
       addAllMatrixDependencies(n);
     }
     
     //cerr << "(ionosphere) Solver dependency matrix: " << endl;
     //for(uint n=0; n<nodes.size(); n++) {
     //   for(uint m=0; m<nodes.size(); m++) {

     //      Real val=0;
     //      for(int d=0; d<nodes[n].numDepNodes; d++) {
     //        if(nodes[n].dependingNodes[d] == m) {
     //          val=nodes[n].dependingCoeffs[d];
     //        }
     //      }

     //      cerr << val << "\t";
     //   }
     //   cerr << endl;
     //}

     phiprof::stop("ionosphere-initSolver");
   }

   // Evaluate a nodes' neighbour parameter, averaged through the coupling
   // matrix
   //
   // -> "A times parameter"
   iSolverReal SphericalTriGrid::Atimes(uint nodeIndex, int parameter, bool transpose) {
     iSolverReal retval=0;
     Node& n = nodes[nodeIndex];

     if(transpose) {
        for(uint i=0; i<n.numDepNodes; i++) {
           retval += nodes[n.dependingNodes[i]].parameters[parameter] * n.transposedCoeffs[i];
        }
     } else {
        for(uint i=0; i<n.numDepNodes; i++) {
           retval += nodes[n.dependingNodes[i]].parameters[parameter] * n.dependingCoeffs[i];
        }
     }

     return retval;
   }

   // Evaluate a nodes' own parameter value
   // (If preconditioning is used, this is already adjusted for self-coupling)
   Real SphericalTriGrid::Asolve(uint nodeIndex, int parameter, bool transpose) {

      Node& n = nodes[nodeIndex];

     if(Ionosphere::solverPreconditioning) {
        // Find this nodes' selfcoupling coefficient
        if(transpose) {
           return n.parameters[parameter] / n.transposedCoeffs[0];
        } else { 
           return n.parameters[parameter] / n.dependingCoeffs[0];
        }
     } else {
        return n.parameters[parameter];
     }
   }

   // Solve the ionosphere potential using a conjugate gradient solver
   void SphericalTriGrid::solve(
      int &nIterations,
      int &nRestarts,
      Real &residual,
      Real &minPotentialN,
      Real &maxPotentialN,
      Real &minPotentialS,
      Real &maxPotentialS
   ) {

      // Simulations without an ionosphere don't need to bother about this.
      if(nodes.size() == 0) {
         nIterations =0;
         nRestarts = 0;
         residual = 0.;
         minPotentialN = maxPotentialN = minPotentialS = maxPotentialS = 0.;
         return;
      }

      // Ranks that don't participate in ionosphere solving skip this function outright
      if(!isCouplingInwards && !isCouplingOutwards) {
         return;
      }

      phiprof::start("ionosphere-solve");
      
      initSolver(false);
      
      nIterations = 0;
      nRestarts = 0;
      
      do {
         solveInternal(nIterations, nRestarts, residual, minPotentialN, maxPotentialN, minPotentialS, maxPotentialS);
         if(Ionosphere::solverToggleMinimumResidualVariant) {
            Ionosphere::solverUseMinimumResidualVariant = !Ionosphere::solverUseMinimumResidualVariant;
         }
      } while (residual > Ionosphere::solverRelativeL2ConvergenceThreshold && nIterations < Ionosphere::solverMaxIterations);
      
      phiprof::stop("ionosphere-solve");
   }

   void SphericalTriGrid::solveInternal(
      int & iteration,
      int & nRestarts,
      Real & minerr,
      Real & minPotentialN,
      Real & maxPotentialN,
      Real & minPotentialS,
      Real & maxPotentialS
   ) {
      std::vector<iSolverReal> effectiveSource(nodes.size());

      // for loop reduction variables, declared before omp parallel region
      iSolverReal akden;
      iSolverReal bknum;
      iSolverReal potentialInt;
      iSolverReal sourcenorm;
      iSolverReal residualnorm;
      minPotentialN = minPotentialS = std::numeric_limits<iSolverReal>::max();
      maxPotentialN = maxPotentialS = std::numeric_limits<iSolverReal>::lowest();
#ifdef IONOSPHERE_SORTED_SUMS
      std::multiset<iSolverReal> set_neg, set_pos;
#endif

#ifdef IONOSPHERE_SORTED_SUMS
#pragma omp parallel shared(akden,bknum,potentialInt,sourcenorm,residualnorm,effectiveSource,minPotentialN,maxPotentialN,minPotentialS,maxPotentialS,set_neg,set_pos)
#else
#pragma omp parallel shared(akden,bknum,potentialInt,sourcenorm,residualnorm,effectiveSource,minPotentialN,maxPotentialN,minPotentialS,maxPotentialS)
#endif
{

      // thread variables, initialised here
      iSolverReal err = 0;
      iSolverReal thread_minerr = std::numeric_limits<iSolverReal>::max();
      int thread_iteration = iteration;
      int thread_nRestarts = nRestarts;
#ifdef IONOSPHERE_SORTED_SUMS
      std::multiset<iSolverReal> thread_set_neg, thread_set_pos;
#endif

      iSolverReal bkden = 1;
      int failcount=0;
      int counter = 0;

      #pragma omp single
      {
         sourcenorm = 0;
      }
      // Calculate sourcenorm and initial residual estimate
#ifdef IONOSPHERE_SORTED_SUMS
      #pragma omp for
#else
      #pragma omp for reduction(+:sourcenorm)
#endif
      for(uint n=0; n<nodes.size(); n++) {
         Node& N=nodes[n];
         // Set gauge-pinned nodes to their fixed potential
         //if(gaugeFixing == Pole && n == 0) {
         //   effectiveSource[n] = 0;
         //} else if(gaugeFixing == Equator && fabs(N.x[2]) < Ionosphere::innerRadius * sin(Ionosphere::shieldingLatitude * M_PI / 180.0)) {
         //   effectiveSource[n] = 0;
         //}  else {
            iSolverReal source = N.parameters[ionosphereParameters::SOURCE];
            effectiveSource[n] = source;
         //}
         if(source != 0) {
#ifdef IONOSPHERE_SORTED_SUMS
            thread_set_pos.insert(source*source);
#else
            sourcenorm += source*source;
#endif
         }
         N.parameters.at(ionosphereParameters::RESIDUAL) = source - Atimes(n, ionosphereParameters::SOLUTION);
         N.parameters.at(ionosphereParameters::BEST_SOLUTION) = N.parameters.at(ionosphereParameters::SOLUTION);
         if(Ionosphere::solverUseMinimumResidualVariant) {
            N.parameters.at(ionosphereParameters::RRESIDUAL) = Atimes(n, ionosphereParameters::RESIDUAL, false);
         } else {
            N.parameters.at(ionosphereParameters::RRESIDUAL) = N.parameters.at(ionosphereParameters::RESIDUAL);
         }
      }
#ifdef IONOSPHERE_SORTED_SUMS
      #pragma omp critical
      {
         set_pos.insert(thread_set_pos.begin(), thread_set_pos.end());
      }
#endif
      #pragma omp barrier
      #pragma omp single
      {
#ifdef IONOSPHERE_SORTED_SUMS
         for(auto it = set_pos.crbegin(); it != set_pos.crend(); it++) {
            sourcenorm += *it;
         }
#endif
         sourcenorm = sqrt(sourcenorm);
      }
      bool skipSolve = false;
      // Abort if there is nothing to solve.
      if(sourcenorm == 0) {
         skipSolve = true;
      }

      #pragma omp for
      for(uint n=0; n<nodes.size(); n++) {
         Node& N=nodes[n];
         N.parameters.at(ionosphereParameters::ZPARAM) = Asolve(n,ionosphereParameters::RESIDUAL, false);
      }

      while(!skipSolve && thread_iteration < Ionosphere::solverMaxIterations) {
         thread_iteration++;
         counter++;

         #pragma omp for
         for(uint n=0; n<nodes.size(); n++) {
            Node& N=nodes[n];
            N.parameters[ionosphereParameters::ZZPARAM] = Asolve(n,ionosphereParameters::RRESIDUAL, true);
         }

         // Calculate bk and gradient vector p
         #pragma omp single
         {
            bknum = 0;
#ifdef IONOSPHERE_SORTED_SUMS
            set_pos.clear();
            set_neg.clear();
#endif
         }
#ifdef IONOSPHERE_SORTED_SUMS
         thread_set_pos.clear();
         thread_set_neg.clear();
         #pragma omp for
#else
         #pragma omp for reduction(+:bknum)
#endif
         for(uint n=0; n<nodes.size(); n++) {
            Node& N=nodes[n];
            const iSolverReal incr = N.parameters[ionosphereParameters::ZPARAM] * N.parameters[ionosphereParameters::RRESIDUAL];
#ifdef IONOSPHERE_SORTED_SUMS
            if(incr < 0) {
               thread_set_neg.insert(incr);
            }
            if(incr > 0) {
               thread_set_pos.insert(incr);
            }
#else
            bknum += incr;
#endif
         }

#ifdef IONOSPHERE_SORTED_SUMS
         #pragma omp critical
         {
            set_neg.insert(thread_set_neg.begin(), thread_set_neg.end());
            set_pos.insert(thread_set_pos.begin(), thread_set_pos.end());
         }
         #pragma omp barrier
         #pragma omp single
         {
            iSolverReal bknum_pos = 0;
            iSolverReal bknum_neg = 0;
            for(auto it = set_neg.cbegin(); it != set_neg.cend(); it++) {
               bknum_neg += *it;
            }
            for(auto it = set_pos.crbegin(); it != set_pos.crend(); it++) {
               bknum_pos += *it;
            }
            bknum = bknum_neg + bknum_pos;
         }
#endif

         if(counter == 1) {
            // Just use the gradient vector as-is, starting from the best known solution
            #pragma omp for
            for(uint n=0; n<nodes.size(); n++) {
               Node& N=nodes[n];
               N.parameters[ionosphereParameters::PPARAM] = N.parameters[ionosphereParameters::ZPARAM];
               N.parameters[ionosphereParameters::PPPARAM] = N.parameters[ionosphereParameters::ZZPARAM];
            }
         } else {
            // Perform gram-smith orthogonalization to get conjugate gradient
            iSolverReal bk = bknum / bkden;
            #pragma omp for
            for(uint n=0; n<nodes.size(); n++) {
               Node& N=nodes[n];
               N.parameters[ionosphereParameters::PPARAM] *= bk;
               N.parameters[ionosphereParameters::PPARAM] += N.parameters[ionosphereParameters::ZPARAM];
               N.parameters[ionosphereParameters::PPPARAM] *= bk;
               N.parameters[ionosphereParameters::PPPARAM] += N.parameters[ionosphereParameters::ZZPARAM];
            }
         }
         bkden = bknum;
         if(bkden == 0) {
            bkden = 1;
         }


         // Calculate ak, new solution and new residual
         #pragma omp single
         {
            akden = 0;
#ifdef IONOSPHERE_SORTED_SUMS
            set_neg.clear();
            set_pos.clear();
#endif
         }
#ifdef IONOSPHERE_SORTED_SUMS
         thread_set_neg.clear();
         thread_set_pos.clear();
         #pragma omp for
#else
         #pragma omp for reduction(+:akden)
#endif
         for(uint n=0; n<nodes.size(); n++) {
            Node& N=nodes[n];
            iSolverReal zparam = Atimes(n, ionosphereParameters::PPARAM, false);
            N.parameters[ionosphereParameters::ZPARAM] = zparam;
            iSolverReal incr = zparam * N.parameters[ionosphereParameters::PPPARAM];
#ifdef IONOSPHERE_SORTED_SUMS
            if(incr < 0) {
               thread_set_neg.insert(incr);
            }
            if(incr > 0) {
               thread_set_pos.insert(incr);
            }
#else
            akden += incr;
#endif
            N.parameters[ionosphereParameters::ZZPARAM] = Atimes(n,ionosphereParameters::PPPARAM, true);
         }
#ifdef IONOSPHERE_SORTED_SUMS
         #pragma omp critical
         {
            set_neg.insert(thread_set_neg.begin(), thread_set_neg.end());
            set_pos.insert(thread_set_pos.begin(), thread_set_pos.end());
         }
         #pragma omp barrier
         #pragma omp single
         {
            iSolverReal akden_pos = 0;
            iSolverReal akden_neg = 0;
            for(auto it = set_neg.cbegin(); it != set_neg.cend(); it++) {
               akden_neg += *it;
            }
            for(auto it = set_pos.crbegin(); it != set_pos.crend(); it++) {
               akden_pos += *it;
            }
            akden = akden_neg + akden_pos;
         }
#endif
         iSolverReal ak=bknum/akden;

         #pragma omp for
         for(uint n=0; n<nodes.size(); n++) {
            Node& N=nodes[n];
            N.parameters[ionosphereParameters::SOLUTION] += ak * N.parameters[ionosphereParameters::PPARAM];
            if(gaugeFixing == Pole && n == 0) {
               N.parameters[ionosphereParameters::SOLUTION] = 0;
            } else if(gaugeFixing == Equator && fabs(N.x[2]) < Ionosphere::innerRadius * sin(Ionosphere::shieldingLatitude * M_PI / 180.0)) {
               N.parameters[ionosphereParameters::SOLUTION] = 0;
            }
         }

         // Rebalance the potential by calculating its area integral
         if(gaugeFixing == Integral) {
            #pragma omp single
            {
               potentialInt = 0;
            }
            #pragma omp for reduction(+:potentialInt)
            for(uint e=0; e<elements.size(); e++) {
               Real area = elementArea(e);
               Real effPotential = 0;
               for(int c=0; c<3; c++) {
                  effPotential += nodes[elements[e].corners[c]].parameters[ionosphereParameters::SOLUTION];
               }

               potentialInt += effPotential * area;
            }
            // Calculate average potential on the sphere
            #pragma omp single
            {
               potentialInt /= 4. * M_PI * Ionosphere::innerRadius * Ionosphere::innerRadius;
            }

            // Offset potentials to make it zero
            #pragma omp for
            for(uint n=0; n<nodes.size(); n++) {
               Node& N=nodes[n];
               N.parameters[ionosphereParameters::SOLUTION] -= potentialInt;
            }
         }

         #pragma omp single
         {
            residualnorm = 0;
#ifdef IONOSPHERE_SORTED_SUMS
            set_pos.clear();
#endif
         }
#ifdef IONOSPHERE_SORTED_SUMS
         thread_set_pos.clear();
         #pragma omp for
#else
         #pragma omp for reduction(+:residualnorm)
#endif
         for(uint n=0; n<nodes.size(); n++) {
            Node& N=nodes[n];
            // Calculate residual of the new solution. The faster way to do this would be
            //
            // iSolverReal newresid = N.parameters[ionosphereParameters::RESIDUAL] - ak * N.parameters[ionosphereParameters::ZPARAM];
            // and
            // N.parameters[ionosphereParameters::RRESIDUAL] -= ak * N.parameters[ionosphereParameters::ZZPARAM];
            // 
            // but doing so leads to numerical inaccuracy due to roundoff errors
            // when iteration counts are high (because, for example, mesh node count is high and the matrix condition is bad).
            // See https://en.wikipedia.org/wiki/Conjugate_gradient_method#Explicit_residual_calculation
            iSolverReal newresid = effectiveSource[n] - Atimes(n, ionosphereParameters::SOLUTION);
            if( (gaugeFixing == Pole && n == 0) || (gaugeFixing == Equator && fabs(N.x[2]) < Ionosphere::innerRadius * sin(Ionosphere::shieldingLatitude * M_PI / 180.0))) {
               // Don't calculate residual for gauge-pinned nodes
               N.parameters[ionosphereParameters::RESIDUAL] = 0;
               N.parameters[ionosphereParameters::RRESIDUAL] = 0;
            } else {
               N.parameters[ionosphereParameters::RESIDUAL] = newresid;
               N.parameters[ionosphereParameters::RRESIDUAL] = effectiveSource[n] - Atimes(n, ionosphereParameters::SOLUTION, true);
#ifdef IONOSPHERE_SORTED_SUMS
               thread_set_pos.insert(newresid*newresid);
#else
               residualnorm += newresid*newresid;
#endif
            }
         }

#ifdef IONOSPHERE_SORTED_SUMS
         #pragma omp critical
         {
            set_pos.insert(thread_set_pos.begin(), thread_set_pos.end());
         }
         #pragma omp barrier
         #pragma omp single
         {
            for(auto it = set_pos.crbegin(); it != set_pos.crend(); it++) {
               residualnorm += *it;
            }
         }
#endif

         #pragma omp for
         for(uint n=0; n<nodes.size(); n++) {
            Node& N=nodes[n];
            N.parameters[ionosphereParameters::ZPARAM] = Asolve(n, ionosphereParameters::RESIDUAL, false);
         }

         // See if this solved the potential better than before
         err = sqrt(residualnorm)/sourcenorm;


         if(err < thread_minerr) {
            // If yes, this is our new best solution
            #pragma omp for
            for(uint n=0; n<nodes.size(); n++) {
               Node& N=nodes[n];
               N.parameters[ionosphereParameters::BEST_SOLUTION] = N.parameters[ionosphereParameters::SOLUTION];
            }
            thread_minerr = err;
            failcount = 0;
         } else {
            // If no, keep going with the best one
            #pragma omp for
            for(uint n=0; n<nodes.size(); n++) {
               Node& N=nodes[n];
               N.parameters[ionosphereParameters::SOLUTION] = N.parameters[ionosphereParameters::BEST_SOLUTION];
            }
            failcount++;
         }

         if(thread_minerr < Ionosphere::solverRelativeL2ConvergenceThreshold) {
            break;
         }
         if(failcount > Ionosphere::solverMaxFailureCount || err > Ionosphere::solverMaxErrorGrowthFactor*thread_minerr) {
            thread_nRestarts++;
            break;
         }
      } // while

      int threadID = 0;
#ifdef _OPENMP
      threadID = omp_get_thread_num();
#endif
      if(skipSolve && threadID == 0) {
         // sourcenorm was zero, we return zero; return is not allowed inside threaded region
         minerr = 0;
         minPotentialN = 0;
         maxPotentialN = 0;
         minPotentialS = 0;
         maxPotentialS = 0;
      } else {
         #pragma omp for reduction(max:maxPotentialN,maxPotentialS) reduction(min:minPotentialN,minPotentialS)
         for(uint n=0; n<nodes.size(); n++) {
            Node& N=nodes.at(n);
            N.parameters.at(ionosphereParameters::SOLUTION) = N.parameters.at(ionosphereParameters::BEST_SOLUTION);
            if(N.x.at(2) > 0) {
               minPotentialN = min(minPotentialN, N.parameters.at(ionosphereParameters::SOLUTION));
               maxPotentialN = max(maxPotentialN, N.parameters.at(ionosphereParameters::SOLUTION));
            } else {
               minPotentialS = min(minPotentialS, N.parameters.at(ionosphereParameters::SOLUTION));
               maxPotentialS = max(maxPotentialS, N.parameters.at(ionosphereParameters::SOLUTION));
            }
         }
         // Get out the ones we need before exiting the parallel region
         if(threadID == 0) {
            minerr = thread_minerr;
            iteration = thread_iteration;
            nRestarts = thread_nRestarts;
         }
      }

} // #pragma omp parallel

   }
   
   // Actual ionosphere object implementation

   Ionosphere::Ionosphere(): SysBoundaryCondition() { }

   Ionosphere::~Ionosphere() { }

   void Ionosphere::addParameters() {
      Readparameters::add("ionosphere.centerX", "X coordinate of ionosphere center (m)", 0.0);
      Readparameters::add("ionosphere.centerY", "Y coordinate of ionosphere center (m)", 0.0);
      Readparameters::add("ionosphere.centerZ", "Z coordinate of ionosphere center (m)", 0.0);
      Readparameters::add("ionosphere.radius", "Radius of the inner simulation boundary (unit is assumed to be R_E if value < 1000, otherwise m).", 1.0e7);
      Readparameters::add("ionosphere.innerRadius", "Radius of the ionosphere model (m).", physicalconstants::R_E + 100e3);
      Readparameters::add("ionosphere.geometry", "Select the geometry of the ionosphere, 0: inf-norm (diamond), 1: 1-norm (square), 2: 2-norm (circle, DEFAULT), 3: 2-norm cylinder aligned with y-axis, use with polar plane/line dipole.", 2);
      Readparameters::add("ionosphere.precedence", "Precedence value of the ionosphere system boundary condition (integer), the higher the stronger.", 2);
      Readparameters::add("ionosphere.reapplyUponRestart", "If 0 (default), keep going with the state existing in the restart file. If 1, calls again applyInitialState. Can be used to change boundary condition behaviour during a run.", 0);
      Readparameters::add("ionosphere.baseShape", "Select the seed mesh geometry for the spherical ionosphere grid. Options are: sphericalFibonacci, tetrahedron, icosahedron.",std::string("sphericalFibonacci"));
      Readparameters::add("ionosphere.conductivityModel", "Select ionosphere conductivity tensor construction model. Options are: 0=GUMICS style (Vertical B, only SigmaH and SigmaP), 1=Ridley et al 2004 (1000 mho longitudinal conductivity), 2=Koskinen 2011 full conductivity tensor.", 0);
      Readparameters::add("ionosphere.ridleyParallelConductivity", "Constant parallel conductivity value. 1000 mho is given without justification by Ridley et al 2004.", 1000);
      Readparameters::add("ionosphere.fibonacciNodeNum", "Number of nodes in the spherical fibonacci mesh.",256);
      Readparameters::addComposing("ionosphere.refineMinLatitude", "Refine the grid polewards of the given latitude. Multiple of these lines can be given for successive refinement, paired up with refineMaxLatitude lines.");
      Readparameters::addComposing("ionosphere.refineMaxLatitude", "Refine the grid equatorwards of the given latitude. Multiple of these lines can be given for successive refinement, paired up with refineMinLatitude lines.");
      Readparameters::add("ionosphere.atmosphericModelFile", "Filename to read the MSIS atmosphere data from (default: NRLMSIS.dat)", std::string("NRLMSIS.dat"));
      Readparameters::add("ionosphere.recombAlpha", "Ionospheric recombination parameter (m^3/s)", 2.4e-13); // Default value from Schunck & Nagy, Table 8.5
      Readparameters::add("ionosphere.ionizationModel", "Ionospheric electron production rate model. Options are: Rees1963, Rees1989, SergienkoIvanov (default).", std::string("SergienkoIvanov"));
      Readparameters::add("ionosphere.innerBoundaryVDFmode", "Inner boundary VDF construction method. Options ar: FixedMoments, AverageMoments, AverageAllMoments, CopyAndLosscone, ForceL2EXB.", std::string("FixedMoments"));
      Readparameters::add("ionosphere.F10_7", "Solar 10.7 cm radio flux (sfu = 10^{-22} W/m^2)", 100);
      Readparameters::add("ionosphere.backgroundIonisation", "Background ionoisation due to cosmic rays (mho)", 0.5);
      Readparameters::add("ionosphere.solverMaxIterations", "Maximum number of iterations for the conjugate gradient solver", 2000);
      Readparameters::add("ionosphere.solverRelativeL2ConvergenceThreshold", "Convergence threshold for the relative L2 metric", 1e-6);
      Readparameters::add("ionosphere.solverMaxFailureCount", "Maximum number of iterations allowed to diverge before restarting the ionosphere solver", 5);
      Readparameters::add("ionosphere.solverMaxErrorGrowthFactor", "Maximum allowed factor of growth with respect to the minimum error before restarting the ionosphere solver", 100);
      Readparameters::add("ionosphere.solverGaugeFixing", "Gauge fixing method of the ionosphere solver. Options are: pole, integral, equator", std::string("equator"));
      Readparameters::add("ionosphere.shieldingLatitude", "Latitude below which the potential is set to zero in the equator gauge fixing scheme (degree)", 70);
      Readparameters::add("ionosphere.solverPreconditioning", "Use preconditioning for the solver? (0/1)", 1);
      Readparameters::add("ionosphere.solverUseMinimumResidualVariant", "Use minimum residual variant", 0);
      Readparameters::add("ionosphere.solverToggleMinimumResidualVariant", "Toggle use of minimum residual variant at every solver restart", 0);
      Readparameters::add("ionosphere.earthAngularVelocity", "Angular velocity of inner boundary convection, in rad/s", 7.2921159e-5);
      Readparameters::add("ionosphere.plasmapauseL", "L-shell at which the plasmapause resides (for corotation)", 5.);
      Readparameters::add("ionosphere.downmapRadius", "Radius from which FACs are coupled down into the ionosphere. Units are assumed to be RE if value < 1000, otherwise m. If -1: use inner boundary cells.", -1.);
      Readparameters::add("ionosphere.unmappedNodeRho", "Electron density of ionosphere nodes that do not connect to the magnetosphere domain.", 1e4);
      Readparameters::add("ionosphere.unmappedNodeTe", "Electron temperature of ionosphere nodes that do not connect to the magnetosphere domain.", 1e6);
      Readparameters::add("ionosphere.couplingTimescale", "Magnetosphere->Ionosphere coupling timescale (seconds, 0=immediate coupling", 1.);
      Readparameters::add("ionosphere.couplingInterval", "Time interval at which the ionosphere is solved (seconds)", 0);

      // Per-population parameters
      for(uint i=0; i< getObjectWrapper().particleSpecies.size(); i++) {
         const std::string& pop = getObjectWrapper().particleSpecies[i].name;
         Readparameters::add(pop + "_ionosphere.rho", "Number density of the ionosphere (m^-3)", 0.0);
         Readparameters::add(pop + "_ionosphere.T", "Temperature of the ionosphere (K)", 0.0);
         Readparameters::add(pop + "_ionosphere.VX0", "Bulk velocity of ionospheric distribution function in X direction (m/s)", 0.0);
         Readparameters::add(pop + "_ionosphere.VY0", "Bulk velocity of ionospheric distribution function in X direction (m/s)", 0.0);
         Readparameters::add(pop + "_ionosphere.VZ0", "Bulk velocity of ionospheric distribution function in X direction (m/s)", 0.0);
      }
   }

   void Ionosphere::getParameters() {
   
      Readparameters::get("ionosphere.centerX", this->center[0]);
      Readparameters::get("ionosphere.centerY", this->center[1]);
      Readparameters::get("ionosphere.centerZ", this->center[2]);
      Readparameters::get("ionosphere.radius", this->radius);
      if(radius < 1000.) {
         // If radii are < 1000, assume they are given in R_E.
         radius *= physicalconstants::R_E;
      }

      Readparameters::get("ionosphere.geometry", this->geometry);
      Readparameters::get("ionosphere.precedence", this->precedence);

      uint reapply;
      Readparameters::get("ionosphere.reapplyUponRestart", reapply);
      this->applyUponRestart = (reapply == 1);

      Readparameters::get("ionosphere.baseShape",baseShape);

      int cm;
      Readparameters::get("ionosphere.conductivityModel", cm);
      conductivityModel = static_cast<Ionosphere::IonosphereConductivityModel>(cm);

      std::string VDFmodeString;
      Readparameters::get("ionosphere.innerBoundaryVDFmode", VDFmodeString);
      if(VDFmodeString == "FixedMoments") {
         boundaryVDFmode = FixedMoments;
      } else if(VDFmodeString == "AveragMoments") {
         boundaryVDFmode = AverageMoments;
      } else if(VDFmodeString == "AveragAllMoments") {
         boundaryVDFmode = AverageAllMoments;
      } else if(VDFmodeString == "CopyAndLosscone") {
         boundaryVDFmode = CopyAndLosscone;
      } else if(VDFmodeString == "ForceL2EXB") {
         boundaryVDFmode = ForceL2EXB;
      } else {
         cerr << "(IONOSPHERE) Unknown inner boundary VDF mode \"" << VDFmodeString << "\". Aborting." << endl;
         abort();
      }
      Readparameters::get("ionosphere.ridleyParallelConductivity", ridleyParallelConductivity);
      Readparameters::get("ionosphere.fibonacciNodeNum",fibonacciNodeNum);
      Readparameters::get("ionosphere.solverMaxIterations", solverMaxIterations);
      Readparameters::get("ionosphere.solverRelativeL2ConvergenceThreshold", solverRelativeL2ConvergenceThreshold);
      Readparameters::get("ionosphere.solverMaxFailureCount", solverMaxFailureCount);
      Readparameters::get("ionosphere.solverMaxErrorGrowthFactor", solverMaxErrorGrowthFactor);
      std::string gaugeFixingString;
      Readparameters::get("ionosphere.solverGaugeFixing", gaugeFixingString);
      if(gaugeFixingString == "pole") {
         ionosphereGrid.gaugeFixing = SphericalTriGrid::Pole;
      } else if (gaugeFixingString == "integral") {
         ionosphereGrid.gaugeFixing = SphericalTriGrid::Integral;
      } else if (gaugeFixingString == "equator") {
         ionosphereGrid.gaugeFixing = SphericalTriGrid::Equator;
      } else if (gaugeFixingString == "None") {
         ionosphereGrid.gaugeFixing = SphericalTriGrid::None;
      } else {
         cerr << "(IONOSPHERE) Unknown solver gauge fixing method \"" << gaugeFixingString << "\". Aborting." << endl;
         abort();
      }
      Readparameters::get("ionosphere.shieldingLatitude", shieldingLatitude);
      Readparameters::get("ionosphere.solverPreconditioning", solverPreconditioning);
      Readparameters::get("ionosphere.solverUseMinimumResidualVariant", solverUseMinimumResidualVariant);
      Readparameters::get("ionosphere.solverToggleMinimumResidualVariant", solverToggleMinimumResidualVariant);
      Readparameters::get("ionosphere.earthAngularVelocity", earthAngularVelocity);
      Readparameters::get("ionosphere.plasmapauseL", plasmapauseL);
      Readparameters::get("ionosphere.couplingTimescale",couplingTimescale);
      Readparameters::get("ionosphere.couplingInterval", couplingInterval);
      Readparameters::get("ionosphere.downmapRadius",downmapRadius);
      if(downmapRadius < 1000.) {
         downmapRadius *= physicalconstants::R_E;
      }
      if(downmapRadius < radius) {
         downmapRadius = radius;
      }
      Readparameters::get("ionosphere.unmappedNodeRho", unmappedNodeRho);
      Readparameters::get("ionosphere.unmappedNodeTe",  unmappedNodeTe);
      Readparameters::get("ionosphere.innerRadius", innerRadius);
      FieldTracing::fieldTracingParameters.innerBoundaryRadius = this->innerRadius;
      Readparameters::get("ionosphere.refineMinLatitude",refineMinLatitudes);
      Readparameters::get("ionosphere.refineMaxLatitude",refineMaxLatitudes);
      Readparameters::get("ionosphere.atmosphericModelFile",atmosphericModelFile);
      Readparameters::get("ionosphere.recombAlpha",recombAlpha);
      std::string ionizationModelString;
      Readparameters::get("ionosphere.ionizationModel", ionizationModelString);
      if(ionizationModelString == "Rees1963") {
         ionosphereGrid.ionizationModel = SphericalTriGrid::Rees1963;
      } else if(ionizationModelString == "Rees1989") {
         ionosphereGrid.ionizationModel = SphericalTriGrid::Rees1989;
      } else if(ionizationModelString == "SergienkoIvanov") {
         ionosphereGrid.ionizationModel = SphericalTriGrid::SergienkoIvanov;
      } else {
         cerr << "(IONOSPHERE) Unknown ionization production model \"" << ionizationModelString << "\". Aborting." << endl;
         abort();
      }
      Readparameters::get("ionosphere.F10_7",F10_7);
      Readparameters::get("ionosphere.backgroundIonisation",backgroundIonisation);

      for(uint i=0; i< getObjectWrapper().particleSpecies.size(); i++) {
        const std::string& pop = getObjectWrapper().particleSpecies[i].name;
        IonosphereSpeciesParameters sP;

        Readparameters::get(pop + "_ionosphere.rho", sP.rho);
        Readparameters::get(pop + "_ionosphere.VX0", sP.V0[0]);
        Readparameters::get(pop + "_ionosphere.VY0", sP.V0[1]);
        Readparameters::get(pop + "_ionosphere.VZ0", sP.V0[2]);
        Readparameters::get(pop + "_ionosphere.T", sP.T);

        // Failsafe, if density or temperature is zero, read from Magnetosphere
        // (compare the corresponding verbose handling in projects/Magnetosphere/Magnetosphere.cpp)
        if(sP.T == 0) {
           Readparameters::get(pop + "_Magnetosphere.T", sP.T);
        }
        if(sP.rho == 0) {
           Readparameters::get(pop + "_Magnetosphere.rho", sP.rho);
        }
        Readparameters::get(pop + "_Magnetosphere.nSpaceSamples", sP.nSpaceSamples);
        Readparameters::get(pop + "_Magnetosphere.nVelocitySamples", sP.nVelocitySamples);

        speciesParams.push_back(sP);
      }
   }

   bool Ionosphere::initSysBoundary(
      creal& t,
      Project &project
   ) {
      getParameters();
      isThisDynamic = false;

      // Sanity check: the ionosphere only makes sense in 3D simulations
      if(P::xcells_ini == 1 || P::ycells_ini == 1 || P::zcells_ini == 1) {
         cerr << "*************************************************" << endl;
         cerr << "* BIG FAT IONOSPHERE ERROR:                     *" << endl;
         cerr << "*                                               *" << endl;
         cerr << "* You are trying to run a 2D simulation with an *" << endl;
         cerr << "* ionosphere inner boundary. This won't work.   *" << endl;
         cerr << "*                                               *" << endl;
         cerr << "* Most likely, your config file needs to be up- *" << endl;
         cerr << "* dated, changing all mentions of \"ionosphere\"  *" << endl;
         cerr << "* to \"conductingsphere\".                        *" << endl;
         cerr << "*                                               *" << endl;
         cerr << "* This simulation will now crash in the friend- *" << endl;
         cerr << "* liest way possible.                           *" << endl;
         cerr << "*************************************************" << endl;
         abort();
      }

      // Initialize ionosphere mesh base shape
      if(baseShape == "icosahedron") {
         ionosphereGrid.initializeIcosahedron();
      } else if(baseShape == "tetrahedron") {
         ionosphereGrid.initializeTetrahedron();
      } else if(baseShape == "sphericalFibonacci") {
         ionosphereGrid.initializeSphericalFibonacci(fibonacciNodeNum);
      } else {
         cerr << "(IONOSPHERE) Unknown mesh base shape \"" << baseShape << "\". Aborting." << endl;
         abort();
      }

      // Refine the base shape to acheive desired resolution
      auto refineBetweenLatitudes = [](Real phi1, Real phi2) -> void {
         uint numElems=ionosphereGrid.elements.size();

         for(uint i=0; i< numElems; i++) {
            Real mean_z = 0;
            mean_z  = ionosphereGrid.nodes[ionosphereGrid.elements[i].corners[0]].x[2];
            mean_z += ionosphereGrid.nodes[ionosphereGrid.elements[i].corners[1]].x[2];
            mean_z += ionosphereGrid.nodes[ionosphereGrid.elements[i].corners[2]].x[2];
            mean_z /= 3.;

            if(fabs(mean_z) >= sin(phi1 * M_PI / 180.) * Ionosphere::innerRadius &&
                  fabs(mean_z) <= sin(phi2 * M_PI / 180.) * Ionosphere::innerRadius) {
               ionosphereGrid.subdivideElement(i);
            }
         }
      };

      // Refine the mesh between the given latitudes
      for(uint i=0; i< max(refineMinLatitudes.size(), refineMaxLatitudes.size()); i++) {
         Real lmin;
         if(i < refineMinLatitudes.size()) {
            lmin = refineMinLatitudes[i];
         } else {
            lmin = 0.;
         }
         Real lmax;
         if(i < refineMaxLatitudes.size()) {
            lmax = refineMaxLatitudes[i];
         } else {
            lmax = 90.;
         }
         refineBetweenLatitudes(lmin, lmax);
      }
      ionosphereGrid.stitchRefinementInterfaces();

      // Set up ionospheric atmosphere model
      ionosphereGrid.readAtmosphericModelFile(atmosphericModelFile.c_str());

      // iniSysBoundary is only called once, generateTemplateCell must
      // init all particle species
      generateTemplateCell(project);

      return true;
   }

   static Real getR(creal x,creal y,creal z, uint geometry, Real center[3]) {

      Real r;

      switch(geometry) {
      case 0:
         // infinity-norm, result is a diamond/square with diagonals aligned on the axes in 2D
         r = fabs(x-center[0]) + fabs(y-center[1]) + fabs(z-center[2]);
         break;
      case 1:
         // 1-norm, result is is a grid-aligned square in 2D
         r = max(max(fabs(x-center[0]), fabs(y-center[1])), fabs(z-center[2]));
         break;
      case 2:
         // 2-norm (Cartesian), result is a circle in 2D
         r = sqrt((x-center[0])*(x-center[0]) + (y-center[1])*(y-center[1]) + (z-center[2])*(z-center[2]));
         break;
      case 3:
         // 2-norm (Cartesian) cylinder aligned on y-axis
         r = sqrt((x-center[0])*(x-center[0]) + (z-center[2])*(z-center[2]));
         break;
      default:
         std::cerr << __FILE__ << ":" << __LINE__ << ":" << "ionosphere.geometry has to be 0, 1 or 2." << std::endl;
         abort();
      }

      return r;
   }

   bool Ionosphere::assignSysBoundary(dccrg::Dccrg<SpatialCell,dccrg::Cartesian_Geometry>& mpiGrid,
                                      FsGrid< fsgrids::technical, FS_STENCIL_WIDTH> & technicalGrid) {
      const vector<CellID>& cells = getLocalCells();
      for(uint i=0; i<cells.size(); i++) {
         if(mpiGrid[cells[i]]->sysBoundaryFlag == sysboundarytype::DO_NOT_COMPUTE) {
            continue;
         }

         creal* const cellParams = &(mpiGrid[cells[i]]->parameters[0]);
         creal dx = cellParams[CellParams::DX];
         creal dy = cellParams[CellParams::DY];
         creal dz = cellParams[CellParams::DZ];
         creal x = cellParams[CellParams::XCRD] + 0.5*dx;
         creal y = cellParams[CellParams::YCRD] + 0.5*dy;
         creal z = cellParams[CellParams::ZCRD] + 0.5*dz;

         if(getR(x,y,z,this->geometry,this->center) < this->radius) {
            mpiGrid[cells[i]]->sysBoundaryFlag = this->getIndex();
         }
      }

      return true;
   }

   bool Ionosphere::applyInitialState(
      const dccrg::Dccrg<SpatialCell,dccrg::Cartesian_Geometry>& mpiGrid,
      FsGrid< fsgrids::technical, FS_STENCIL_WIDTH> & technicalGrid,
      FsGrid< std::array<Real, fsgrids::bfield::N_BFIELD>, FS_STENCIL_WIDTH> & perBGrid,
      Project &project
   ) {
      const vector<CellID>& cells = getLocalCells();
      //#pragma omp parallel for
      for (uint i=0; i<cells.size(); ++i) {
         SpatialCell* cell = mpiGrid[cells[i]];
         if (cell->sysBoundaryFlag != this->getIndex()) continue;

         for (uint popID=0; popID<getObjectWrapper().particleSpecies.size(); ++popID)
            setCellFromTemplate(cell,popID);
      }
      return true;
   }

   std::array<Real, 3> Ionosphere::fieldSolverGetNormalDirection(
      FsGrid< fsgrids::technical, FS_STENCIL_WIDTH> & technicalGrid,
      cint i,
      cint j,
      cint k
   ) {
      phiprof::start("Ionosphere::fieldSolverGetNormalDirection");
      std::array<Real, 3> normalDirection{{ 0.0, 0.0, 0.0 }};

      static creal DIAG2 = 1.0 / sqrt(2.0);
      static creal DIAG3 = 1.0 / sqrt(3.0);

      creal dx = technicalGrid.DX;
      creal dy = technicalGrid.DY;
      creal dz = technicalGrid.DZ;
      const std::array<int, 3> globalIndices = technicalGrid.getGlobalIndices(i,j,k);
      creal x = P::xmin + (convert<Real>(globalIndices[0])+0.5)*dx;
      creal y = P::ymin + (convert<Real>(globalIndices[1])+0.5)*dy;
      creal z = P::zmin + (convert<Real>(globalIndices[2])+0.5)*dz;
      creal xsign = divideIfNonZero(x, fabs(x));
      creal ysign = divideIfNonZero(y, fabs(y));
      creal zsign = divideIfNonZero(z, fabs(z));

      Real length = 0.0;

      if (Parameters::xcells_ini == 1) {
         if (Parameters::ycells_ini == 1) {
            if (Parameters::zcells_ini == 1) {
               // X,Y,Z
               std::cerr << __FILE__ << ":" << __LINE__ << ":" << "What do you expect to do with a single-cell simulation of ionosphere boundary type? Stop kidding." << std::endl;
               abort();
               // end of X,Y,Z
            } else {
               // X,Y
               normalDirection[2] = zsign;
               // end of X,Y
            }
         } else if (Parameters::zcells_ini == 1) {
            // X,Z
            normalDirection[1] = ysign;
            // end of X,Z
         } else {
            // X
            switch(this->geometry) {
               case 0:
                  normalDirection[1] = DIAG2*ysign;
                  normalDirection[2] = DIAG2*zsign;
                  break;
               case 1:
                  if(fabs(y) == fabs(z)) {
                     normalDirection[1] = ysign*DIAG2;
                     normalDirection[2] = zsign*DIAG2;
                     break;
                  }
                  if(fabs(y) > (this->radius - dy)) {
                     normalDirection[1] = ysign;
                     break;
                  }
                  if(fabs(z) > (this->radius - dz)) {
                     normalDirection[2] = zsign;
                     break;
                  }
                  if(fabs(y) > (this->radius - 2.0*dy)) {
                     normalDirection[1] = ysign;
                     break;
                  }
                  if(fabs(z) > (this->radius - 2.0*dz)) {
                     normalDirection[2] = zsign;
                     break;
                  }
                  break;
               case 2:
                  length = sqrt(y*y + z*z);
                  normalDirection[1] = y / length;
                  normalDirection[2] = z / length;
                  break;
               default:
                  std::cerr << __FILE__ << ":" << __LINE__ << ":" << "ionosphere.geometry has to be 0, 1 or 2 with this grid shape." << std::endl;
                  abort();
            }
            // end of X
         }
      } else if (Parameters::ycells_ini == 1) {
         if (Parameters::zcells_ini == 1) {
            // Y,Z
            normalDirection[0] = xsign;
            // end of Y,Z
         } else {
            // Y
            switch(this->geometry) {
               case 0:
                  normalDirection[0] = DIAG2*xsign;
                  normalDirection[2] = DIAG2*zsign;
                  break;
               case 1:
                  if(fabs(x) == fabs(z)) {
                     normalDirection[0] = xsign*DIAG2;
                     normalDirection[2] = zsign*DIAG2;
                     break;
                  }
                  if(fabs(x) > (this->radius - dx)) {
                     normalDirection[0] = xsign;
                     break;
                  }
                  if(fabs(z) > (this->radius - dz)) {
                     normalDirection[2] = zsign;
                     break;
                  }
                  if(fabs(x) > (this->radius - 2.0*dx)) {
                     normalDirection[0] = xsign;
                     break;
                  }
                  if(fabs(z) > (this->radius - 2.0*dz)) {
                     normalDirection[2] = zsign;
                     break;
                  }
                  break;
               case 2:
               case 3:
                  length = sqrt(x*x + z*z);
                  normalDirection[0] = x / length;
                  normalDirection[2] = z / length;
                  break;
               default:
                  std::cerr << __FILE__ << ":" << __LINE__ << ":" << "ionosphere.geometry has to be 0, 1, 2 or 3 with this grid shape." << std::endl;
                  abort();
            }
            // end of Y
         }
      } else if (Parameters::zcells_ini == 1) {
         // Z
         switch(this->geometry) {
            case 0:
               normalDirection[0] = DIAG2*xsign;
               normalDirection[1] = DIAG2*ysign;
               break;
            case 1:
               if(fabs(x) == fabs(y)) {
                  normalDirection[0] = xsign*DIAG2;
                  normalDirection[1] = ysign*DIAG2;
                  break;
               }
               if(fabs(x) > (this->radius - dx)) {
                  normalDirection[0] = xsign;
                  break;
               }
               if(fabs(y) > (this->radius - dy)) {
                  normalDirection[1] = ysign;
                  break;
               }
               if(fabs(x) > (this->radius - 2.0*dx)) {
                  normalDirection[0] = xsign;
                  break;
               }
               if(fabs(y) > (this->radius - 2.0*dy)) {
                  normalDirection[1] = ysign;
                  break;
               }
               break;
            case 2:
               length = sqrt(x*x + y*y);
               normalDirection[0] = x / length;
               normalDirection[1] = y / length;
               break;
            default:
               std::cerr << __FILE__ << ":" << __LINE__ << ":" << "ionosphere.geometry has to be 0, 1 or 2 with this grid shape." << std::endl;
               abort();
         }
         // end of Z
      } else {
         // 3D
         switch(this->geometry) {
            case 0:
               normalDirection[0] = DIAG3*xsign;
               normalDirection[1] = DIAG3*ysign;
               normalDirection[2] = DIAG3*zsign;
               break;
            case 1:
               if(fabs(x) == fabs(y) && fabs(x) == fabs(z) && fabs(x) > this->radius - dx) {
                  normalDirection[0] = xsign*DIAG3;
                  normalDirection[1] = ysign*DIAG3;
                  normalDirection[2] = zsign*DIAG3;
                  break;
               }
               if(fabs(x) == fabs(y) && fabs(x) == fabs(z) && fabs(x) > this->radius - 2.0*dx) {
                  normalDirection[0] = xsign*DIAG3;
                  normalDirection[1] = ysign*DIAG3;
                  normalDirection[2] = zsign*DIAG3;
                  break;
               }
               if(fabs(x) == fabs(y) && fabs(x) > this->radius - dx && fabs(z) < this->radius - dz) {
                  normalDirection[0] = xsign*DIAG2;
                  normalDirection[1] = ysign*DIAG2;
                  normalDirection[2] = 0.0;
                  break;
               }
               if(fabs(y) == fabs(z) && fabs(y) > this->radius - dy && fabs(x) < this->radius - dx) {
                  normalDirection[0] = 0.0;
                  normalDirection[1] = ysign*DIAG2;
                  normalDirection[2] = zsign*DIAG2;
                  break;
               }
               if(fabs(x) == fabs(z) && fabs(x) > this->radius - dx && fabs(y) < this->radius - dy) {
                  normalDirection[0] = xsign*DIAG2;
                  normalDirection[1] = 0.0;
                  normalDirection[2] = zsign*DIAG2;
                  break;
               }
               if(fabs(x) == fabs(y) && fabs(x) > this->radius - 2.0*dx && fabs(z) < this->radius - 2.0*dz) {
                  normalDirection[0] = xsign*DIAG2;
                  normalDirection[1] = ysign*DIAG2;
                  normalDirection[2] = 0.0;
                  break;
               }
               if(fabs(y) == fabs(z) && fabs(y) > this->radius - 2.0*dy && fabs(x) < this->radius - 2.0*dx) {
                  normalDirection[0] = 0.0;
                  normalDirection[1] = ysign*DIAG2;
                  normalDirection[2] = zsign*DIAG2;
                  break;
               }
               if(fabs(x) == fabs(z) && fabs(x) > this->radius - 2.0*dx && fabs(y) < this->radius - 2.0*dy) {
                  normalDirection[0] = xsign*DIAG2;
                  normalDirection[1] = 0.0;
                  normalDirection[2] = zsign*DIAG2;
                  break;
               }
               if(fabs(x) > (this->radius - dx)) {
                  normalDirection[0] = xsign;
                  break;
               }
               if(fabs(y) > (this->radius - dy)) {
                  normalDirection[1] = ysign;
                  break;
               }
               if(fabs(z) > (this->radius - dz)) {
                  normalDirection[2] = zsign;
                  break;
               }
               if(fabs(x) > (this->radius - 2.0*dx)) {
                  normalDirection[0] = xsign;
                  break;
               }
               if(fabs(y) > (this->radius - 2.0*dy)) {
                  normalDirection[1] = ysign;
                  break;
               }
               if(fabs(z) > (this->radius - 2.0*dz)) {
                  normalDirection[2] = zsign;
                  break;
               }
               break;
            case 2:
               length = sqrt(x*x + y*y + z*z);
               normalDirection[0] = x / length;
               normalDirection[1] = y / length;
               normalDirection[2] = z / length;
               break;
            case 3:
               length = sqrt(x*x + z*z);
               normalDirection[0] = x / length;
               normalDirection[2] = z / length;
               break;
            default:
               std::cerr << __FILE__ << ":" << __LINE__ << ":" << "ionosphere.geometry has to be 0, 1, 2 or 3 with this grid shape." << std::endl;
               abort();
         }
         // end of 3D
      }

      phiprof::stop("Ionosphere::fieldSolverGetNormalDirection");
      return normalDirection;
   }

   /*! We want here to
    *
    * -- Average perturbed face B from the nearest neighbours
    *
    * -- Retain only the normal components of perturbed face B
    */
   Real Ionosphere::fieldSolverBoundaryCondMagneticField(
      FsGrid< std::array<Real, fsgrids::bfield::N_BFIELD>, FS_STENCIL_WIDTH> & bGrid,
      FsGrid< fsgrids::technical, FS_STENCIL_WIDTH> & technicalGrid,
      cint i,
      cint j,
      cint k,
      creal& dt,
      cuint& component
   ) {
      if (technicalGrid.get(i,j,k)->sysBoundaryLayer == 1) {
         switch(component) {
            case 0:
               if (  ((technicalGrid.get(i-1,j,k)->SOLVE & compute::BX) == compute::BX)
                  && ((technicalGrid.get(i+1,j,k)->SOLVE & compute::BX) == compute::BX)
               ) {
                  return 0.5 * (bGrid.get(i-1,j,k)->at(fsgrids::bfield::PERBX) + bGrid.get(i+1,j,k)->at(fsgrids::bfield::PERBX));
               } else if ((technicalGrid.get(i-1,j,k)->SOLVE & compute::BX) == compute::BX) {
                  return bGrid.get(i-1,j,k)->at(fsgrids::bfield::PERBX);
               } else if ((technicalGrid.get(i+1,j,k)->SOLVE & compute::BX) == compute::BX) {
                  return bGrid.get(i+1,j,k)->at(fsgrids::bfield::PERBX);
               } else {
                  Real retval = 0.0;
                  uint nCells = 0;
                  if ((technicalGrid.get(i,j-1,k)->SOLVE & compute::BX) == compute::BX) {
                     retval += bGrid.get(i,j-1,k)->at(fsgrids::bfield::PERBX);
                     nCells++;
                  }
                  if ((technicalGrid.get(i,j+1,k)->SOLVE & compute::BX) == compute::BX) {
                     retval += bGrid.get(i,j+1,k)->at(fsgrids::bfield::PERBX);
                     nCells++;
                  }
                  if ((technicalGrid.get(i,j,k-1)->SOLVE & compute::BX) == compute::BX) {
                     retval += bGrid.get(i,j,k-1)->at(fsgrids::bfield::PERBX);
                     nCells++;
                  }
                  if ((technicalGrid.get(i,j,k+1)->SOLVE & compute::BX) == compute::BX) {
                     retval += bGrid.get(i,j,k+1)->at(fsgrids::bfield::PERBX);
                     nCells++;
                  }
                  if (nCells == 0) {
                     for (int a=i-1; a<i+2; a++) {
                        for (int b=j-1; b<j+2; b++) {
                           for (int c=k-1; c<k+2; c++) {
                              if ((technicalGrid.get(a,b,c)->SOLVE & compute::BX) == compute::BX) {
                                 retval += bGrid.get(a,b,c)->at(fsgrids::bfield::PERBX);
                                 nCells++;
                              }
                           }
                        }
                     }
                  }
                  if (nCells == 0) {
                     cerr << __FILE__ << ":" << __LINE__ << ": ERROR: this should not have fallen through." << endl;
                     return 0.0;
                  }
                  return retval / nCells;
               }
            case 1:
               if (  (technicalGrid.get(i,j-1,k)->SOLVE & compute::BY) == compute::BY
                  && (technicalGrid.get(i,j+1,k)->SOLVE & compute::BY) == compute::BY
               ) {
                  return 0.5 * (bGrid.get(i,j-1,k)->at(fsgrids::bfield::PERBY) + bGrid.get(i,j+1,k)->at(fsgrids::bfield::PERBY));
               } else if ((technicalGrid.get(i,j-1,k)->SOLVE & compute::BY) == compute::BY) {
                  return bGrid.get(i,j-1,k)->at(fsgrids::bfield::PERBY);
               } else if ((technicalGrid.get(i,j+1,k)->SOLVE & compute::BY) == compute::BY) {
                  return bGrid.get(i,j+1,k)->at(fsgrids::bfield::PERBY);
               } else {
                  Real retval = 0.0;
                  uint nCells = 0;
                  if ((technicalGrid.get(i-1,j,k)->SOLVE & compute::BY) == compute::BY) {
                     retval += bGrid.get(i-1,j,k)->at(fsgrids::bfield::PERBY);
                     nCells++;
                  }
                  if ((technicalGrid.get(i+1,j,k)->SOLVE & compute::BY) == compute::BY) {
                     retval += bGrid.get(i+1,j,k)->at(fsgrids::bfield::PERBY);
                     nCells++;
                  }
                  if ((technicalGrid.get(i,j,k-1)->SOLVE & compute::BY) == compute::BY) {
                     retval += bGrid.get(i,j,k-1)->at(fsgrids::bfield::PERBY);
                     nCells++;
                  }
                  if ((technicalGrid.get(i,j,k+1)->SOLVE & compute::BY) == compute::BY) {
                     retval += bGrid.get(i,j,k+1)->at(fsgrids::bfield::PERBY);
                     nCells++;
                  }
                  if (nCells == 0) {
                     for (int a=i-1; a<i+2; a++) {
                        for (int b=j-1; b<j+2; b++) {
                           for (int c=k-1; c<k+2; c++) {
                              if ((technicalGrid.get(a,b,c)->SOLVE & compute::BY) == compute::BY) {
                                 retval += bGrid.get(a,b,c)->at(fsgrids::bfield::PERBY);
                                 nCells++;
                              }
                           }
                        }
                     }
                  }
                  if (nCells == 0) {
                     cerr << __FILE__ << ":" << __LINE__ << ": ERROR: this should not have fallen through." << endl;
                     return 0.0;
                  }
                  return retval / nCells;
               }
            case 2:
               if (  (technicalGrid.get(i,j,k-1)->SOLVE & compute::BZ) == compute::BZ
                  && (technicalGrid.get(i,j,k+1)->SOLVE & compute::BZ) == compute::BZ
               ) {
                  return 0.5 * (bGrid.get(i,j,k-1)->at(fsgrids::bfield::PERBZ) + bGrid.get(i,j,k+1)->at(fsgrids::bfield::PERBZ));
               } else if ((technicalGrid.get(i,j,k-1)->SOLVE & compute::BZ) == compute::BZ) {
                  return bGrid.get(i,j,k-1)->at(fsgrids::bfield::PERBZ);
               } else if ((technicalGrid.get(i,j,k+1)->SOLVE & compute::BZ) == compute::BZ) {
                  return bGrid.get(i,j,k+1)->at(fsgrids::bfield::PERBZ);
               } else {
                  Real retval = 0.0;
                  uint nCells = 0;
                  if ((technicalGrid.get(i-1,j,k)->SOLVE & compute::BZ) == compute::BZ) {
                     retval += bGrid.get(i-1,j,k)->at(fsgrids::bfield::PERBZ);
                     nCells++;
                  }
                  if ((technicalGrid.get(i+1,j,k)->SOLVE & compute::BZ) == compute::BZ) {
                     retval += bGrid.get(i+1,j,k)->at(fsgrids::bfield::PERBZ);
                     nCells++;
                  }
                  if ((technicalGrid.get(i,j-1,k)->SOLVE & compute::BZ) == compute::BZ) {
                     retval += bGrid.get(i,j-1,k)->at(fsgrids::bfield::PERBZ);
                     nCells++;
                  }
                  if ((technicalGrid.get(i,j+1,k)->SOLVE & compute::BZ) == compute::BZ) {
                     retval += bGrid.get(i,j+1,k)->at(fsgrids::bfield::PERBZ);
                     nCells++;
                  }
                  if (nCells == 0) {
                     for (int a=i-1; a<i+2; a++) {
                        for (int b=j-1; b<j+2; b++) {
                           for (int c=k-1; c<k+2; c++) {
                              if ((technicalGrid.get(a,b,c)->SOLVE & compute::BZ) == compute::BZ) {
                                 retval += bGrid.get(a,b,c)->at(fsgrids::bfield::PERBZ);
                                 nCells++;
                              }
                           }
                        }
                     }
                  }
                  if (nCells == 0) {
                     cerr << __FILE__ << ":" << __LINE__ << ": ERROR: this should not have fallen through." << endl;
                     return 0.0;
                  }
                  return retval / nCells;
               }
            default:
               cerr << "ERROR: ionosphere boundary tried to copy nonsensical magnetic field component " << component << endl;
               return 0.0;
         }
      } else { // L2 cells
         Real retval = 0.0;
         uint nCells = 0;
         for (int a=i-1; a<i+2; a++) {
            for (int b=j-1; b<j+2; b++) {
               for (int c=k-1; c<k+2; c++) {
                  if (technicalGrid.get(a,b,c)->sysBoundaryLayer == 1) {
                     retval += bGrid.get(a,b,c)->at(fsgrids::bfield::PERBX + component);
                     nCells++;
                  }
               }
            }
         }
         if (nCells == 0) {
            cerr << __FILE__ << ":" << __LINE__ << ": ERROR: this should not have fallen through." << endl;
            return 0.0;
         }
         return retval / nCells;
      }
   }

   /*! We want here to
    *
    * -- Retain only the boundary-normal projection of perturbed face B
    */
   void Ionosphere::fieldSolverBoundaryCondMagneticFieldProjection(
      FsGrid< std::array<Real, fsgrids::bfield::N_BFIELD>, FS_STENCIL_WIDTH> & bGrid,
      FsGrid< fsgrids::technical, FS_STENCIL_WIDTH> & technicalGrid,
      cint i,
      cint j,
      cint k
   ) {
      // Projection of B-field to normal direction
      Real BdotN = 0;
      std::array<Real, 3> normalDirection = fieldSolverGetNormalDirection(technicalGrid, i, j, k);
      for(uint component=0; component<3; component++) {
         BdotN += bGrid.get(i,j,k)->at(fsgrids::bfield::PERBX+component) * normalDirection[component];
      }
      // Apply to any components that were not solved
      if ((technicalGrid.get(i,j,k)->sysBoundaryLayer == 2) ||
          ((technicalGrid.get(i,j,k)->sysBoundaryLayer == 1) && ((technicalGrid.get(i,j,k)->SOLVE & compute::BX) != compute::BX))
         ) {
         bGrid.get(i,j,k)->at(fsgrids::bfield::PERBX) = BdotN*normalDirection[0];
      }
      if ((technicalGrid.get(i,j,k)->sysBoundaryLayer == 2) ||
          ((technicalGrid.get(i,j,k)->sysBoundaryLayer == 1) && ((technicalGrid.get(i,j,k)->SOLVE & compute::BY) != compute::BY))
         ) {
         bGrid.get(i,j,k)->at(fsgrids::bfield::PERBY) = BdotN*normalDirection[1];
      }
      if ((technicalGrid.get(i,j,k)->sysBoundaryLayer == 2) ||
          ((technicalGrid.get(i,j,k)->sysBoundaryLayer == 1) && ((technicalGrid.get(i,j,k)->SOLVE & compute::BZ) != compute::BZ))
         ) {
         bGrid.get(i,j,k)->at(fsgrids::bfield::PERBZ) = BdotN*normalDirection[2];
      }
   }

   void Ionosphere::fieldSolverBoundaryCondElectricField(
      FsGrid< std::array<Real, fsgrids::efield::N_EFIELD>, FS_STENCIL_WIDTH> & EGrid,
      cint i,
      cint j,
      cint k,
      cuint component
   ) {
      EGrid.get(i,j,k)->at(fsgrids::efield::EX+component) = 0.0;
   }

   void Ionosphere::fieldSolverBoundaryCondHallElectricField(
      FsGrid< std::array<Real, fsgrids::ehall::N_EHALL>, FS_STENCIL_WIDTH> & EHallGrid,
      cint i,
      cint j,
      cint k,
      cuint component
   ) {
      std::array<Real, fsgrids::ehall::N_EHALL> * cp = EHallGrid.get(i,j,k);
      switch (component) {
         case 0:
            cp->at(fsgrids::ehall::EXHALL_000_100) = 0.0;
            cp->at(fsgrids::ehall::EXHALL_010_110) = 0.0;
            cp->at(fsgrids::ehall::EXHALL_001_101) = 0.0;
            cp->at(fsgrids::ehall::EXHALL_011_111) = 0.0;
            break;
         case 1:
            cp->at(fsgrids::ehall::EYHALL_000_010) = 0.0;
            cp->at(fsgrids::ehall::EYHALL_100_110) = 0.0;
            cp->at(fsgrids::ehall::EYHALL_001_011) = 0.0;
            cp->at(fsgrids::ehall::EYHALL_101_111) = 0.0;
            break;
         case 2:
            cp->at(fsgrids::ehall::EZHALL_000_001) = 0.0;
            cp->at(fsgrids::ehall::EZHALL_100_101) = 0.0;
            cp->at(fsgrids::ehall::EZHALL_010_011) = 0.0;
            cp->at(fsgrids::ehall::EZHALL_110_111) = 0.0;
            break;
         default:
            cerr << __FILE__ << ":" << __LINE__ << ":" << " Invalid component" << endl;
      }
   }

   void Ionosphere::fieldSolverBoundaryCondGradPeElectricField(
      FsGrid< std::array<Real, fsgrids::egradpe::N_EGRADPE>, FS_STENCIL_WIDTH> & EGradPeGrid,
      cint i,
      cint j,
      cint k,
      cuint component
   ) {
      EGradPeGrid.get(i,j,k)->at(fsgrids::egradpe::EXGRADPE+component) = 0.0;
   }

   void Ionosphere::fieldSolverBoundaryCondDerivatives(
      FsGrid< std::array<Real, fsgrids::dperb::N_DPERB>, FS_STENCIL_WIDTH> & dPerBGrid,
      FsGrid< std::array<Real, fsgrids::dmoments::N_DMOMENTS>, FS_STENCIL_WIDTH> & dMomentsGrid,
      cint i,
      cint j,
      cint k,
      cuint& RKCase,
      cuint& component
   ) {
      this->setCellDerivativesToZero(dPerBGrid, dMomentsGrid, i, j, k, component);
      return;
   }

   void Ionosphere::fieldSolverBoundaryCondBVOLDerivatives(
      FsGrid< std::array<Real, fsgrids::volfields::N_VOL>, FS_STENCIL_WIDTH> & volGrid,
      cint i,
      cint j,
      cint k,
      cuint& component
   ) {
      // FIXME This should be OK as the BVOL derivatives are only used for Lorentz force JXB, which is not applied on the ionosphere cells.
      this->setCellBVOLDerivativesToZero(volGrid, i, j, k, component);
   }

   void Ionosphere::mapCellPotentialAndGetEXBDrift(
      std::array<Real, CellParams::N_SPATIAL_CELL_PARAMS>& cellParams
   ) {
      // Get potential upmapped from six points 
      // (Cell's face centres)
      // inside the cell to calculate E
      const Real xmin = cellParams[CellParams::XCRD];
      const Real ymin = cellParams[CellParams::YCRD];
      const Real zmin = cellParams[CellParams::ZCRD];
      const Real xmax = xmin + cellParams[CellParams::DX];
      const Real ymax = ymin + cellParams[CellParams::DY];
      const Real zmax = zmin + cellParams[CellParams::DZ];
      const Real xcen = 0.5*(xmin+xmax);
      const Real ycen = 0.5*(ymin+ymax);
      const Real zcen = 0.5*(zmin+zmax);
      std::array< std::array<Real, 3>, 6> tracepoints;
      tracepoints[0] = {xmin, ycen, zcen};
      tracepoints[1] = {xmax, ycen, zcen};
      tracepoints[2] = {xcen, ymin, zcen};
      tracepoints[3] = {xcen, ymax, zcen};
      tracepoints[4] = {xcen, ycen, zmin};
      tracepoints[5] = {xcen, ycen, zmax};
      std::array<Real, 6> potentials;
       for(int i=0; i<6; i++) {
         // Get potential at each of these 6 points
         potentials[i] = ionosphereGrid.interpolateUpmappedPotential(tracepoints[i]);
      }

      // Calculate E from potential differences as E = -grad(phi)
      Vec3d E({
         (potentials[0] - potentials[1]) / cellParams[CellParams::DX],
         (potentials[2] - potentials[3]) / cellParams[CellParams::DY],
         (potentials[4] - potentials[5]) / cellParams[CellParams::DZ]});
      Vec3d B({
         cellParams[CellParams::BGBXVOL] + cellParams[CellParams::PERBXVOL],
         cellParams[CellParams::BGBYVOL] + cellParams[CellParams::PERBYVOL],
         cellParams[CellParams::BGBZVOL] + cellParams[CellParams::PERBZVOL]});

      // Add E from neutral wind convection for all cells with L <= 5
      Vec3d Omega(0,0,Ionosphere::earthAngularVelocity); // Earth rotation vector
      Vec3d r(xcen,ycen,zcen);
      Vec3d vn = cross_product(Omega,r);

      Real radius = vector_length(r);
      if(radius/physicalconstants::R_E <= Ionosphere::plasmapauseL * (r[0]*r[0] + r[1]*r[1]) / (radius*radius)) {
         E -= cross_product(vn, B);
      }

      const Real Bsqr = B[0]*B[0] + B[1]*B[1] + B[2]*B[2];

      // Calculate cell bulk velocity as E x B / B^2
      cellParams[CellParams::BULKV_FORCING_X] = (E[1] * B[2] - E[2] * B[1])/Bsqr;
      cellParams[CellParams::BULKV_FORCING_Y] = (E[2] * B[0] - E[0] * B[2])/Bsqr;
      cellParams[CellParams::BULKV_FORCING_Z] = (E[0] * B[1] - E[1] * B[0])/Bsqr;
      cellParams[CellParams::FORCING_CELL_NUM]=1;
   }

   void Ionosphere::vlasovBoundaryCondition(
      const dccrg::Dccrg<SpatialCell,dccrg::Cartesian_Geometry>& mpiGrid,
      const CellID& cellID,
      const uint popID,
      const bool calculate_V_moments
   ) {
      phiprof::start("vlasovBoundaryCondition (Ionosphere)");

      // TODO Make this a more elegant solution
      // Now it's hacky as the counter is incremented in vlasiator.cpp
      if(globalflags::ionosphereJustSolved) { // else we don't update this boundary

         // If we are to couple to the ionosphere grid, we better be part of its communicator.
         assert(ionosphereGrid.communicator != MPI_COMM_NULL);

         mapCellPotentialAndGetEXBDrift(mpiGrid[cellID]->parameters);
         std::array<Real, 3> vDrift = {
            mpiGrid[cellID]->parameters[CellParams::BULKV_FORCING_X],
            mpiGrid[cellID]->parameters[CellParams::BULKV_FORCING_Y],
            mpiGrid[cellID]->parameters[CellParams::BULKV_FORCING_Z]
         };

         // Select representative moments for the VDFs
         Real temperature = 0;
         Real density = 0;
         switch(boundaryVDFmode) {
#pragma GCC diagnostic push
#pragma GCC diagnostic ignored "-Wimplicit-fallthrough"
            case ForceL2EXB:
               {
               // EXB forcing is assigned to the L2 Neighbour cells here, so they can update their VDFs in acceleration
               const vector<CellID>& closeCells = getAllCloseNonsysboundaryCells(cellID);
               for (CellID celli : closeCells) {
                  #pragma omp critical(L2)
                  {
                     if(mpiGrid[celli]->parameters[CellParams::FORCING_CELL_NUM] == 0) {
                        mapCellPotentialAndGetEXBDrift(mpiGrid[celli]->parameters);
                     }
                  }
               }
               // Fall through, to handle L1 in the same way as fixed moments
               }
            case FixedMoments:
               density = speciesParams[popID].rho;
               temperature = speciesParams[popID].T;
               break;
            case AverageAllMoments:// Fall through (handled by if further down)
            case AverageMoments: 
               // Maxwellian VDF boundary modes
               {
                  Real pressure = 0, vx = 0, vy = 0, vz = 0;
                  // Average density and temperature from the nearest cells
                  const vector<CellID>& closestCells = getAllClosestNonsysboundaryCells(cellID);
                  for (CellID celli : closestCells) {
                     density += mpiGrid[celli]->parameters[CellParams::RHOM];
                     pressure += mpiGrid[celli]->parameters[CellParams::P_11] + mpiGrid[celli]->parameters[CellParams::P_22] + mpiGrid[celli]->parameters[CellParams::P_33];
                     vx += mpiGrid[celli]->parameters[CellParams::VX];
                     vy += mpiGrid[celli]->parameters[CellParams::VY];
                     vz += mpiGrid[celli]->parameters[CellParams::VZ];
                  }
                  density /= closestCells.size()*physicalconstants::MASS_PROTON;
                  vx /= closestCells.size();
                  vy /= closestCells.size();
                  vz /= closestCells.size();
                  pressure /= 3.0*closestCells.size();
                  // TODO make this multipop
                  temperature = pressure / (density * physicalconstants::K_B);

                  if(boundaryVDFmode == AverageAllMoments) {
                     vDrift[0] += vx;
                     vDrift[1] += vy;
                     vDrift[2] += vz;
                  }
               }
               break;
            case CopyAndLosscone:
               // This is handled below
               break;
         }
#pragma GCC diagnostic pop

         // Fill velocity space
         switch(boundaryVDFmode) {
            case FixedMoments:
            case AverageAllMoments:
            case AverageMoments: 
            case ForceL2EXB:
               {
                  // Fill velocity space with new maxwellian data
                  SpatialCell& cell = *mpiGrid[cellID];
                  cell.clear(popID); // Clear previous velocity space completely
                  const vector<vmesh::GlobalID> blocksToInitialize = findBlocksToInitialize(cell,density,temperature,vDrift,popID);
                  Realf* data = cell.get_data(popID);

                  for (size_t i = 0; i < blocksToInitialize.size(); i++) {
                     const vmesh::GlobalID blockGID = blocksToInitialize[i];
                     cell.add_velocity_block(blockGID,popID);
                     const vmesh::LocalID block = cell.get_velocity_block_local_id(blockGID,popID);
                     const Real* blockParameters = cell.get_block_parameters(block,popID);
                     creal vxBlock = blockParameters[BlockParams::VXCRD];
                     creal vyBlock = blockParameters[BlockParams::VYCRD];
                     creal vzBlock = blockParameters[BlockParams::VZCRD];
                     creal dvxCell = blockParameters[BlockParams::DVX];
                     creal dvyCell = blockParameters[BlockParams::DVY];
                     creal dvzCell = blockParameters[BlockParams::DVZ];

                     // Iterate over cells within block
                     for (uint kc=0; kc<WID; ++kc) for (uint jc=0; jc<WID; ++jc) for (uint ic=0; ic<WID; ++ic) {
                        creal vxCellCenter = vxBlock + (ic+convert<Real>(0.5))*dvxCell - vDrift[0];
                        creal vyCellCenter = vyBlock + (jc+convert<Real>(0.5))*dvyCell - vDrift[1];
                        creal vzCellCenter = vzBlock + (kc+convert<Real>(0.5))*dvzCell - vDrift[2];

                        data[block*WID3 + cellIndex(ic,jc,kc)] = shiftedMaxwellianDistribution(popID, density, temperature, vxCellCenter, vyCellCenter, vzCellCenter);
                     }
                  }
               }
               break;
            case CopyAndLosscone:
               {
                  std::array<Real, 3> vNeighbours({0,0,0});
                  Real pressure = 0;
                  // Get moments from the nearest cells
                  const vector<CellID>& closestCells = getAllClosestNonsysboundaryCells(cellID);
                  for (CellID celli : closestCells) {
                     density += mpiGrid[celli]->parameters[CellParams::RHOM];
                     pressure += mpiGrid[celli]->parameters[CellParams::P_11] + mpiGrid[celli]->parameters[CellParams::P_22] + mpiGrid[celli]->parameters[CellParams::P_33];
                     vNeighbours[0] += mpiGrid[celli]->parameters[CellParams::VX];
                     vNeighbours[1] += mpiGrid[celli]->parameters[CellParams::VY];
                     vNeighbours[2] += mpiGrid[celli]->parameters[CellParams::VZ];
                  }
                  density /= closestCells.size()*physicalconstants::MASS_PROTON;
                  pressure /= 3.0*closestCells.size();
                  vNeighbours[0] /= closestCells.size();
                  vNeighbours[1] /= closestCells.size();
                  vNeighbours[2] /= closestCells.size();
                  creal temperature = pressure / (density * physicalconstants::K_B);
                  // Fill velocity space with new VDF data. This consists of three parts:
                  // 1. For the downwards-moving part of the VDF (dot(v,r) < 0), simply fill a maxwellian with the averaged density and pressure.
                  // 2. For upwards-moving velocity cells outside the loss cone, take the reflected value from point 1.
                  // 3. Add an ionospheric outflow maxwellian.
                  SpatialCell& cell = *mpiGrid[cellID];
                  Vec3d B({
                     cell.parameters[CellParams::BGBXVOL] + cell.parameters[CellParams::PERBXVOL],
                     cell.parameters[CellParams::BGBYVOL] + cell.parameters[CellParams::PERBYVOL],
                     cell.parameters[CellParams::BGBZVOL] + cell.parameters[CellParams::PERBZVOL]
                  });
                  const Real Bsqr = B[0]*B[0] + B[1]*B[1] + B[2]*B[2];
                  Vec3d r(
                     cell.parameters[CellParams::XCRD] + 0.5*cell.parameters[CellParams::DX],
                     cell.parameters[CellParams::YCRD] + 0.5*cell.parameters[CellParams::DY],
                     cell.parameters[CellParams::ZCRD] + 0.5*cell.parameters[CellParams::DZ]
                  );

                  cell.clear(popID); // Clear previous velocity space completely
                  const vector<vmesh::GlobalID> blocksToInitialize = findBlocksToInitialize(cell,density,temperature,vDrift,popID);
                  Realf* data = cell.get_data(popID);
                  for (size_t i = 0; i < blocksToInitialize.size(); i++) {
                     const vmesh::GlobalID blockGID = blocksToInitialize[i];
                     cell.add_velocity_block(blockGID,popID);
                     const vmesh::LocalID block = cell.get_velocity_block_local_id(blockGID,popID);
                     const Real* blockParameters = cell.get_block_parameters(block,popID);
                     creal vxBlock = blockParameters[BlockParams::VXCRD];
                     creal vyBlock = blockParameters[BlockParams::VYCRD];
                     creal vzBlock = blockParameters[BlockParams::VZCRD];
                     creal dvxCell = blockParameters[BlockParams::DVX];
                     creal dvyCell = blockParameters[BlockParams::DVY];
                     creal dvzCell = blockParameters[BlockParams::DVZ];

                     // Iterate over cells within block
                     for (uint kc=0; kc<WID; ++kc) for (uint jc=0; jc<WID; ++jc) for (uint ic=0; ic<WID; ++ic) {
                        creal vxCellCenter = vxBlock + (ic+convert<Real>(0.5))*dvxCell;
                        creal vyCellCenter = vyBlock + (jc+convert<Real>(0.5))*dvyCell;
                        creal vzCellCenter = vzBlock + (kc+convert<Real>(0.5))*dvzCell;

                        // Calculate pitchangle cosine
                        Real mu = (vxCellCenter*B[0] + vyCellCenter*B[1] + vzCellCenter*B[2])/sqrt(Bsqr)/sqrt(vxCellCenter*vxCellCenter+vyCellCenter*vyCellCenter+vzCellCenter*vzCellCenter);
                        // Radial velocity component
                        Real rlength = sqrt(r[0]*r[0] + r[1]*r[1] + r[2]*r[2]);
                        std::array<Real, 3> rnorm({r[0] / rlength, r[1] / rlength, r[2] / rlength});
                        Real vdotr = (vxCellCenter*rnorm[0] + vyCellCenter*rnorm[1] * vzCellCenter*rnorm[2]);

                        // v_r = -v_r = -r <v, r> (where r is normalized)
                        // => v = v - 2*r <r,v>
                        Real vNeighboursdotr = (vNeighbours[0] * rnorm[0] + vNeighbours[1] * rnorm[1] + vNeighbours[2] * rnorm[2]);
                        std::array<Real, 3> vNeighboursMirrored({vNeighbours[0] - 2*rnorm[0]*vNeighboursdotr,
                              vNeighbours[1] - 2*rnorm[1]*vNeighboursdotr,
                              vNeighbours[2] - 2*rnorm[2]*vNeighboursdotr});

                        if(vdotr < 0) {
                           data[block * WID3 + cellIndex(ic, jc, kc)] =
                              shiftedMaxwellianDistribution(popID, density, temperature, vxCellCenter - vNeighbours[0], vyCellCenter - vNeighbours[1], vzCellCenter - vNeighbours[2]);
                        } else {
                           if(1-mu*mu < sqrt(Bsqr)/5e-5) {
                              // outside the loss cone
                              data[block * WID3 + cellIndex(ic, jc, kc)] =
                                 shiftedMaxwellianDistribution(popID, density, temperature, vxCellCenter - 2*rnorm[0]*vdotr - vNeighboursMirrored[0] , vyCellCenter - 2*rnorm[1]*vdotr - vNeighboursMirrored[1], vzCellCenter +- 2*rnorm[2]*vdotr - vNeighboursMirrored[2]);
                           } else {
                              // Inside the loss cone
                              data[block * WID3 + cellIndex(ic, jc, kc)] = 0;
                           }
                        }

                        // Add ionospheric outflow maxwellian on top.
                        data[block * WID3 + cellIndex(ic, jc, kc)] +=
                           shiftedMaxwellianDistribution(popID, speciesParams[popID].rho, speciesParams[popID].T, vxCellCenter - vDrift[0], vyCellCenter - vDrift[1], vzCellCenter - vDrift[2]);
                     }
                  }
               }
               break;
               
         }

         // Block adjust and recalculate moments
         mpiGrid[cellID]->adjustSingleCellVelocityBlocks(popID);
         // TODO: The moments can also be analytically calculated from ionosphere parameters.
         // Maybe that's faster?
         calculateCellMoments(mpiGrid[cellID], true, false, true);
      } // End of if for coupling interval, we skip this altogether

      phiprof::stop("vlasovBoundaryCondition (Ionosphere)");
   }

   /**
    * NOTE: This function must initialize all particle species!
    * @param project
    */
   void Ionosphere::generateTemplateCell(Project &project) {
      // WARNING not 0.0 here or the dipole() function fails miserably.
      templateCell.sysBoundaryFlag = this->getIndex();
      templateCell.sysBoundaryLayer = 1;
      templateCell.parameters[CellParams::XCRD] = 1.0;
      templateCell.parameters[CellParams::YCRD] = 1.0;
      templateCell.parameters[CellParams::ZCRD] = 1.0;
      templateCell.parameters[CellParams::DX] = 1;
      templateCell.parameters[CellParams::DY] = 1;
      templateCell.parameters[CellParams::DZ] = 1;

      // Loop over particle species
      for (uint popID=0; popID<getObjectWrapper().particleSpecies.size(); ++popID) {
         const IonosphereSpeciesParameters& sP = this->speciesParams[popID];
         const std::array<Real, 3> vDrift = {0,0,0};
         const vector<vmesh::GlobalID> blocksToInitialize = findBlocksToInitialize(templateCell,sP.rho,sP.T,vDrift,popID);
         Realf* data = templateCell.get_data(popID);

         for (size_t i = 0; i < blocksToInitialize.size(); i++) {
            const vmesh::GlobalID blockGID = blocksToInitialize.at(i);
            const vmesh::LocalID blockLID = templateCell.get_velocity_block_local_id(blockGID,popID);
            const Real* block_parameters = templateCell.get_block_parameters(blockLID,popID);
            creal vxBlock = block_parameters[BlockParams::VXCRD];
            creal vyBlock = block_parameters[BlockParams::VYCRD];
            creal vzBlock = block_parameters[BlockParams::VZCRD];
            creal dvxCell = block_parameters[BlockParams::DVX];
            creal dvyCell = block_parameters[BlockParams::DVY];
            creal dvzCell = block_parameters[BlockParams::DVZ];

            //creal x = templateCell.parameters[CellParams::XCRD];
            //creal y = templateCell.parameters[CellParams::YCRD];
            //creal z = templateCell.parameters[CellParams::ZCRD];
            //creal dx = templateCell.parameters[CellParams::DX];
            //creal dy = templateCell.parameters[CellParams::DY];
            //creal dz = templateCell.parameters[CellParams::DZ];

            // Calculate volume average of distrib. function for each cell in the block.
            for (uint kc=0; kc<WID; ++kc) for (uint jc=0; jc<WID; ++jc) for (uint ic=0; ic<WID; ++ic) {
               creal vxCell = vxBlock + ic*dvxCell;
               creal vyCell = vyBlock + jc*dvyCell;
               creal vzCell = vzBlock + kc*dvzCell;
               Real average = 0.0;
               if(sP.nVelocitySamples > 1) {
                  creal d_vx = dvxCell / (sP.nVelocitySamples-1);
                  creal d_vy = dvyCell / (sP.nVelocitySamples-1);
                  creal d_vz = dvzCell / (sP.nVelocitySamples-1);
                  for (uint vi=0; vi<sP.nVelocitySamples; ++vi)
                     for (uint vj=0; vj<sP.nVelocitySamples; ++vj)
                        for (uint vk=0; vk<sP.nVelocitySamples; ++vk) {
                           average +=  shiftedMaxwellianDistribution(
                                                                     popID,
                                                                     sP.rho,
                                                                     sP.T,
                                                                     vxCell + vi*d_vx,
                                                                     vyCell + vj*d_vy,
                                                                     vzCell + vk*d_vz
                                                                    );
                        }
                  average /= sP.nVelocitySamples * sP.nVelocitySamples * sP.nVelocitySamples;
               } else {
                  average = shiftedMaxwellianDistribution(
                                                          popID,
                                                          sP.rho,
                                                          sP.T,
                                                          vxCell + 0.5*dvxCell,
                                                          vyCell + 0.5*dvyCell,
                                                          vzCell + 0.5*dvzCell
                                                         );
               }

               if (average !=0.0 ) {
                  data[blockLID*WID3+cellIndex(ic,jc,kc)] = average;
               }
            } // for-loop over cells in velocity block
         } // for-loop over velocity blocks

         // let's get rid of blocks not fulfilling the criteria here to save memory.
         templateCell.adjustSingleCellVelocityBlocks(popID);
      } // for-loop over particle species

      calculateCellMoments(&templateCell,true,false,true);

      // WARNING Time-independence assumed here. Normal moments computed in setProjectCell
      templateCell.parameters[CellParams::RHOM_R] = templateCell.parameters[CellParams::RHOM];
      templateCell.parameters[CellParams::VX_R] = templateCell.parameters[CellParams::VX];
      templateCell.parameters[CellParams::VY_R] = templateCell.parameters[CellParams::VY];
      templateCell.parameters[CellParams::VZ_R] = templateCell.parameters[CellParams::VZ];
      templateCell.parameters[CellParams::RHOQ_R] = templateCell.parameters[CellParams::RHOQ];
      templateCell.parameters[CellParams::P_11_R] = templateCell.parameters[CellParams::P_11];
      templateCell.parameters[CellParams::P_22_R] = templateCell.parameters[CellParams::P_22];
      templateCell.parameters[CellParams::P_33_R] = templateCell.parameters[CellParams::P_33];
      templateCell.parameters[CellParams::RHOM_V] = templateCell.parameters[CellParams::RHOM];
      templateCell.parameters[CellParams::VX_V] = templateCell.parameters[CellParams::VX];
      templateCell.parameters[CellParams::VY_V] = templateCell.parameters[CellParams::VY];
      templateCell.parameters[CellParams::VZ_V] = templateCell.parameters[CellParams::VZ];
      templateCell.parameters[CellParams::RHOQ_V] = templateCell.parameters[CellParams::RHOQ];
      templateCell.parameters[CellParams::P_11_V] = templateCell.parameters[CellParams::P_11];
      templateCell.parameters[CellParams::P_22_V] = templateCell.parameters[CellParams::P_22];
      templateCell.parameters[CellParams::P_33_V] = templateCell.parameters[CellParams::P_33];
   }

   Real Ionosphere::shiftedMaxwellianDistribution(
      const uint popID,
      creal& density,
      creal& temperature,
      creal& vx, creal& vy, creal& vz
   ) {

      const Real MASS = getObjectWrapper().particleSpecies[popID].mass;
      const IonosphereSpeciesParameters& sP = this->speciesParams[popID];

      return density * pow(MASS /
      (2.0 * M_PI * physicalconstants::K_B * temperature), 1.5) *
      exp(-MASS * ((vx-sP.V0[0])*(vx-sP.V0[0]) + (vy-sP.V0[1])*(vy-sP.V0[1]) + (vz-sP.V0[2])*(vz-sP.V0[2])) /
      (2.0 * physicalconstants::K_B * temperature));
   }

   std::vector<vmesh::GlobalID> Ionosphere::findBlocksToInitialize(
      spatial_cell::SpatialCell& cell,
      creal& density,
      creal& temperature,
      const std::array<Real, 3> & vDrift,
      const uint popID
   ) {
      vector<vmesh::GlobalID> blocksToInitialize;
      bool search = true;
      uint counter = 0;
      const uint8_t refLevel = 0;

      const vmesh::LocalID* vblocks_ini = cell.get_velocity_grid_length(popID,refLevel);

      while (search) {
         if (0.1 * cell.getVelocityBlockMinValue(popID) >
            shiftedMaxwellianDistribution(popID,density,temperature,counter*cell.get_velocity_grid_block_size(popID,refLevel)[0] - vDrift[0], 0.0 - vDrift[1], 0.0 - vDrift[2])
            || counter > vblocks_ini[0]) 
         {
            search = false;
         }
         ++counter;
      }
      counter+=2;
      Real vRadiusSquared
              = (Real)counter*(Real)counter
              * cell.get_velocity_grid_block_size(popID,refLevel)[0]
              * cell.get_velocity_grid_block_size(popID,refLevel)[0];

      for (uint kv=0; kv<vblocks_ini[2]; ++kv)
         for (uint jv=0; jv<vblocks_ini[1]; ++jv)
            for (uint iv=0; iv<vblocks_ini[0]; ++iv) {
               vmesh::LocalID blockIndices[3];
               blockIndices[0] = iv;
               blockIndices[1] = jv;
               blockIndices[2] = kv;
               const vmesh::GlobalID blockGID = cell.get_velocity_block(popID,blockIndices,refLevel);
               Real blockCoords[3];
               cell.get_velocity_block_coordinates(popID,blockGID,blockCoords);
               Real blockSize[3];
               cell.get_velocity_block_size(popID,blockGID,blockSize);
               blockCoords[0] += 0.5*blockSize[0] - vDrift[0];
               blockCoords[1] += 0.5*blockSize[1] - vDrift[1];
               blockCoords[2] += 0.5*blockSize[2] - vDrift[2];
               //creal vx = P::vxmin + (iv+0.5) * cell.get_velocity_grid_block_size(popID)[0]; // vx-coordinate of the centre
               //creal vy = P::vymin + (jv+0.5) * cell.get_velocity_grid_block_size(popID)[1]; // vy-
               //creal vz = P::vzmin + (kv+0.5) * cell.get_velocity_grid_block_size(popID)[2]; // vz-

               if (blockCoords[0]*blockCoords[0] + blockCoords[1]*blockCoords[1] + blockCoords[2]*blockCoords[2] < vRadiusSquared) {
               //if (vx*vx + vy*vy + vz*vz < vRadiusSquared) {
                  // Adds velocity block to active population's velocity mesh
                  //const vmesh::GlobalID newBlockGID = cell.get_velocity_block(popID,vx,vy,vz);
                  cell.add_velocity_block(blockGID,popID);
                  blocksToInitialize.push_back(blockGID);
               }
            }

      return blocksToInitialize;
   }

   void Ionosphere::setCellFromTemplate(SpatialCell* cell,const uint popID) {
      copyCellData(&templateCell,cell,false,popID,true); // copy also vdf, _V
      copyCellData(&templateCell,cell,true,popID,false); // don't copy vdf again but copy _R now
   }

   std::string Ionosphere::getName() const {return "Ionosphere";}

   uint Ionosphere::getIndex() const {return sysboundarytype::IONOSPHERE;}
}<|MERGE_RESOLUTION|>--- conflicted
+++ resolved
@@ -415,11 +415,7 @@
    // The element gets replaced by four new ones:
    //
    /*            2                      2
-<<<<<<< HEAD
-   //           /  \                   /   \
-=======
    //           /  \                   /  \
->>>>>>> 2025ae8d
    //          /    \                 / 2  \
    //         /      \               /      \
    //        /        \     ==>     2--------1
