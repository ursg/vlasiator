--- conflicted
+++ resolved
@@ -675,16 +675,6 @@
             Real interpolationFactor = (alt[altindex] - MSISvalues[i-1][0]) / (MSISvalues[i][0] - MSISvalues[i-1][0]);
 
             AtmosphericLayer newLayer;
-<<<<<<< HEAD
-            newLayer.altitude = altitude; // in km
-            newLayer.density = density; // kg/m^3
-            newLayer.depth = integratedDensity; // kg/m^2
-            // Ion-neutral scattering frequencies (from Schunck and Nagy, 2009, Table 4.5)
-            newLayer.nui = 1e-16*(2*c1 + 3.8*c2 + 5*c3);
-            // Elctron-neutral scattering frequencies (Same source, Table 4.6)
-            newLayer.nue = 1e-17*(2.33*c1 + 18.2*c2 + 8.9*c3);
-            atmosphere.at(altindex++) = newLayer;
-=======
             newLayer.altitude = alt[altindex]; // in km
             newLayer.density = fmax((1.-interpolationFactor) * MSISvalues[i-1][1] + interpolationFactor * MSISvalues[i][1], 0.); // kg/m^3
             newLayer.depth = fmax((1.-interpolationFactor) * MSISvalues[i-1][4] + interpolationFactor * MSISvalues[i][4], 0.); // kg/m^2
@@ -692,7 +682,6 @@
             newLayer.nui = fmax((1.-interpolationFactor) * MSISvalues[i-1][2] + interpolationFactor * MSISvalues[i][2], 0.); // m^-3 s^-1
             newLayer.nue = fmax((1.-interpolationFactor) * MSISvalues[i-1][3] + interpolationFactor * MSISvalues[i][3], 0.); // m^-3 s^-1
             atmosphere[altindex++] = newLayer;
->>>>>>> dcca9ccd
          }
       }
 
@@ -2599,13 +2588,6 @@
             // but doing so leads to numerical inaccuracy due to roundoff errors
             // when iteration counts are high (because, for example, mesh node count is high and the matrix condition is bad).
             // See https://en.wikipedia.org/wiki/Conjugate_gradient_method#Explicit_residual_calculation
-<<<<<<< HEAD
-            iSolverReal newresid = effectiveSource.at(n) - Atimes(n, ionosphereParameters::SOLUTION);
-            N.parameters.at(ionosphereParameters::RESIDUAL) = newresid;
-            residualnorm += newresid * newresid;
-
-            N.parameters.at(ionosphereParameters::RRESIDUAL) = effectiveSource.at(n) - Atimes(n, ionosphereParameters::SOLUTION, true);
-=======
             iSolverReal newresid = effectiveSource[n] - Atimes(n, ionosphereParameters::SOLUTION);
             if( (gaugeFixing == Pole && n == 0) || (gaugeFixing == Equator && fabs(N.x[2]) < Ionosphere::innerRadius * sin(Ionosphere::shieldingLatitude * M_PI / 180.0))) {
                   // Don't calculate residual for gauge-pinned nodes
@@ -2616,7 +2598,6 @@
                N.parameters[ionosphereParameters::RRESIDUAL] = effectiveSource[n] - Atimes(n, ionosphereParameters::SOLUTION, true);
                residualnorm += newresid * newresid;
             }
->>>>>>> dcca9ccd
          }
 
          #pragma omp for
