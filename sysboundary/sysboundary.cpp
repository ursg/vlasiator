--- conflicted
+++ resolved
@@ -694,11 +694,7 @@
    
       timer=phiprof::initializeTimer("Wait for receives","MPI","Wait");
       phiprof::start(timer);
-<<<<<<< HEAD
-      mpiGrid.wait_remote_neighbor_copy_update_receives(SYSBOUNDARIES_EXTENDED_NEIGHBORHOOD_ID);
-=======
       mpiGrid.wait_remote_neighbor_copy_updates(SYSBOUNDARIES_EXTENDED_NEIGHBORHOOD_ID);
->>>>>>> 89748a30
       phiprof::stop(timer);
 
       // Compute vlasov boundary on system boundary/process boundary cells
