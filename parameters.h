--- conflicted
+++ resolved
@@ -177,10 +177,7 @@
    static Realf amrRefineLimit;  /**< If the value of refinement criterion is larger than this value, block should be
                                   * refined.  The value must be larger than amrCoarsenLimit.*/
    static std::string amrVelRefCriterion; /**< Name of the velocity block refinement criterion function.*/
-<<<<<<< HEAD
-   static int amrMaxSpatialRefLevel;
    static int maxFilteringPasses;
-=======
    static uint amrMaxSpatialRefLevel;
    static bool adaptRefinement;
    static bool refineOnRestart;
@@ -193,7 +190,6 @@
    static Real refineRadius;
    static bool useJPerB;
    static Real JPerBModifier;
->>>>>>> 715f3a3d
    static uint amrBoxHalfWidthX;
    static uint amrBoxHalfWidthY;
    static uint amrBoxHalfWidthZ;
