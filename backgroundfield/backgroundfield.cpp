/*
 * This file is part of Vlasiator.
 * Copyright 2010-2016 Finnish Meteorological Institute
 *
 * For details of usage, see the COPYING file and read the "Rules of the Road"
 * at http://www.physics.helsinki.fi/vlasiator/
 *
 * This program is free software; you can redistribute it and/or modify
 * it under the terms of the GNU General Public License as published by
 * the Free Software Foundation; either version 2 of the License, or
 * (at your option) any later version.
 *
 * This program is distributed in the hope that it will be useful,
 * but WITHOUT ANY WARRANTY; without even the implied warranty of
 * MERCHANTABILITY or FITNESS FOR A PARTICULAR PURPOSE.  See the
 * GNU General Public License for more details.
 *
 * You should have received a copy of the GNU General Public License along
 * with this program; if not, write to the Free Software Foundation, Inc.,
 * 51 Franklin Street, Fifth Floor, Boston, MA 02110-1301 USA.
 */

#include "../common.h"
#include "../definitions.h"
#include "../parameters.h"
#include "cmath"
#include "backgroundfield.h"
#include "fieldfunction.hpp"
#include "integratefunction.hpp"
#include "phiprof.hpp"

//FieldFunction should be initialized
void setBackgroundField(
   const FieldFunction& bgFunction,
   FsGrid< std::array<Real, fsgrids::bgbfield::N_BGB>, FS_STENCIL_WIDTH> & BgBGrid,
   bool append
   ) {
   using namespace std::placeholders;

   /*if we do not add a new background to the existing one we first put everything to zero*/
   if(append==false) {
      setBackgroundFieldToZero(BgBGrid);
   }
   const int* gridDims = &BgBGrid.getLocalSize()[0];
   const size_t N_cells = gridDims[0]*gridDims[1]*gridDims[2];
   phiprof::Timer bgTimer {"set Background field"};
   {
      //these are doubles, as the averaging functions copied from Gumics
      //use internally doubles. In any case, it should provide more
      //accurate results also for float simulations
      const double accuracy = 1e-17;
      unsigned int faceCoord1[3];
      unsigned int faceCoord2[3];

      //the coordinates of the edges face with a normal in the third coordinate direction, stored here to enable looping
      faceCoord1[0]=1;
      faceCoord2[0]=2;
      faceCoord1[1]=0;
      faceCoord2[1]=2;
      faceCoord1[2]=0;
      faceCoord2[2]=1;

      auto localSize = BgBGrid.getLocalSize();

      int loopTopId {phiprof::initializeTimer("loop-top")};
      int loopFaceId {phiprof::initializeTimer("loop-face-averages")};
      int loopVolumeId {phiprof::initializeTimer("loop-volume-averages")};

      // These are threaded now that the dipole field is threadsafe
      #pragma omp parallel for collapse(2)
      for (int z = 0; z < localSize[2]; ++z) {
         for (int y = 0; y < localSize[1]; ++y) {
            for (int x = 0; x < localSize[0]; ++x) {
               phiprof::Timer loopTopTimer {loopTopId};
               std::array<double, 3> start = BgBGrid.getPhysicalCoords(x, y, z);
               double dx[3];
               dx[0] = BgBGrid.DX;
               dx[1] = BgBGrid.DY;
               dx[2] = BgBGrid.DZ;
               double end[3];
               end[0]=start[0]+dx[0];
               end[1]=start[1]+dx[1];
               end[2]=start[2]+dx[2];
               loopTopTimer.stop();

               phiprof::Timer loopFaceTimer {loopFaceId};
               //Face averages
               for(uint fComponent=0; fComponent<3; fComponent++){
                  T3DFunction valueFunction = std::bind(bgFunction, std::placeholders::_1, std::placeholders::_2, std::placeholders::_3, (coordinate)fComponent, 0, (coordinate)0);
                  BgBGrid.get(x,y,z)->at(fsgrids::bgbfield::BGBX+fComponent) +=
                     surfaceAverage(valueFunction,
                        (coordinate)fComponent,
                                    accuracy,
                                    start.data(),
                                    dx[faceCoord1[fComponent]],
                                    dx[faceCoord2[fComponent]]
                                   );

                  //Compute derivatives. Note that we scale by dx[] as the arrays are assumed to contain differences, not true derivatives!
                  T3DFunction derivFunction1 = std::bind(bgFunction, std::placeholders::_1, std::placeholders::_2, std::placeholders::_3, (coordinate)fComponent, 1, (coordinate)faceCoord1[fComponent]);
                  BgBGrid.get(x,y,z)->at(fsgrids::bgbfield::dBGBxdy+2*fComponent) +=
                     dx[faceCoord1[fComponent]] *
                     surfaceAverage(derivFunction1,
                        (coordinate)fComponent,
                                    accuracy,
                                    start.data(),
                                    dx[faceCoord1[fComponent]],
                                    dx[faceCoord2[fComponent]]
                                   );

                  T3DFunction derivFunction2 = std::bind(bgFunction, std::placeholders::_1, std::placeholders::_2, std::placeholders::_3, (coordinate)fComponent, 1, (coordinate)faceCoord2[fComponent]);
                  BgBGrid.get(x,y,z)->at(fsgrids::bgbfield::dBGBxdy+1+2*fComponent) +=
                     dx[faceCoord2[fComponent]] *
                     surfaceAverage(derivFunction2,
                        (coordinate)fComponent,
                                    accuracy,
                                    start.data(),
                                    dx[faceCoord1[fComponent]],
                                    dx[faceCoord2[fComponent]]
                                   );
               }
               loopFaceTimer.stop();

               phiprof::Timer loopVolumeTimer {loopVolumeId};
               //Volume averages
               for(uint fComponent=0;fComponent<3;fComponent++){
                  T3DFunction valueFunction = std::bind(bgFunction, std::placeholders::_1, std::placeholders::_2, std::placeholders::_3, (coordinate)fComponent, 0, (coordinate)0);
                  BgBGrid.get(x,y,z)->at(fsgrids::bgbfield::BGBXVOL+fComponent) += volumeAverage(valueFunction,accuracy,start.data(),end);
<<<<<<< HEAD

                  //Compute derivatives. Note that we scale by dx[] as the arrays are assumed to contain differences, not true derivatives!
                  T3DFunction derivFunction = std::bind(bgFunction, std::placeholders::_1, std::placeholders::_2, std::placeholders::_3, (coordinate)fComponent, 1, (coordinate)faceCoord1[fComponent]);
                  BgBGrid.get(x,y,z)->at(fsgrids::bgbfield::dBGBXVOLdy+2*fComponent) += dx[faceCoord1[fComponent]] * volumeAverage(derivFunction,accuracy,start.data(),end);
                  derivFunction = std::bind(bgFunction, std::placeholders::_1, std::placeholders::_2, std::placeholders::_3, (coordinate)fComponent, 1, (coordinate)faceCoord2[fComponent]);
                  BgBGrid.get(x,y,z)->at(fsgrids::bgbfield::dBGBXVOLdy+1+2*fComponent) += dx[faceCoord2[fComponent]] * volumeAverage(derivFunction,accuracy,start.data(),end);
=======
                  
                  //Compute derivatives. Note that we scale by dx[] as the arrays are assumed to contain differences, not true derivatives!
                  for(uint dComponent=0;dComponent<3;dComponent++){
                     T3DFunction derivFunction = std::bind(bgFunction, std::placeholders::_1, std::placeholders::_2, std::placeholders::_3, (coordinate)fComponent, 1, (coordinate)dComponent);
                     BgBGrid.get(x,y,z)->at(fsgrids::bgbfield::dBGBXVOLdx+3*fComponent+dComponent) += dx[dComponent] * volumeAverage(derivFunction,accuracy,start.data(),end);
                  }
>>>>>>> 5490a436
               }
               loopVolumeTimer.stop();
            }
         }
      }

   }
   bgTimer.stop(N_cells, "Spatial Cells");
   //TODO
<<<<<<< HEAD
   //COmpute divergence and curl of volume averaged field and check that both are zero.
=======
   //Compute divergence and curl of volume averaged field and check that both are zero.
>>>>>>> 5490a436
}

void setBackgroundFieldToZero(
   FsGrid< std::array<Real, fsgrids::bgbfield::N_BGB>, FS_STENCIL_WIDTH> & BgBGrid
) {
   auto localSize = BgBGrid.getLocalSize().data();

   #pragma omp parallel for collapse(2)
   for (int z = 0; z < localSize[2]; ++z) {
      for (int y = 0; y < localSize[1]; ++y) {
         for (int x = 0; x < localSize[0]; ++x) {
            for (int i = 0; i < fsgrids::bgbfield::N_BGB; ++i) {
               BgBGrid.get(x,y,z)->at(i) = 0;
            }
         }
      }
   }
}


void setPerturbedField(
   const FieldFunction& bfFunction,
   FsGrid< std::array<Real, fsgrids::bfield::N_BFIELD>, FS_STENCIL_WIDTH> & perBGrid,
   bool append) {

   using namespace std::placeholders;

   /*if we do not add a new background to the existing one we first put everything to zero*/
   if(append==false) {
      setPerturbedFieldToZero(perBGrid);
   }

   //these are doubles, as the averaging functions copied from Gumics
   //use internally doubles. In any case, it should provide more
   //accurate results also for float simulations
   const double accuracy = 1e-17;
   unsigned int faceCoord1[3];
   unsigned int faceCoord2[3];

   //the coordinates of the edges face with a normal in the third coordinate direction, stored here to enable looping
   faceCoord1[0]=1;
   faceCoord2[0]=2;
   faceCoord1[1]=0;
   faceCoord2[1]=2;
   faceCoord1[2]=0;
   faceCoord2[2]=1;

   auto localSize = perBGrid.getLocalSize();

   // These are threaded now that the stuff around here is threadsafe
   #pragma omp parallel for collapse(2)
   for (int z = 0; z < localSize[2]; ++z) {
      for (int y = 0; y < localSize[1]; ++y) {
         for (int x = 0; x < localSize[0]; ++x) {
            std::array<double, 3> start = perBGrid.getPhysicalCoords(x, y, z);
            double dx[3];
            dx[0] = perBGrid.DX;
            dx[1] = perBGrid.DY;
            dx[2] = perBGrid.DZ;

            //Face averages
            for(uint fComponent=0; fComponent<3; fComponent++){
               T3DFunction valueFunction = std::bind(bfFunction, std::placeholders::_1, std::placeholders::_2, std::placeholders::_3, (coordinate)fComponent, 0, (coordinate)0);
               perBGrid.get(x,y,z)->at(fsgrids::bfield::PERBX+fComponent) +=
                  surfaceAverage(valueFunction,
                     (coordinate)fComponent,
                                 accuracy,
                                 start.data(),
                                 dx[faceCoord1[fComponent]],
                                 dx[faceCoord2[fComponent]]
                                );

	    }
	    // Derivatives or volume averages are not calculated for the perBField
	 }
      }
   }
}

void setPerturbedFieldToZero(
   FsGrid< std::array<Real, fsgrids::bfield::N_BFIELD>, FS_STENCIL_WIDTH> & perBGrid) {
   auto localSize = perBGrid.getLocalSize().data();

   #pragma omp parallel for collapse(2)
   for (int z = 0; z < localSize[2]; ++z) {
      for (int y = 0; y < localSize[1]; ++y) {
         for (int x = 0; x < localSize[0]; ++x) {
            for (int i = 0; i < fsgrids::bfield::N_BFIELD; ++i) {
               perBGrid.get(x,y,z)->at(i) = 0;
            }
         }
      }
   }
}<|MERGE_RESOLUTION|>--- conflicted
+++ resolved
@@ -126,21 +126,12 @@
                for(uint fComponent=0;fComponent<3;fComponent++){
                   T3DFunction valueFunction = std::bind(bgFunction, std::placeholders::_1, std::placeholders::_2, std::placeholders::_3, (coordinate)fComponent, 0, (coordinate)0);
                   BgBGrid.get(x,y,z)->at(fsgrids::bgbfield::BGBXVOL+fComponent) += volumeAverage(valueFunction,accuracy,start.data(),end);
-<<<<<<< HEAD
-
-                  //Compute derivatives. Note that we scale by dx[] as the arrays are assumed to contain differences, not true derivatives!
-                  T3DFunction derivFunction = std::bind(bgFunction, std::placeholders::_1, std::placeholders::_2, std::placeholders::_3, (coordinate)fComponent, 1, (coordinate)faceCoord1[fComponent]);
-                  BgBGrid.get(x,y,z)->at(fsgrids::bgbfield::dBGBXVOLdy+2*fComponent) += dx[faceCoord1[fComponent]] * volumeAverage(derivFunction,accuracy,start.data(),end);
-                  derivFunction = std::bind(bgFunction, std::placeholders::_1, std::placeholders::_2, std::placeholders::_3, (coordinate)fComponent, 1, (coordinate)faceCoord2[fComponent]);
-                  BgBGrid.get(x,y,z)->at(fsgrids::bgbfield::dBGBXVOLdy+1+2*fComponent) += dx[faceCoord2[fComponent]] * volumeAverage(derivFunction,accuracy,start.data(),end);
-=======
                   
                   //Compute derivatives. Note that we scale by dx[] as the arrays are assumed to contain differences, not true derivatives!
                   for(uint dComponent=0;dComponent<3;dComponent++){
                      T3DFunction derivFunction = std::bind(bgFunction, std::placeholders::_1, std::placeholders::_2, std::placeholders::_3, (coordinate)fComponent, 1, (coordinate)dComponent);
                      BgBGrid.get(x,y,z)->at(fsgrids::bgbfield::dBGBXVOLdx+3*fComponent+dComponent) += dx[dComponent] * volumeAverage(derivFunction,accuracy,start.data(),end);
                   }
->>>>>>> 5490a436
                }
                loopVolumeTimer.stop();
             }
@@ -150,11 +141,7 @@
    }
    bgTimer.stop(N_cells, "Spatial Cells");
    //TODO
-<<<<<<< HEAD
-   //COmpute divergence and curl of volume averaged field and check that both are zero.
-=======
    //Compute divergence and curl of volume averaged field and check that both are zero.
->>>>>>> 5490a436
 }
 
 void setBackgroundFieldToZero(
