--- conflicted
+++ resolved
@@ -70,12 +70,8 @@
    // Init Zoltan:
    float zoltanVersion;
    if (Zoltan_Initialize(argn,argc,&zoltanVersion) != ZOLTAN_OK) {
-<<<<<<< HEAD
-      logFile << "\t ERROR: Zoltan initialization failed, aborting." << std::endl << writeVerbose;
-=======
       if(myrank == MASTER_RANK) cerr << "\t ERROR: Zoltan initialization failed." << endl;
       exit(1);
->>>>>>> ef7cb176
    } else {
       logFile << "\t Zoltan " << zoltanVersion << " initialized successfully" << std::endl << writeVerbose;
    }
@@ -105,20 +101,11 @@
    
    mpiGrid.set_partitioning_option("IMBALANCE_TOL", P::loadBalanceTolerance);
    phiprof::start("Initial load-balancing");
-<<<<<<< HEAD
-   if (myrank == 0) logFile << "(INIT): Starting initial load balance." << endl << writeVerbose;
+   if (myrank == MASTER_RANK) logFile << "(INIT): Starting initial load balance." << endl << writeVerbose;
    mpiGrid.balance_load();
    phiprof::stop("Initial load-balancing");
-
-
-   if (myrank == 0) logFile << "(INIT): Set initial state." << endl << writeVerbose;
-=======
-   if (myrank == MASTER_RANK) logfile << "(INIT): Starting initial load balance." << endl << writeVerbose;
-   mpiGrid.balance_load();
-   phiprof::stop("Initial load-balancing");
->>>>>>> ef7cb176
-   
-   if (myrank == MASTER_RANK) logfile << "(INIT): Set initial state." << endl << writeVerbose;
+   
+   if (myrank == MASTER_RANK) logFile << "(INIT): Set initial state." << endl << writeVerbose;
    phiprof::start("Set initial state");
    
    phiprof::start("Set spatial cell coordinates");
