/*
This file is part of Vlasiator.

Copyright 2010, 2011, 2012, 2013 Finnish Meteorological Institute
*/

#include <boost/assign/list_of.hpp>
#include <cstdlib>
#include <iostream>
#include <iomanip> // for setprecision()
#include <cmath>
#include <vector>
#include <sstream>
#include <ctime>
#include "grid.h"
#include "vlasovmover.h"
#include "definitions.h"
#include "mpiconversion.h"
#include "logger.h"
#include "parameters.h"
#include "datareduction/datareducer.h"
#include "sysboundary/sysboundary.h"
#include "fieldsolver/fs_common.h"
#include "projects/project.h"
#include "iowrite.h"
#include "ioread.h"
#include "object_wrapper.h"

#warning DEBUGGING can be removed
#include <vlsv_writer.h>

#ifdef PAPI_MEM
#include "papi.h" 
#endif 


using namespace std;
using namespace phiprof;

extern Logger logFile, diagnostic;

void initVelocityGridGeometry(dccrg::Dccrg<SpatialCell,dccrg::Cartesian_Geometry>& mpiGrid);
void initSpatialCellCoordinates(dccrg::Dccrg<SpatialCell,dccrg::Cartesian_Geometry>& mpiGrid);
void initializeStencils(dccrg::Dccrg<SpatialCell,dccrg::Cartesian_Geometry>& mpiGrid);

void initializeGrid(
   int argn,
   char **argc,
   dccrg::Dccrg<SpatialCell,dccrg::Cartesian_Geometry>& mpiGrid,
   SysBoundary& sysBoundaries,
   Project& project
) {
   int myRank;
   MPI_Comm_rank(MPI_COMM_WORLD,&myRank);

   // Init Zoltan:
   float zoltanVersion;
   if (Zoltan_Initialize(argn,argc,&zoltanVersion) != ZOLTAN_OK) {
      if(myRank == MASTER_RANK) cerr << "\t ERROR: Zoltan initialization failed." << endl;
      exit(1);
   } else {
      logFile << "\t Zoltan " << zoltanVersion << " initialized successfully" << std::endl << writeVerbose;
   }
   
   MPI_Comm comm = MPI_COMM_WORLD;
   int neighborhood_size = max(FS_STENCIL_WIDTH, VLASOV_STENCIL_WIDTH); 

   const std::array<uint64_t, 3> grid_length = {{P::xcells_ini, P::ycells_ini, P::zcells_ini}};
   dccrg::Cartesian_Geometry::Parameters geom_params;
   geom_params.start[0] = P::xmin;
   geom_params.start[1] = P::ymin;
   geom_params.start[2] = P::zmin;
   geom_params.level_0_cell_length[0] = P::dx_ini;
   geom_params.level_0_cell_length[1] = P::dy_ini;
   geom_params.level_0_cell_length[2] = P::dz_ini;

   mpiGrid.initialize(
      grid_length,
      comm,
      &P::loadBalanceAlgorithm[0],
      neighborhood_size, // neighborhood size
      0, // maximum refinement level
      sysBoundaries.isBoundaryPeriodic(0),
      sysBoundaries.isBoundaryPeriodic(1),
      sysBoundaries.isBoundaryPeriodic(2)
   );
   mpiGrid.set_geometry(geom_params);
   
   // Init velocity mesh on all cells
   initVelocityGridGeometry(mpiGrid);   
   initializeStencils(mpiGrid);

   mpiGrid.set_partitioning_option("IMBALANCE_TOL", P::loadBalanceTolerance);
   phiprof::start("Initial load-balancing");
   if (myRank == MASTER_RANK) logFile << "(INIT): Starting initial load balance." << endl << writeVerbose;
   mpiGrid.balance_load();
   recalculateLocalCellsCache();
   phiprof::stop("Initial load-balancing");
   
   if (myRank == MASTER_RANK) logFile << "(INIT): Set initial state." << endl << writeVerbose;
   phiprof::start("Set initial state");
   
   phiprof::start("Set spatial cell coordinates");
   initSpatialCellCoordinates(mpiGrid);
   phiprof::stop("Set spatial cell coordinates");
   
   phiprof::start("Initialize system boundary conditions");
   if(sysBoundaries.initSysBoundaries(project, P::t_min) == false) {
      if (myRank == MASTER_RANK) cerr << "Error in initialising the system boundaries." << endl;
      exit(1);
   }
   phiprof::stop("Initialize system boundary conditions");
   
   // Initialise system boundary conditions (they need the initialised positions!!)
   phiprof::start("Classify cells (sys boundary conditions)");
   if(sysBoundaries.classifyCells(mpiGrid) == false) {
      cerr << "(MAIN) ERROR: System boundary conditions were not set correctly." << endl;
      exit(1);
   }
   phiprof::stop("Classify cells (sys boundary conditions)");

   if (P::isRestart) {
      logFile << "Restart from "<< P::restartFileName << std::endl << writeVerbose;
      phiprof::start("Read restart");
      if (readGrid(mpiGrid,P::restartFileName) == false) {
         logFile << "(MAIN) ERROR: restarting failed" << endl;
         exit(1);
      }
      phiprof::stop("Read restart");
      const vector<uint64_t>& cells = getLocalCells();
      
      // Set background field, FIXME should be read in from restart
      #pragma omp parallel for schedule(dynamic)
      for (uint i=0; i<cells.size(); ++i) {
         SpatialCell* cell = mpiGrid[cells[i]];
         project.setCellBackgroundField(cell);
      }
   } else {
      //Initial state based on project, background field in all cells
      //and other initial values in non-sysboundary cells
      phiprof::start("Apply initial state");
      // Go through every cell on this node and initialize the 
      //  -Background field on all cells
      //  -Perturbed fields and ion distribution function in non-sysboundary cells
      // Each initialization has to be independent to avoid threading problems 
      const vector<CellID>& cells = getLocalCells();

      #pragma omp parallel for schedule(dynamic)
      for (size_t i=0; i<cells.size(); ++i) {         
         SpatialCell* cell = mpiGrid[cells[i]];
         project.setCellBackgroundField(cell);
         if (cell->sysBoundaryFlag == sysboundarytype::NOT_SYSBOUNDARY) {
            project.setCell(cell);
         }
      }

      // Initial state for sys-boundary cells
      phiprof::stop("Apply initial state");
      phiprof::start("Apply system boundary conditions state");
      if (sysBoundaries.applyInitialState(mpiGrid, project) == false) {
         cerr << " (MAIN) ERROR: System boundary conditions initial state was not applied correctly." << endl;
         exit(1);
      }
      phiprof::stop("Apply system boundary conditions state");

      for (size_t i=0; i<cells.size(); ++i) {
         mpiGrid[cells[i]]->parameters[CellParams::LBWEIGHTCOUNTER] = 0;
      }

      for (int popID=0; popID<getObjectWrapper().particleSpecies.size(); ++popID) {
         adjustVelocityBlocks(mpiGrid,cells,true,popID);
         validateMesh(mpiGrid,popID);
         shrink_to_fit_grid_data(mpiGrid); //get rid of excess data already here

         // set initial LB metric based on number of blocks, all others
         // will be based on time spent in acceleration
         for (uint i=0; i<cells.size(); ++i) {
            mpiGrid[cells[i]]->parameters[CellParams::LBWEIGHTCOUNTER] += mpiGrid[cells[i]]->get_number_of_velocity_blocks(popID);
         }
      }
/*
      // Apply boundary conditions so that we get correct initial moments
      sysBoundaries.applySysBoundaryVlasovConditions(mpiGrid,Parameters::t);
      
      //compute moments, and set them  in RHO* and RHO_*_DT2. If restart, they are already read in
      phiprof::start("Init moments");
      calculateInitialVelocityMoments(mpiGrid);
      phiprof::stop("Init moments");
 */
   }

   //Balance load before we transfer all data below
   balanceLoad(mpiGrid, sysBoundaries);

   phiprof::initializeTimer("Fetch Neighbour data","MPI");
   phiprof::start("Fetch Neighbour data");
   // update complete cell spatial data for full stencil (
   SpatialCell::set_mpi_transfer_type(Transfer::ALL_SPATIAL_DATA);
   mpiGrid.update_copies_of_remote_neighbors(FULL_NEIGHBORHOOD_ID);
   phiprof::stop("Fetch Neighbour data");

   if (P::isRestart == false) {
      // Apply boundary conditions so that we get correct initial moments
      sysBoundaries.applySysBoundaryVlasovConditions(mpiGrid,Parameters::t);
      
      //compute moments, and set them  in RHO* and RHO_*_DT2. If restart, they are already read in
      phiprof::start("Init moments");
      calculateInitialVelocityMoments(mpiGrid);
      phiprof::stop("Init moments");
   }

   phiprof::stop("Set initial state");
}

// initialize velocity grid of spatial cells before creating cells in dccrg.initialize
void initVelocityGridGeometry(dccrg::Dccrg<SpatialCell,dccrg::Cartesian_Geometry>& mpiGrid){
   // Velocity mesh(es) are created in parameters.cpp, here we just 
   // trigger the initialization of static variables in vmesh::VelocityMesh class.
   SpatialCell dummy;
   dummy.initialize_mesh();
}

void initSpatialCellCoordinates(dccrg::Dccrg<SpatialCell,dccrg::Cartesian_Geometry>& mpiGrid) {
   vector<CellID> cells = mpiGrid.get_cells();
   #pragma omp parallel for
   for (size_t i=0; i<cells.size(); ++i) {
      std::array<double, 3> cell_min = mpiGrid.geometry.get_min(cells[i]);
      std::array<double, 3> cell_length = mpiGrid.geometry.get_length(cells[i]);

      mpiGrid[cells[i]]->parameters[CellParams::XCRD] = cell_min[0];
      mpiGrid[cells[i]]->parameters[CellParams::YCRD] = cell_min[1];
      mpiGrid[cells[i]]->parameters[CellParams::ZCRD] = cell_min[2];
      mpiGrid[cells[i]]->parameters[CellParams::DX  ] = cell_length[0];
      mpiGrid[cells[i]]->parameters[CellParams::DY  ] = cell_length[1];
      mpiGrid[cells[i]]->parameters[CellParams::DZ  ] = cell_length[2];
   }
}


void balanceLoad(dccrg::Dccrg<SpatialCell,dccrg::Cartesian_Geometry>& mpiGrid, SysBoundary& sysBoundaries){
   // Invalidate cached cell lists
   Parameters::meshRepartitioned = true;

   // tell other processes which velocity blocks exist in remote spatial cells
   phiprof::initializeTimer("Balancing load", "Load balance");
   phiprof::start("Balancing load");

   phiprof::start("deallocate boundary data");
   //deallocate blocks in remote cells to decrease memory load
   deallocateRemoteCellBlocks(mpiGrid);

   phiprof::stop("deallocate boundary data");
   //set weights based on each cells LB weight counter
   vector<uint64_t> cells = mpiGrid.get_cells();
   for (uint i=0; i<cells.size(); ++i){
      //Set weight. If acceleration is enabled then we use the weight
      //counter which is updated in acceleration, otherwise we just
      //use the number of blocks.
//      if (P::propagateVlasovAcceleration) 
      mpiGrid.set_cell_weight(cells[i], mpiGrid[cells[i]]->parameters[CellParams::LBWEIGHTCOUNTER]);
//      else
//         mpiGrid.set_cell_weight(cells[i], mpiGrid[cells[i]]->get_number_of_all_velocity_blocks());
      //reset counter
      //mpiGrid[cells[i]]->parameters[CellParams::LBWEIGHTCOUNTER] = 0.0;
   }
   phiprof::start("dccrg.initialize_balance_load");
   mpiGrid.initialize_balance_load(true);
   phiprof::stop("dccrg.initialize_balance_load");

   const std::unordered_set<uint64_t>& incoming_cells = mpiGrid.get_cells_added_by_balance_load();
   std::vector<uint64_t> incoming_cells_list (incoming_cells.begin(),incoming_cells.end()); 

   const std::unordered_set<uint64_t>& outgoing_cells = mpiGrid.get_cells_removed_by_balance_load();
   std::vector<uint64_t> outgoing_cells_list (outgoing_cells.begin(),outgoing_cells.end()); 
   
   /*transfer cells in parts to preserve memory*/
   phiprof::start("Data transfers");
   const uint64_t num_part_transfers=5;
   for (uint64_t transfer_part=0; transfer_part<num_part_transfers; transfer_part++) {
      //Set transfers on/off for the incoming cells in this transfer set and prepare for receive
      for (unsigned int i=0;i<incoming_cells_list.size();i++){
         uint64_t cell_id=incoming_cells_list[i];
         SpatialCell* cell = mpiGrid[cell_id];
         if (cell_id%num_part_transfers!=transfer_part) {
            cell->set_mpi_transfer_enabled(false);
         } else {
            cell->set_mpi_transfer_enabled(true);
         }
      }
      
      //Set transfers on/off for the outgoing cells in this transfer set
      for (unsigned int i=0; i<outgoing_cells_list.size(); i++) {
         uint64_t cell_id=outgoing_cells_list[i];
         SpatialCell* cell = mpiGrid[cell_id];
         if (cell_id%num_part_transfers!=transfer_part) {
            cell->set_mpi_transfer_enabled(false);
         } else {
            cell->set_mpi_transfer_enabled(true);
         }
      }

      for (size_t p=0; p<getObjectWrapper().particleSpecies.size(); ++p) {
         // Set active population
         SpatialCell::setCommunicatedSpecies(p);

         //Transfer velocity block list
         SpatialCell::set_mpi_transfer_type(Transfer::VEL_BLOCK_LIST_STAGE1);
         mpiGrid.continue_balance_load();
         SpatialCell::set_mpi_transfer_type(Transfer::VEL_BLOCK_LIST_STAGE2);
         mpiGrid.continue_balance_load();
      
         for (unsigned int i=0; i<incoming_cells_list.size(); i++) {
            uint64_t cell_id=incoming_cells_list[i];
            SpatialCell* cell = mpiGrid[cell_id];
            if (cell_id % num_part_transfers == transfer_part) {
               phiprof::start("Preparing receives");
               // reserve space for velocity block data in arriving remote cells
               cell->prepare_to_receive_blocks(p);
               phiprof::stop("Preparing receives", incoming_cells_list.size(), "Spatial cells");
            }
         }

         //do the actual transfer of data for the set of cells to be transferred
         phiprof::start("transfer_all_data");
         SpatialCell::set_mpi_transfer_type(Transfer::ALL_DATA);
         mpiGrid.continue_balance_load();
         phiprof::stop("transfer_all_data");

         // Free memory for cells that have been sent (the block data)
         for (unsigned int i=0;i<outgoing_cells_list.size();i++){
            uint64_t cell_id=outgoing_cells_list[i];
            SpatialCell* cell = mpiGrid[cell_id];
            
            // Free memory of this cell as it has already been transferred, 
            // it will not be used anymore. NOTE: Only clears memory allocated 
            // to the active population.
            if (cell_id % num_part_transfers == transfer_part) cell->clear(p);
         }
      } // for-loop over populations
   } // for-loop over transfer parts
   phiprof::stop("Data transfers");

   //finish up load balancing
   phiprof::start("dccrg.finish_balance_load");
   mpiGrid.finish_balance_load();
   phiprof::stop("dccrg.finish_balance_load");

   //Make sure transfers are enabled for all cells
   recalculateLocalCellsCache();
   cells = mpiGrid.get_cells();
   for (uint i=0; i<cells.size(); ++i) mpiGrid[cells[i]]->set_mpi_transfer_enabled(true);

   // Communicate all spatial data for FULL neighborhood, which
   // includes all data with the exception of dist function data
   SpatialCell::set_mpi_transfer_type(Transfer::ALL_SPATIAL_DATA);
   mpiGrid.update_copies_of_remote_neighbors(FULL_NEIGHBORHOOD_ID);

   phiprof::start("update block lists");
   //new partition, re/initialize blocklists of remote cells.
   for (int popID=0; popID<getObjectWrapper().particleSpecies.size(); ++popID)
      updateRemoteVelocityBlockLists(mpiGrid,popID);
   phiprof::stop("update block lists");

   phiprof::start("update sysboundaries");
   sysBoundaries.updateSysBoundariesAfterLoadBalance( mpiGrid );
   phiprof::stop("update sysboundaries");

   phiprof::start("Init solvers");
   // Initialize field propagator (only if in use):
   if (Parameters::propagateField == true) {
      if (initializeFieldPropagatorAfterRebalance(mpiGrid) == false) {
         logFile << "(MAIN): Field propagator did not initialize correctly!" << endl << writeVerbose;
         exit(1);
      }
   }

   phiprof::stop("Init solvers");   
   phiprof::stop("Balancing load");
}

/*
  Adjust sparse velocity space to make it consistent in all 6 dimensions.

  Further documentation in grid.h
*/
bool adjustVelocityBlocks(dccrg::Dccrg<SpatialCell,dccrg::Cartesian_Geometry>& mpiGrid,
                          const vector<uint64_t>& cellsToAdjust,
                          bool doPrepareToReceiveBlocks,
                          const int& popID) {
   phiprof::initializeTimer("re-adjust blocks","Block adjustment");
   phiprof::start("re-adjust blocks");
   SpatialCell::setCommunicatedSpecies(popID);
   const vector<CellID>& cells = getLocalCells();

   phiprof::start("Compute with_content_list");
   #pragma omp parallel for  
<<<<<<< HEAD
   for (uint i=0; i<cells.size(); ++i)
      mpiGrid[cells[i]]->update_velocity_block_content_lists(popID);
=======
   for (uint i=0; i<cells.size(); ++i) {
      mpiGrid[cells[i]]->updateSparseMinValue();
      mpiGrid[cells[i]]->update_velocity_block_content_lists();
   }
>>>>>>> ddb44e17
   phiprof::stop("Compute with_content_list");
   
   phiprof::initializeTimer("Transfer with_content_list","MPI");
   phiprof::start("Transfer with_content_list");
   SpatialCell::set_mpi_transfer_type(Transfer::VEL_BLOCK_WITH_CONTENT_STAGE1 );
   mpiGrid.update_copies_of_remote_neighbors(NEAREST_NEIGHBORHOOD_ID);
   SpatialCell::set_mpi_transfer_type(Transfer::VEL_BLOCK_WITH_CONTENT_STAGE2 );
   mpiGrid.update_copies_of_remote_neighbors(NEAREST_NEIGHBORHOOD_ID);
   phiprof::stop("Transfer with_content_list");
   
   //Adjusts velocity blocks in local spatial cells, doesn't adjust velocity blocks in remote cells.

   phiprof::start("Adjusting blocks");
<<<<<<< HEAD
   #pragma omp parallel for
=======
#pragma omp parallel for schedule(dynamic)
>>>>>>> ddb44e17
   for (unsigned int i=0; i<cellsToAdjust.size(); ++i) {
      Real density_pre_adjust=0.0;
      Real density_post_adjust=0.0;
      CellID cell_id=cellsToAdjust[i];
      SpatialCell* cell = mpiGrid[cell_id];
      
      // gather spatial neighbor list and create vector with pointers to neighbor spatial cells
      const vector<CellID>* neighbors = mpiGrid.get_neighbors_of(cell_id, NEAREST_NEIGHBORHOOD_ID);
      vector<SpatialCell*> neighbor_ptrs;
      neighbor_ptrs.reserve(neighbors->size());
      for (vector<CellID>::const_iterator neighbor_id = neighbors->begin(); neighbor_id != neighbors->end(); ++neighbor_id) {
         if (*neighbor_id == 0 || *neighbor_id == cell_id) {
            continue;
         }
         neighbor_ptrs.push_back(mpiGrid[*neighbor_id]);
      }
      if (P::sparse_conserve_mass) {
         for (size_t i=0; i<cell->get_number_of_velocity_blocks(popID)*WID3; ++i) {
            density_pre_adjust += cell->get_data(popID)[i];
         }
      }
      cell->adjust_velocity_blocks(neighbor_ptrs,popID);
      
      if (P::sparse_conserve_mass) {
         for (size_t i=0; i<cell->get_number_of_velocity_blocks(popID)*WID3; ++i) {
            density_post_adjust += cell->get_data(popID)[i];
         }
         if (density_post_adjust != 0.0) {
            for (size_t i=0; i<cell->get_number_of_velocity_blocks(popID)*WID3; ++i) {
               cell->get_data(popID)[i] *= density_pre_adjust/density_post_adjust;
            }
         }
      }
   }
   phiprof::stop("Adjusting blocks");

   //Updated newly adjusted velocity block lists on remote cells, and
   //prepare to receive block data
   if (doPrepareToReceiveBlocks) {
      updateRemoteVelocityBlockLists(mpiGrid,popID);
   }
   phiprof::stop("re-adjust blocks");
   return true;
}

/*! Shrink to fit velocity space data to save memory.
 * \param mpiGrid Spatial grid
 */
void shrink_to_fit_grid_data(dccrg::Dccrg<SpatialCell,dccrg::Cartesian_Geometry>& mpiGrid) {
   const std::vector<CellID>& cells = getLocalCells();
   #pragma omp parallel for
   for(size_t i=0; i<cells.size(); ++i) {
      mpiGrid[cells[i]]->shrink_to_fit();
   }

   const std::vector<CellID> remote_cells = mpiGrid.get_remote_cells_on_process_boundary(DIST_FUNC_NEIGHBORHOOD_ID);
   #pragma omp parallel for
   for(size_t i=0; i<remote_cells.size(); ++i) {
      mpiGrid[remote_cells[i]]->shrink_to_fit();
   }
}

/*! Estimates memory consumption and writes it into logfile. Collective operation on MPI_COMM_WORLD
 * \param mpiGrid Spatial grid
 */
void report_grid_memory_consumption(dccrg::Dccrg<SpatialCell,dccrg::Cartesian_Geometry>& mpiGrid) {
   /*now report memory consumption into logfile*/
   const vector<CellID>& cells = getLocalCells();
   const std::vector<uint64_t> remote_cells = mpiGrid.get_remote_cells_on_process_boundary();   
   int rank,n_procs;
   MPI_Comm_size(MPI_COMM_WORLD, &n_procs);
   MPI_Comm_rank(MPI_COMM_WORLD, &rank);
   /* Compute memory statistics of the memory consumption of the spatial cells.
    * Internally we use double as MPI does
    * not define proper uint64_t datatypes for MAXLOCNot Real, as we
    * want double here not to loose accuracy.
    */

   /*report data for memory needed by blocks*/
   double mem[6] = {0};
   double sum_mem[6];
   
   for(unsigned int i=0;i<cells.size();i++){
      mem[0] += mpiGrid[cells[i]]->get_cell_memory_size();
      mem[3] += mpiGrid[cells[i]]->get_cell_memory_capacity();
   }

   for(unsigned int i=0;i<remote_cells.size();i++){
      mem[1] += mpiGrid[remote_cells[i]]->get_cell_memory_size();
      mem[4] += mpiGrid[remote_cells[i]]->get_cell_memory_capacity();
   }
   
   mem[2] = mem[0] + mem[1];//total meory according to size()
   mem[5] = mem[3] + mem[4];//total memory according to capacity()


   MPI_Reduce(mem, sum_mem, 6, MPI_DOUBLE, MPI_SUM, 0, MPI_COMM_WORLD);

   logFile << "(MEM) Total size: " << sum_mem[2] << endl;   
   logFile << "(MEM) Total capacity " << sum_mem[5] << endl;   
   
   struct {
      double val;
      int   rank;
   } max_mem[3],mem_usage_loc[3],min_mem[3];
   for(uint i = 0; i<3; i++){
      mem_usage_loc[i].val = mem[i + 3]; //report on capacity numbers (6: local cells, 7: remote cells, 8: all cells)
      mem_usage_loc[i].rank = rank;
   }
   
   MPI_Reduce(mem_usage_loc, max_mem, 3, MPI_DOUBLE_INT, MPI_MAXLOC, 0, MPI_COMM_WORLD);
   MPI_Reduce(mem_usage_loc, min_mem, 3, MPI_DOUBLE_INT, MPI_MINLOC, 0, MPI_COMM_WORLD);
   
   logFile << "(MEM)   Average capacity: " << sum_mem[5]/n_procs << " local cells " << sum_mem[3]/n_procs << " remote cells " << sum_mem[4]/n_procs << endl;
   logFile << "(MEM)   Max capacity:     " << max_mem[2].val   << " on  process " << max_mem[2].rank << endl;
   logFile << "(MEM)   Min capacity:     " << min_mem[2].val   << " on  process " << min_mem[2].rank << endl;
   logFile << writeVerbose;
}

/*! Deallocates all block data in remote cells in order to save
 *  memory
 * \param mpiGrid Spatial grid
 */
void deallocateRemoteCellBlocks(dccrg::Dccrg<SpatialCell,dccrg::Cartesian_Geometry>& mpiGrid) {
   const std::vector<uint64_t> incoming_cells
      = mpiGrid.get_remote_cells_on_process_boundary(VLASOV_SOLVER_NEIGHBORHOOD_ID);
   for(unsigned int i=0;i<incoming_cells.size();i++){
      uint64_t cell_id=incoming_cells[i];
      SpatialCell* cell = mpiGrid[cell_id];
      if (cell != NULL) {
         for (int popID=0; popID<getObjectWrapper().particleSpecies.size(); ++popID)
            cell->clear(popID);
      }
   }

}

/*
Updates velocity block lists between remote neighbors and prepares local
copies of remote neighbors for receiving velocity block data.
*/
void updateRemoteVelocityBlockLists(dccrg::Dccrg<SpatialCell,dccrg::Cartesian_Geometry>& mpiGrid,
        const int& popID)
{
   SpatialCell::setCommunicatedSpecies(popID);
   
   // update velocity block lists For small velocity spaces it is
   // faster to do it in one operation, and not by first sending size,
   // then list. For large we do it in two steps
   phiprof::initializeTimer("Velocity block list update","MPI");
   phiprof::start("Velocity block list update");
   SpatialCell::set_mpi_transfer_type(Transfer::VEL_BLOCK_LIST_STAGE1);
   mpiGrid.update_copies_of_remote_neighbors(DIST_FUNC_NEIGHBORHOOD_ID);
   SpatialCell::set_mpi_transfer_type(Transfer::VEL_BLOCK_LIST_STAGE2);
   mpiGrid.update_copies_of_remote_neighbors(DIST_FUNC_NEIGHBORHOOD_ID);
   phiprof::stop("Velocity block list update");

   // Prepare spatial cells for receiving velocity block data
   phiprof::start("Preparing receives");
   const std::vector<uint64_t> incoming_cells
      = mpiGrid.get_remote_cells_on_process_boundary(DIST_FUNC_NEIGHBORHOOD_ID);
   #pragma omp parallel for
   for (unsigned int i=0; i<incoming_cells.size(); ++i) {
      uint64_t cell_id = incoming_cells[i];
      SpatialCell* cell = mpiGrid[cell_id];
      if (cell == NULL) {
         cerr << __FILE__ << ":" << __LINE__
              << " No data for spatial cell " << cell_id
              << endl;
         abort();
      }      
      cell->prepare_to_receive_blocks(popID);
   }
   phiprof::stop("Preparing receives", incoming_cells.size(), "SpatialCells");
}

/*
  Set stencils. These are the stencils (in 2D, real ones in 3D of
  course). x are stencil neighbor to cell local cell o:

NEAREST FIELD_SOLVER  SYSBOUNDARIES  (nearest neighbor)
-----------
  xxx
  xox
  xxx
-----------

EXTENDED_SYSBOUNDARIES (second nearest neighbor, also in diagonal)
-----------
  xxxxx
  xxxxx
  xxoxx
  xxxxx
  xxxxx
-----------  

VLASOV
-----------  
    x
    x
  xxoxx
    x
    x
-----------    

VLASOV_{XYZ}
-----------
 xxoxxx
-----------

VLASOV_TARGET_{XYZ}
-----------
  xox

-----------

DIST_FUNC  (Includes all cells which should know about each others blocks and have space for them. VLASOV + SYSBOUNDARIES.
-----------  
    x
   xxx
  xxoxx
   xxx
    x
    
-----------    

   
FULL (Includes all possible communication)
-----------
  xxxxx
  xxxxx
  xxoxx
  xxxxx
  xxxxx

-----------

SHIFT_M_X    ox
SHIFT_P_X   xo
 Y, Z in the same way
*/

void initializeStencils(dccrg::Dccrg<SpatialCell,dccrg::Cartesian_Geometry>& mpiGrid){
   // set reduced neighborhoods
   typedef dccrg::Types<3>::neighborhood_item_t neigh_t;
   
   // set a reduced neighborhood for field solver
   std::vector<neigh_t> neighborhood;
   for (int z = -1; z <= 1; z++) {
      for (int y = -1; y <= 1; y++) {
         for (int x = -1; x <= 1; x++) {
            if (x == 0 && y == 0 && z == 0) {
               continue;
            }            
            neigh_t offsets = {{x, y, z}};
            neighborhood.push_back(offsets);
         }
      }
   }
   mpiGrid.add_neighborhood(FIELD_SOLVER_NEIGHBORHOOD_ID, neighborhood);
   mpiGrid.add_neighborhood(NEAREST_NEIGHBORHOOD_ID, neighborhood);
   mpiGrid.add_neighborhood(SYSBOUNDARIES_NEIGHBORHOOD_ID, neighborhood);

   neighborhood.clear();
   for (int z = -2; z <= 2; z++) {
      for (int y = -2; y <= 2; y++) {
         for (int x = -2; x <= 2; x++) {
            if (x == 0 && y == 0 && z == 0) {
               continue;
            }
            neigh_t offsets = {{x, y, z}};
            neighborhood.push_back(offsets);
         }
      }
   }
   mpiGrid.add_neighborhood(SYSBOUNDARIES_EXTENDED_NEIGHBORHOOD_ID, neighborhood);

   /*add face neighbors if stencil width larger than 2*/
   for (int d = 3; d <= VLASOV_STENCIL_WIDTH; d++) {
      neighborhood.push_back({{ d, 0, 0}});
      neighborhood.push_back({{-d, 0, 0}});
      neighborhood.push_back({{0, d, 0}});
      neighborhood.push_back({{0,-d, 0}});
      neighborhood.push_back({{0, 0, d}});
      neighborhood.push_back({{0, 0,-d}});     
   }
   
   /*all possible communication pairs*/
   mpiGrid.add_neighborhood(FULL_NEIGHBORHOOD_ID, neighborhood);

   
   /*stencils for semilagrangian propagators*/ 
   neighborhood.clear();
   for (int d = -VLASOV_STENCIL_WIDTH; d <= VLASOV_STENCIL_WIDTH; d++) {
     if (d != 0) {
        neighborhood.push_back({{d, 0, 0}});
        neighborhood.push_back({{0, d, 0}});
        neighborhood.push_back({{0, 0, d}});
     }
   }
   mpiGrid.add_neighborhood(VLASOV_SOLVER_NEIGHBORHOOD_ID, neighborhood);

   // add remaining nearest neighbors for DIST_FUNC neighborhood
   for (int z = -1; z <= 1; z++) {
      for (int y = -1; y <= 1; y++) {
         for (int x = -1; x <= 1; x++) {
            //do not add cells already in neighborhood (vlasov solver)
            if (x == 0 && y == 0 ) continue;
            if (x == 0 && z == 0 ) continue;
            if (y == 0 && z == 0 ) continue;
            
            neigh_t offsets = {{x, y, z}};
            neighborhood.push_back(offsets);
         }
      }
   }
   mpiGrid.add_neighborhood(DIST_FUNC_NEIGHBORHOOD_ID, neighborhood);
   
   neighborhood.clear();
   for (int d = -VLASOV_STENCIL_WIDTH; d <= VLASOV_STENCIL_WIDTH; d++) {
     if (d != 0) {
        neighborhood.push_back({{d, 0, 0}});
     }
   }
   mpiGrid.add_neighborhood(VLASOV_SOLVER_X_NEIGHBORHOOD_ID, neighborhood);

   
   neighborhood.clear();
   for (int d = -VLASOV_STENCIL_WIDTH; d <= VLASOV_STENCIL_WIDTH; d++) {
     if (d != 0) {
        neighborhood.push_back({{0, d, 0}});
     }
   }
   mpiGrid.add_neighborhood(VLASOV_SOLVER_Y_NEIGHBORHOOD_ID, neighborhood);

   
   neighborhood.clear();
   for (int d = -VLASOV_STENCIL_WIDTH; d <= VLASOV_STENCIL_WIDTH; d++) {
     if (d != 0) {
        neighborhood.push_back({{0, 0, d}});
     }
   }
   mpiGrid.add_neighborhood(VLASOV_SOLVER_Z_NEIGHBORHOOD_ID, neighborhood);

   neighborhood.clear();
   for (int d = -1; d <= 1; d++) {
     if (d != 0) {
        neighborhood.push_back({{d, 0, 0}});
     }
   }
   mpiGrid.add_neighborhood(VLASOV_SOLVER_TARGET_X_NEIGHBORHOOD_ID, neighborhood);

   neighborhood.clear();
   for (int d = -1; d <= 1; d++) {
     if (d != 0) {
        neighborhood.push_back({{0, d, 0}});
     }
   }
   mpiGrid.add_neighborhood(VLASOV_SOLVER_TARGET_Y_NEIGHBORHOOD_ID, neighborhood);

   neighborhood.clear();
   for (int d = -1; d <= 1; d++) {
     if (d != 0) {
        neighborhood.push_back({{0, 0, d}});
     }
   }
   mpiGrid.add_neighborhood(VLASOV_SOLVER_TARGET_Z_NEIGHBORHOOD_ID, neighborhood);


   neighborhood.clear();
   neighborhood.push_back({{1, 0, 0}});
   mpiGrid.add_neighborhood(SHIFT_M_X_NEIGHBORHOOD_ID, neighborhood);
   neighborhood.clear();
   neighborhood.push_back({{0, 1, 0}});
   mpiGrid.add_neighborhood(SHIFT_M_Y_NEIGHBORHOOD_ID, neighborhood);
   neighborhood.clear();
   neighborhood.push_back({{0, 0, 1}});
   mpiGrid.add_neighborhood(SHIFT_M_Z_NEIGHBORHOOD_ID, neighborhood);
   neighborhood.clear();
   neighborhood.push_back({{-1, 0, 0}});
   mpiGrid.add_neighborhood(SHIFT_P_X_NEIGHBORHOOD_ID, neighborhood);
   neighborhood.clear();
   neighborhood.push_back({{0, -1, 0}});
   mpiGrid.add_neighborhood(SHIFT_P_Y_NEIGHBORHOOD_ID, neighborhood);
   neighborhood.clear();
   neighborhood.push_back({{0, 0, -1}});
   mpiGrid.add_neighborhood(SHIFT_P_Z_NEIGHBORHOOD_ID, neighborhood);
   
   // Add face neighbors, needed for Poisson solver
   neighborhood.clear();
   neighborhood.push_back({{-1, 0, 0}});
   neighborhood.push_back({{+1, 0, 0}});
   neighborhood.push_back({{ 0,-1, 0}});
   neighborhood.push_back({{ 0,+1, 0}});
   neighborhood.push_back({{ 0, 0,-1}});
   neighborhood.push_back({{ 0, 0,+1}});
   mpiGrid.add_neighborhood(POISSON_NEIGHBORHOOD_ID, neighborhood);
}

#warning This is for testing, can be removed later
void writeVelMesh(dccrg::Dccrg<SpatialCell,dccrg::Cartesian_Geometry>& mpiGrid) {
   const vector<CellID>& cells = getLocalCells();

   static int counter=0;
   
   stringstream fname;
   fname << "VelMesh.";
   fname.width(3);
   fname.fill(0);
   fname << counter << ".vlsv";
   
   vlsv::Writer vlsvWriter;
   vlsvWriter.open(fname.str(),MPI_COMM_WORLD,0,MPI_INFO_NULL);
   writeVelocityDistributionData(vlsvWriter,mpiGrid,cells,MPI_COMM_WORLD);   
   vlsvWriter.close();
   
   ++counter;
}

bool validateMesh(dccrg::Dccrg<SpatialCell,dccrg::Cartesian_Geometry>& mpiGrid,const int& popID) {
      bool rvalue = true;
      #ifndef AMR
         return rvalue;
      #endif

      bool internallyValid = false;
      
      // First make sure that all cells local to this process have a valid mesh.
      // After the mesh is internally valid, we will update mesh structures 
      // with remote neighbors for as many times as needed.
      //
      // Note that we still assume that each spatial cell has a valid mesh 
      // with respect to velocity neighbors, i.e., we only validate the mesh 
      // with respect to spatial neighbors here.
      if (internallyValid == false) {
         const vector<CellID>& cells = getLocalCells();
         int iter=0;
         
         do {
            // Iterate over all local spatial cells and calculate 
            // the necessary velocity block refinements
            vector<set<vmesh::GlobalID> > refinements(cells.size());
            
            for (size_t c=0; c<cells.size(); ++c) {
               SpatialCell* cell = mpiGrid[cells[c]];
               
               // Get all spatial neighbors
               const vector<CellID>* neighbors = mpiGrid.get_neighbors_of(cells[c],NEAREST_NEIGHBORHOOD_ID);
               
               // Iterate over all spatial neighbors
               for (size_t n=0; n<neighbors->size(); ++n) {
                  CellID nbrCellID = (*neighbors)[n];
                  const SpatialCell* nbr = mpiGrid[nbrCellID];
                  
                  // Iterate over all blocks in the spatial neighbor, 
                  // and check that the neighbor block does not have 
                  // existing grandparent in this cell
                  for (vmesh::LocalID b=0; b<nbr->get_number_of_velocity_blocks(popID); ++b) {
                     vmesh::GlobalID blockGID = nbr->get_velocity_block_global_id(b,popID);
                     vmesh::GlobalID grandParentGID = cell->velocity_block_has_grandparent(blockGID,popID);
                     if (grandParentGID != cell->invalid_global_id()) {
                        //cerr << "spatial nbr block " << blockGID << " has gparent " << grandParentGID << endl;
                        
                        refinements[c].insert(cell->get_velocity_block_parent(popID,blockGID));
                     }
                  }                  
               }
            }
            
            if (iter == 0) writeVelMesh(mpiGrid);
            
            // Apply refinements
            for (size_t c=0; c<cells.size(); ++c) {
               if (refinements[c].size() > 0) {
                  cerr << "cell " << cells[c] << " needs " << refinements[c].size() << " refinements" << endl;
                  cerr << "\t current # blocks is " << mpiGrid[cells[c]]->get_number_of_velocity_blocks(popID) << endl;
               }
            }
            
            writeVelMesh(mpiGrid);
            ++iter;
            
            // Exit if none of the spatial cells needs to refine its mesh
            if (refinements.size() == 0) break;
            break;
         } while (true);
      }
         
      do {
         // Update remote neighbor velocity meshes. After the transfers complete,
         // mpi_number_of_blocks and mpi_velocity_block_list are valid. The mesh 
         // classes (vmesh) have not been updated yet, though.
         phiprof::start("Velocity block list update");
         SpatialCell::set_mpi_transfer_type(Transfer::VEL_BLOCK_LIST_STAGE1);
         mpiGrid.update_copies_of_remote_neighbors(DIST_FUNC_NEIGHBORHOOD_ID);
         SpatialCell::set_mpi_transfer_type(Transfer::VEL_BLOCK_LIST_STAGE2);
         mpiGrid.update_copies_of_remote_neighbors(DIST_FUNC_NEIGHBORHOOD_ID);
         phiprof::stop("Velocity block list update");

         int16_t meshChanged=0;
         
         // Figure out if we need to continue mesh updates.
         int16_t globalSuccess=0;
         MPI_Allreduce(&meshChanged,&globalSuccess,1,MPI_Type<int16_t>(),MPI_MAX,MPI_COMM_WORLD);
         if (globalSuccess == 0) break;
      } while (true);
      
      return rvalue;
   }<|MERGE_RESOLUTION|>--- conflicted
+++ resolved
@@ -394,15 +394,11 @@
 
    phiprof::start("Compute with_content_list");
    #pragma omp parallel for  
-<<<<<<< HEAD
-   for (uint i=0; i<cells.size(); ++i)
+   for (uint i=0; i<cells.size(); ++i) {
+      #warning updateSparseMinValue disabled here
+      //mpiGrid[cells[i]]->updateSparseMinValue(popID);
       mpiGrid[cells[i]]->update_velocity_block_content_lists(popID);
-=======
-   for (uint i=0; i<cells.size(); ++i) {
-      mpiGrid[cells[i]]->updateSparseMinValue();
-      mpiGrid[cells[i]]->update_velocity_block_content_lists();
-   }
->>>>>>> ddb44e17
+   }
    phiprof::stop("Compute with_content_list");
    
    phiprof::initializeTimer("Transfer with_content_list","MPI");
@@ -416,11 +412,7 @@
    //Adjusts velocity blocks in local spatial cells, doesn't adjust velocity blocks in remote cells.
 
    phiprof::start("Adjusting blocks");
-<<<<<<< HEAD
-   #pragma omp parallel for
-=======
 #pragma omp parallel for schedule(dynamic)
->>>>>>> ddb44e17
    for (unsigned int i=0; i<cellsToAdjust.size(); ++i) {
       Real density_pre_adjust=0.0;
       Real density_post_adjust=0.0;
