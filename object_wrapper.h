--- conflicted
+++ resolved
@@ -28,12 +28,7 @@
 #include "definitions.h"
 #include "item_storage.h"
 #include "object_factory.h"
-<<<<<<< HEAD
 #include "vamr_refinement_criteria.h"
-#include "mesh_data_container.h"
-=======
-#include "amr_refinement_criteria.h"
->>>>>>> eda2a495
 #include "particle_species.h"
 #include "projects/project.h"
 #include "velocity_mesh_parameters.h"
@@ -42,12 +37,7 @@
 struct ObjectWrapper {
    ObjectWrapper() { }
 
-<<<<<<< HEAD
    ObjectFactory<vamr_ref_criteria::Base> vamrVelRefCriteria; /**< Factory for all known VAMR refinement criteria.*/
-   mesh::MeshDataContainer meshData;                        /**< Container for user-defined mesh data.*/
-=======
-   ObjectFactory<amr_ref_criteria::Base> amrVelRefCriteria; /**< Factory for all known AMR refinement criteria.*/
->>>>>>> eda2a495
    std::vector<species::Species> particleSpecies;           /**< Parameters for all particle species.*/
    projects::Project*                    project;           /**< Simulated project.*/
    std::vector<vmesh::MeshParameters> velocityMeshes;       /**< Parameters for velocity mesh(es).*/
