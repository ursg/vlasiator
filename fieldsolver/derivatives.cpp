/*
 * This file is part of Vlasiator.
 * Copyright 2010-2016 Finnish Meteorological Institute
 *
 * For details of usage, see the COPYING file and read the "Rules of the Road"
 * at http://www.physics.helsinki.fi/vlasiator/
 *
 * This program is free software; you can redistribute it and/or modify
 * it under the terms of the GNU General Public License as published by
 * the Free Software Foundation; either version 2 of the License, or
 * (at your option) any later version.
 *
 * This program is distributed in the hope that it will be useful,
 * but WITHOUT ANY WARRANTY; without even the implied warranty of
 * MERCHANTABILITY or FITNESS FOR A PARTICULAR PURPOSE.  See the
 * GNU General Public License for more details.
 *
 * You should have received a copy of the GNU General Public License along
 * with this program; if not, write to the Free Software Foundation, Inc.,
 * 51 Franklin Street, Fifth Floor, Boston, MA 02110-1301 USA.
 */

#include <cstdlib>

#include "fs_common.h"
#include "derivatives.hpp"
#include "fs_limiters.h"

/*! \brief Low-level spatial derivatives calculation.
 *
 * For the cell with ID cellID calculate the spatial derivatives or apply the derivative boundary conditions defined in project.h.
 * Uses RHO, V[XYZ] and B[XYZ] in the first-order time accuracy method and in the second step of the second-order method,
 * and RHO_DT2, V[XYZ]1 and B[XYZ]1 in the first step of the second-order method.
 *
 * For sysBoundaryLayer 1 or 2, we are near a boundary, and we wish to use regular centered differences instead of slope limiter-adjusted values.
 * This is to minimize oscillations as a smooth behaviour is required near artificial boundaries,
 * unlike at boundaries and shocks inside the simulation domain.
 *
 * \param i,j,k fsGrid cell coordinates for the current cell
 * \param perBGrid fsGrid holding the perturbed B quantities
 * \param momentsGrid fsGrid holding the moment quantities
 * \param dPerBGrid fsGrid holding the derivatives of perturbed B
 * \param dMomentsGrid fsGrid holding the derviatives of moments
 * \param technicalGrid fsGrid holding technical information (such as boundary types)
 * \param sysBoundaries System boundary conditions existing
 * \param RKCase Element in the enum defining the Runge-Kutta method steps
 *
 * \sa calculateDerivativesSimple calculateBVOLDerivativesSimple calculateBVOLDerivatives
 */
void calculateDerivatives(
   cint i,
   cint j,
   cint k,
   FsGrid< std::array<Real, fsgrids::bfield::N_BFIELD>, FS_STENCIL_WIDTH> & perBGrid,
   FsGrid< std::array<Real, fsgrids::moments::N_MOMENTS>, FS_STENCIL_WIDTH> & momentsGrid,
   FsGrid< std::array<Real, fsgrids::dperb::N_DPERB>, FS_STENCIL_WIDTH> & dPerBGrid,
   FsGrid< std::array<Real, fsgrids::dmoments::N_DMOMENTS>, FS_STENCIL_WIDTH> & dMomentsGrid,
   FsGrid< fsgrids::technical, FS_STENCIL_WIDTH> & technicalGrid,
   SysBoundary& sysBoundaries,
   cint& RKCase
) {
   std::array<Real, fsgrids::dperb::N_DPERB> * dPerB = dPerBGrid.get(i,j,k);
   std::array<Real, fsgrids::dmoments::N_DMOMENTS> * dMoments = dMomentsGrid.get(i,j,k);

   // Get boundary flag for the cell:
   cuint sysBoundaryFlag  = technicalGrid.get(i,j,k)->sysBoundaryFlag;
   cuint sysBoundaryLayer = technicalGrid.get(i,j,k)->sysBoundaryLayer;

   // Constants for electron pressure derivatives
   // Upstream pressure
   Real Peupstream = Parameters::electronTemperature * Parameters::electronDensity * physicalconstants::K_B;
   Real Peconst = Peupstream * pow(Parameters::electronDensity, -Parameters::electronPTindex);

   std::array<Real, fsgrids::moments::N_MOMENTS> * leftMoments = NULL;
   std::array<Real, fsgrids::bfield::N_BFIELD> * leftPerB = NULL;
   std::array<Real, fsgrids::moments::N_MOMENTS> * centMoments = momentsGrid.get(i,j,k);
   std::array<Real, fsgrids::bfield::N_BFIELD> * centPerB = perBGrid.get(i,j,k);
   #ifdef DEBUG_SOLVERS
   if (centMoments->at(fsgrids::moments::RHOM) <= 0) {
      std::cerr << __FILE__ << ":" << __LINE__
         << (centMoments->at(fsgrids::moments::RHOM) < 0 ? " Negative" : " Zero") << " density in spatial cell at (" << i << " " << j << " " << k << ")"
         << std::endl;
      abort();
   }
   #endif
   std::array<Real, fsgrids::moments::N_MOMENTS> * rghtMoments = NULL;
   std::array<Real, fsgrids::bfield::N_BFIELD>  * rghtPerB = NULL;
   std::array<Real, fsgrids::bfield::N_BFIELD>  * botLeft = NULL;
   std::array<Real, fsgrids::bfield::N_BFIELD>  * botRght = NULL;
   std::array<Real, fsgrids::bfield::N_BFIELD>  * topLeft = NULL;
   std::array<Real, fsgrids::bfield::N_BFIELD>  * topRght = NULL;

   // Calculate x-derivatives (is not TVD for AMR mesh):
   leftPerB = perBGrid.get(i-1,j,k);
   rghtPerB = perBGrid.get(i+1,j,k);
   leftMoments = momentsGrid.get(i-1,j,k);
   rghtMoments = momentsGrid.get(i+1,j,k);
   if(leftPerB == NULL) {
      leftPerB = centPerB;
      leftMoments = centMoments;
   }
   if(rghtPerB == NULL) {
      rghtPerB = centPerB;
      rghtMoments = centMoments;
   }
   #ifdef DEBUG_SOLVERS
   if (leftMoments->at(fsgrids::moments::RHOM) <= 0) {
      std::cerr << __FILE__ << ":" << __LINE__
         << (leftMoments->at(fsgrids::moments::RHOM) < 0 ? " Negative" : " Zero") << " density in spatial cell " //<< leftNbrID
         << std::endl;
      abort();
   }
   if (rghtMoments->at(fsgrids::moments::RHOM) <= 0) {
      std::cerr << __FILE__ << ":" << __LINE__
         << (rghtMoments->at(fsgrids::moments::RHOM) < 0 ? " Negative" : " Zero") << " density in spatial cell " //<< rightNbrID
         << std::endl;
      abort();
   }
   #endif

   if(sysBoundaryLayer == 1 || (sysBoundaryLayer == 2 && sysBoundaryFlag == sysboundarytype::NOT_SYSBOUNDARY)) {
      dMoments->at(fsgrids::dmoments::drhomdx) = (rghtMoments->at(fsgrids::moments::RHOM)-leftMoments->at(fsgrids::moments::RHOM))/2;
      dMoments->at(fsgrids::dmoments::drhoqdx) = (rghtMoments->at(fsgrids::moments::RHOQ)-leftMoments->at(fsgrids::moments::RHOQ))/2;
      dMoments->at(fsgrids::dmoments::dp11dx) = (rghtMoments->at(fsgrids::moments::P_11)-leftMoments->at(fsgrids::moments::P_11))/2;
      dMoments->at(fsgrids::dmoments::dp22dx) = (rghtMoments->at(fsgrids::moments::P_22)-leftMoments->at(fsgrids::moments::P_22))/2;
      dMoments->at(fsgrids::dmoments::dp33dx) = (rghtMoments->at(fsgrids::moments::P_33)-leftMoments->at(fsgrids::moments::P_33))/2;
      dMoments->at(fsgrids::dmoments::dVxdx)  = (rghtMoments->at(fsgrids::moments::VX)-leftMoments->at(fsgrids::moments::VX))/2;
      dMoments->at(fsgrids::dmoments::dVydx)  = (rghtMoments->at(fsgrids::moments::VY)-leftMoments->at(fsgrids::moments::VY))/2;
      dMoments->at(fsgrids::dmoments::dVzdx)  = (rghtMoments->at(fsgrids::moments::VZ)-leftMoments->at(fsgrids::moments::VZ))/2;
      dPerB->at(fsgrids::dperb::dPERBydx)  = (rghtPerB->at(fsgrids::bfield::PERBY)-leftPerB->at(fsgrids::bfield::PERBY))/2;
      dPerB->at(fsgrids::dperb::dPERBzdx)  = (rghtPerB->at(fsgrids::bfield::PERBZ)-leftPerB->at(fsgrids::bfield::PERBZ))/2;
   } else {
      dMoments->at(fsgrids::dmoments::drhomdx) = limiter(leftMoments->at(fsgrids::moments::RHOM),centMoments->at(fsgrids::moments::RHOM),rghtMoments->at(fsgrids::moments::RHOM));
      dMoments->at(fsgrids::dmoments::drhoqdx) = limiter(leftMoments->at(fsgrids::moments::RHOQ),centMoments->at(fsgrids::moments::RHOQ),rghtMoments->at(fsgrids::moments::RHOQ));
      dMoments->at(fsgrids::dmoments::dp11dx) = limiter(leftMoments->at(fsgrids::moments::P_11),centMoments->at(fsgrids::moments::P_11),rghtMoments->at(fsgrids::moments::P_11));
      dMoments->at(fsgrids::dmoments::dp22dx) = limiter(leftMoments->at(fsgrids::moments::P_22),centMoments->at(fsgrids::moments::P_22),rghtMoments->at(fsgrids::moments::P_22));
      dMoments->at(fsgrids::dmoments::dp33dx) = limiter(leftMoments->at(fsgrids::moments::P_33),centMoments->at(fsgrids::moments::P_33),rghtMoments->at(fsgrids::moments::P_33));
      dMoments->at(fsgrids::dmoments::dVxdx)  = limiter(leftMoments->at(fsgrids::moments::VX), centMoments->at(fsgrids::moments::VX), rghtMoments->at(fsgrids::moments::VX));
      dMoments->at(fsgrids::dmoments::dVydx)  = limiter(leftMoments->at(fsgrids::moments::VY), centMoments->at(fsgrids::moments::VY), rghtMoments->at(fsgrids::moments::VY));
      dMoments->at(fsgrids::dmoments::dVzdx)  = limiter(leftMoments->at(fsgrids::moments::VZ), centMoments->at(fsgrids::moments::VZ), rghtMoments->at(fsgrids::moments::VZ));
      dPerB->at(fsgrids::dperb::dPERBydx)  = limiter(leftPerB->at(fsgrids::bfield::PERBY),centPerB->at(fsgrids::bfield::PERBY),rghtPerB->at(fsgrids::bfield::PERBY));
      dPerB->at(fsgrids::dperb::dPERBzdx)  = limiter(leftPerB->at(fsgrids::bfield::PERBZ),centPerB->at(fsgrids::bfield::PERBZ),rghtPerB->at(fsgrids::bfield::PERBZ));
   }

   // pres_e = const * np.power(rho_e, index)
   dMoments->at(fsgrids::dmoments::dPedx) = Peconst * limiter(pow(leftMoments->at(fsgrids::moments::RHOQ)/physicalconstants::CHARGE,Parameters::electronPTindex),pow(centMoments->at(fsgrids::moments::RHOQ)/physicalconstants::CHARGE,Parameters::electronPTindex),pow(rghtMoments->at(fsgrids::moments::RHOQ)/physicalconstants::CHARGE,Parameters::electronPTindex));

   if (Parameters::ohmHallTerm < 2 || sysBoundaryLayer == 1) {
      dPerB->at(fsgrids::dperb::dPERBydxx) = 0.0;
      dPerB->at(fsgrids::dperb::dPERBzdxx) = 0.0;
   } else {
      dPerB->at(fsgrids::dperb::dPERBydxx) = leftPerB->at(fsgrids::bfield::PERBY) + rghtPerB->at(fsgrids::bfield::PERBY) - 2.0*centPerB->at(fsgrids::bfield::PERBY);
      dPerB->at(fsgrids::dperb::dPERBzdxx) = leftPerB->at(fsgrids::bfield::PERBZ) + rghtPerB->at(fsgrids::bfield::PERBZ) - 2.0*centPerB->at(fsgrids::bfield::PERBZ);
   }

   // Calculate y-derivatives (is not TVD for AMR mesh):
   leftPerB = perBGrid.get(i,j-1,k);
   rghtPerB = perBGrid.get(i,j+1,k);
   leftMoments = momentsGrid.get(i,j-1,k);
   rghtMoments = momentsGrid.get(i,j+1,k);
   if(leftPerB == NULL) {
      leftPerB = centPerB;
      leftMoments = centMoments;
   }
   if(rghtPerB == NULL) {
      rghtPerB = centPerB;
      rghtMoments = centMoments;
   }

   if(sysBoundaryLayer == 1 || (sysBoundaryLayer == 2 && sysBoundaryFlag == sysboundarytype::NOT_SYSBOUNDARY)) {
      dMoments->at(fsgrids::dmoments::drhomdy) = (rghtMoments->at(fsgrids::moments::RHOM)-leftMoments->at(fsgrids::moments::RHOM))/2;
      dMoments->at(fsgrids::dmoments::drhoqdy) = (rghtMoments->at(fsgrids::moments::RHOQ)-leftMoments->at(fsgrids::moments::RHOQ))/2;
      dMoments->at(fsgrids::dmoments::dp11dy) = (rghtMoments->at(fsgrids::moments::P_11)-leftMoments->at(fsgrids::moments::P_11))/2;
      dMoments->at(fsgrids::dmoments::dp22dy) = (rghtMoments->at(fsgrids::moments::P_22)-leftMoments->at(fsgrids::moments::P_22))/2;
      dMoments->at(fsgrids::dmoments::dp33dy) = (rghtMoments->at(fsgrids::moments::P_33)-leftMoments->at(fsgrids::moments::P_33))/2;
      dMoments->at(fsgrids::dmoments::dVxdy)  = (rghtMoments->at(fsgrids::moments::VX)-leftMoments->at(fsgrids::moments::VX))/2;
      dMoments->at(fsgrids::dmoments::dVydy)  = (rghtMoments->at(fsgrids::moments::VY)-leftMoments->at(fsgrids::moments::VY))/2;
      dMoments->at(fsgrids::dmoments::dVzdy)  = (rghtMoments->at(fsgrids::moments::VZ)-leftMoments->at(fsgrids::moments::VZ))/2;
      dPerB->at(fsgrids::dperb::dPERBxdy)  = (rghtPerB->at(fsgrids::bfield::PERBX)-leftPerB->at(fsgrids::bfield::PERBX))/2;
      dPerB->at(fsgrids::dperb::dPERBzdy)  = (rghtPerB->at(fsgrids::bfield::PERBZ)-leftPerB->at(fsgrids::bfield::PERBZ))/2;
   } else {
      dMoments->at(fsgrids::dmoments::drhomdy) = limiter(leftMoments->at(fsgrids::moments::RHOM),centMoments->at(fsgrids::moments::RHOM),rghtMoments->at(fsgrids::moments::RHOM));
      dMoments->at(fsgrids::dmoments::drhoqdy) = limiter(leftMoments->at(fsgrids::moments::RHOQ),centMoments->at(fsgrids::moments::RHOQ),rghtMoments->at(fsgrids::moments::RHOQ));
      dMoments->at(fsgrids::dmoments::dp11dy) = limiter(leftMoments->at(fsgrids::moments::P_11),centMoments->at(fsgrids::moments::P_11),rghtMoments->at(fsgrids::moments::P_11));
      dMoments->at(fsgrids::dmoments::dp22dy) = limiter(leftMoments->at(fsgrids::moments::P_22),centMoments->at(fsgrids::moments::P_22),rghtMoments->at(fsgrids::moments::P_22));
      dMoments->at(fsgrids::dmoments::dp33dy) = limiter(leftMoments->at(fsgrids::moments::P_33),centMoments->at(fsgrids::moments::P_33),rghtMoments->at(fsgrids::moments::P_33));
      dMoments->at(fsgrids::dmoments::dVxdy)  = limiter(leftMoments->at(fsgrids::moments::VX), centMoments->at(fsgrids::moments::VX), rghtMoments->at(fsgrids::moments::VX));
      dMoments->at(fsgrids::dmoments::dVydy)  = limiter(leftMoments->at(fsgrids::moments::VY), centMoments->at(fsgrids::moments::VY), rghtMoments->at(fsgrids::moments::VY));
      dMoments->at(fsgrids::dmoments::dVzdy)  = limiter(leftMoments->at(fsgrids::moments::VZ), centMoments->at(fsgrids::moments::VZ), rghtMoments->at(fsgrids::moments::VZ));
      dPerB->at(fsgrids::dperb::dPERBxdy)  = limiter(leftPerB->at(fsgrids::bfield::PERBX),centPerB->at(fsgrids::bfield::PERBX),rghtPerB->at(fsgrids::bfield::PERBX));
      dPerB->at(fsgrids::dperb::dPERBzdy)  = limiter(leftPerB->at(fsgrids::bfield::PERBZ),centPerB->at(fsgrids::bfield::PERBZ),rghtPerB->at(fsgrids::bfield::PERBZ));
   }

   // pres_e = const * np.power(rho_e, index)
   dMoments->at(fsgrids::dmoments::dPedy) = Peconst * limiter(pow(leftMoments->at(fsgrids::moments::RHOQ)/physicalconstants::CHARGE,Parameters::electronPTindex),pow(centMoments->at(fsgrids::moments::RHOQ)/physicalconstants::CHARGE,Parameters::electronPTindex),pow(rghtMoments->at(fsgrids::moments::RHOQ)/physicalconstants::CHARGE,Parameters::electronPTindex));
   if (Parameters::ohmHallTerm < 2 || sysBoundaryLayer == 1) {
      dPerB->at(fsgrids::dperb::dPERBxdyy) = 0.0;
      dPerB->at(fsgrids::dperb::dPERBzdyy) = 0.0;
   } else {
      dPerB->at(fsgrids::dperb::dPERBxdyy) = leftPerB->at(fsgrids::bfield::PERBX) + rghtPerB->at(fsgrids::bfield::PERBX) - 2.0*centPerB->at(fsgrids::bfield::PERBX);
      dPerB->at(fsgrids::dperb::dPERBzdyy) = leftPerB->at(fsgrids::bfield::PERBZ) + rghtPerB->at(fsgrids::bfield::PERBZ) - 2.0*centPerB->at(fsgrids::bfield::PERBZ);
   }

   // Calculate z-derivatives (is not TVD for AMR mesh):
   leftPerB = perBGrid.get(i,j,k-1);
   rghtPerB = perBGrid.get(i,j,k+1);
   leftMoments = momentsGrid.get(i,j,k-1);
   rghtMoments = momentsGrid.get(i,j,k+1);
   if(leftPerB == NULL) {
      leftPerB = centPerB;
      leftMoments = centMoments;
   }
   if(rghtPerB == NULL) {
      rghtPerB = centPerB;
      rghtMoments = centMoments;
   }

   if(sysBoundaryLayer == 1 || (sysBoundaryLayer == 2 && sysBoundaryFlag == sysboundarytype::NOT_SYSBOUNDARY)) {
      dMoments->at(fsgrids::dmoments::drhomdz) = (rghtMoments->at(fsgrids::moments::RHOM)-leftMoments->at(fsgrids::moments::RHOM))/2;
      dMoments->at(fsgrids::dmoments::drhoqdz) = (rghtMoments->at(fsgrids::moments::RHOQ)-leftMoments->at(fsgrids::moments::RHOQ))/2;
      dMoments->at(fsgrids::dmoments::dp11dz) = (rghtMoments->at(fsgrids::moments::P_11)-leftMoments->at(fsgrids::moments::P_11))/2;
      dMoments->at(fsgrids::dmoments::dp22dz) = (rghtMoments->at(fsgrids::moments::P_22)-leftMoments->at(fsgrids::moments::P_22))/2;
      dMoments->at(fsgrids::dmoments::dp33dz) = (rghtMoments->at(fsgrids::moments::P_33)-leftMoments->at(fsgrids::moments::P_33))/2;
      dMoments->at(fsgrids::dmoments::dVxdz)  = (rghtMoments->at(fsgrids::moments::VX)-leftMoments->at(fsgrids::moments::VX))/2;
      dMoments->at(fsgrids::dmoments::dVydz)  = (rghtMoments->at(fsgrids::moments::VY)-leftMoments->at(fsgrids::moments::VY))/2;
      dMoments->at(fsgrids::dmoments::dVzdz)  = (rghtMoments->at(fsgrids::moments::VZ)-leftMoments->at(fsgrids::moments::VZ))/2;
      dPerB->at(fsgrids::dperb::dPERBxdz)  = (rghtPerB->at(fsgrids::bfield::PERBX)-leftPerB->at(fsgrids::bfield::PERBX))/2;
      dPerB->at(fsgrids::dperb::dPERBydz)  = (rghtPerB->at(fsgrids::bfield::PERBY)-leftPerB->at(fsgrids::bfield::PERBY))/2;
   } else {
      dMoments->at(fsgrids::dmoments::drhomdz) = limiter(leftMoments->at(fsgrids::moments::RHOM),centMoments->at(fsgrids::moments::RHOM),rghtMoments->at(fsgrids::moments::RHOM));
      dMoments->at(fsgrids::dmoments::drhoqdz) = limiter(leftMoments->at(fsgrids::moments::RHOQ),centMoments->at(fsgrids::moments::RHOQ),rghtMoments->at(fsgrids::moments::RHOQ));
      dMoments->at(fsgrids::dmoments::dp11dz) = limiter(leftMoments->at(fsgrids::moments::P_11),centMoments->at(fsgrids::moments::P_11),rghtMoments->at(fsgrids::moments::P_11));
      dMoments->at(fsgrids::dmoments::dp22dz) = limiter(leftMoments->at(fsgrids::moments::P_22),centMoments->at(fsgrids::moments::P_22),rghtMoments->at(fsgrids::moments::P_22));
      dMoments->at(fsgrids::dmoments::dp33dz) = limiter(leftMoments->at(fsgrids::moments::P_33),centMoments->at(fsgrids::moments::P_33),rghtMoments->at(fsgrids::moments::P_33));
      dMoments->at(fsgrids::dmoments::dVxdz)  = limiter(leftMoments->at(fsgrids::moments::VX), centMoments->at(fsgrids::moments::VX), rghtMoments->at(fsgrids::moments::VX));
      dMoments->at(fsgrids::dmoments::dVydz)  = limiter(leftMoments->at(fsgrids::moments::VY), centMoments->at(fsgrids::moments::VY), rghtMoments->at(fsgrids::moments::VY));
      dMoments->at(fsgrids::dmoments::dVzdz)  = limiter(leftMoments->at(fsgrids::moments::VZ), centMoments->at(fsgrids::moments::VZ), rghtMoments->at(fsgrids::moments::VZ));
      dPerB->at(fsgrids::dperb::dPERBxdz)  = limiter(leftPerB->at(fsgrids::bfield::PERBX),centPerB->at(fsgrids::bfield::PERBX),rghtPerB->at(fsgrids::bfield::PERBX));
      dPerB->at(fsgrids::dperb::dPERBydz)  = limiter(leftPerB->at(fsgrids::bfield::PERBY),centPerB->at(fsgrids::bfield::PERBY),rghtPerB->at(fsgrids::bfield::PERBY));
   }

   // pres_e = const * np.power(rho_e, index)
   dMoments->at(fsgrids::dmoments::dPedz) = Peconst * limiter(pow(leftMoments->at(fsgrids::moments::RHOQ)/physicalconstants::CHARGE,Parameters::electronPTindex),pow(centMoments->at(fsgrids::moments::RHOQ)/physicalconstants::CHARGE,Parameters::electronPTindex),pow(rghtMoments->at(fsgrids::moments::RHOQ)/physicalconstants::CHARGE,Parameters::electronPTindex));
   if (Parameters::ohmHallTerm < 2 || sysBoundaryLayer == 1) {
      dPerB->at(fsgrids::dperb::dPERBxdzz) = 0.0;
      dPerB->at(fsgrids::dperb::dPERBydzz) = 0.0;
   } else {
      dPerB->at(fsgrids::dperb::dPERBxdzz) = leftPerB->at(fsgrids::bfield::PERBX) + rghtPerB->at(fsgrids::bfield::PERBX) - 2.0*centPerB->at(fsgrids::bfield::PERBX);
      dPerB->at(fsgrids::dperb::dPERBydzz) = leftPerB->at(fsgrids::bfield::PERBY) + rghtPerB->at(fsgrids::bfield::PERBY) - 2.0*centPerB->at(fsgrids::bfield::PERBY);
   }

   if (Parameters::ohmHallTerm < 2 || sysBoundaryLayer == 1) {
      dPerB->at(fsgrids::dperb::dPERBxdyz) = 0.0;
      dPerB->at(fsgrids::dperb::dPERBydxz) = 0.0;
      dPerB->at(fsgrids::dperb::dPERBzdxy) = 0.0;
   } else {
      // Calculate xy mixed derivatives:
      if (sysBoundaryFlag == sysboundarytype::NOT_SYSBOUNDARY) {
         botLeft = perBGrid.get(i-1,j-1,k);
         botRght = perBGrid.get(i+1,j-1,k);
         topLeft = perBGrid.get(i-1,j+1,k);
         topRght = perBGrid.get(i+1,j+1,k);
         dPerB->at(fsgrids::dperb::dPERBzdxy) = FOURTH * (botLeft->at(fsgrids::bfield::PERBZ) + topRght->at(fsgrids::bfield::PERBZ) - botRght->at(fsgrids::bfield::PERBZ) - topLeft->at(fsgrids::bfield::PERBZ));
      } else {
         SBC::SysBoundaryCondition::setCellDerivativesToZero(dPerBGrid, dMomentsGrid, i, j, k, 3);
      }

      // Calculate xz mixed derivatives:
      if (sysBoundaryFlag == sysboundarytype::NOT_SYSBOUNDARY) {
         botLeft = perBGrid.get(i-1,j,k-1);
         botRght = perBGrid.get(i+1,j,k-1);
         topLeft = perBGrid.get(i-1,j,k+1);
         topRght = perBGrid.get(i+1,j,k+1);
         dPerB->at(fsgrids::dperb::dPERBydxz) = FOURTH * (botLeft->at(fsgrids::bfield::PERBY) + topRght->at(fsgrids::bfield::PERBY) - botRght->at(fsgrids::bfield::PERBY) - topLeft->at(fsgrids::bfield::PERBY));
      } else {
         SBC::SysBoundaryCondition::setCellDerivativesToZero(dPerBGrid, dMomentsGrid, i, j, k, 4);
      }

      // Calculate yz mixed derivatives:
      if (sysBoundaryFlag == sysboundarytype::NOT_SYSBOUNDARY) {
         botLeft = perBGrid.get(i,j-1,k-1);
         botRght = perBGrid.get(i,j+1,k-1);
         topLeft = perBGrid.get(i,j-1,k+1);
         topRght = perBGrid.get(i,j+1,k+1);
         dPerB->at(fsgrids::dperb::dPERBxdyz) = FOURTH * (botLeft->at(fsgrids::bfield::PERBX) + topRght->at(fsgrids::bfield::PERBX) - botRght->at(fsgrids::bfield::PERBX) - topLeft->at(fsgrids::bfield::PERBX));
      } else {
         SBC::SysBoundaryCondition::setCellDerivativesToZero(dPerBGrid, dMomentsGrid, i, j, k, 5);
      }
   }
}


/*! \brief High-level derivative calculation wrapper function.
 *

 * B has to be updated because after the system boundary update in propagateMagneticFieldSimple there is no consistent state of B yet everywhere.
 *
 * Then the derivatives are calculated.
 *
 * \param perBGrid fsGrid holding the perturbed B quantities
 * \param perBDt2Grid fsGrid holding the perturbed B quantities at runge-kutta t=0.5
 * \param momentsGrid fsGrid holding the moment quantities
 * \param momentsDt2Grid fsGrid holding the moment quantities at runge-kutta t=0.5
 * \param dPerBGrid fsGrid holding the derivatives of perturbed B
 * \param dMomentsGrid fsGrid holding the derviatives of moments
 * \param technicalGrid fsGrid holding technical information (such as boundary types)
 * \param sysBoundaries System boundary conditions existing
 * \param RKCase Element in the enum defining the Runge-Kutta method steps
 * \param communicateMoments If true, the derivatives of moments (rho, V, P) are communicated to neighbours.

 * \sa calculateDerivatives calculateBVOLDerivativesSimple calculateBVOLDerivatives
 */
void calculateDerivativesSimple(
   FsGrid< std::array<Real, fsgrids::bfield::N_BFIELD>, FS_STENCIL_WIDTH> & perBGrid,
   FsGrid< std::array<Real, fsgrids::bfield::N_BFIELD>, FS_STENCIL_WIDTH> & perBDt2Grid,
   FsGrid< std::array<Real, fsgrids::moments::N_MOMENTS>, FS_STENCIL_WIDTH> & momentsGrid,
   FsGrid< std::array<Real, fsgrids::moments::N_MOMENTS>, FS_STENCIL_WIDTH> & momentsDt2Grid,
   FsGrid< std::array<Real, fsgrids::dperb::N_DPERB>, FS_STENCIL_WIDTH> & dPerBGrid,
   FsGrid< std::array<Real, fsgrids::dmoments::N_DMOMENTS>, FS_STENCIL_WIDTH> & dMomentsGrid,
   FsGrid< fsgrids::technical, FS_STENCIL_WIDTH> & technicalGrid,
   SysBoundary& sysBoundaries,
   cint& RKCase,
   const bool communicateMoments) {
   //const std::array<int, 3> gridDims = technicalGrid.getLocalSize();
   const FsGridTools::FsIndex_t* gridDims = &technicalGrid.getLocalSize()[0];
   const size_t N_cells = gridDims[0]*gridDims[1]*gridDims[2];
   phiprof::Timer derivativesTimer {"Calculate face derivatives"};
   int computeTimerId {phiprof::initializeTimer("FS derivatives compute cells")};

   phiprof::Timer mpiTimer {"FS derivatives ghost updates MPI", {"MPI"}};
   switch (RKCase) {
    case RK_ORDER1:
      // Means initialising the solver as well as RK_ORDER1
      // standard case Exchange PERB* with neighbours
      // The update of PERB[XYZ] is needed after the system
      // boundary update of propagateMagneticFieldSimple.
       perBGrid.updateGhostCells();
       if(communicateMoments) {
         momentsGrid.updateGhostCells();
       }
       break;
    case RK_ORDER2_STEP1:
      // Exchange PERB*_DT2,RHO_DT2,V*_DT2 with neighbours The
      // update of PERB[XYZ]_DT2 is needed after the system
      // boundary update of propagateMagneticFieldSimple.
       perBDt2Grid.updateGhostCells();
       if(communicateMoments) {
         momentsDt2Grid.updateGhostCells();
       }
       break;
    case RK_ORDER2_STEP2:
      // Exchange PERB*,RHO,V* with neighbours The update of B
      // is needed after the system boundary update of
      // propagateMagneticFieldSimple.
       perBGrid.updateGhostCells();
       if(communicateMoments) {
         momentsGrid.updateGhostCells();
       }
      break;
    default:
      cerr << __FILE__ << ":" << __LINE__ << " Went through switch, this should not happen." << endl;
      abort();
   }
   mpiTimer.stop();

   // Calculate derivatives
   #pragma omp parallel
   {
      phiprof::Timer computeTimer {computeTimerId};
      #pragma omp for collapse(2)
<<<<<<< HEAD
      for (FsGridTools::FsIndex_t k=0; k<gridDims[2]; k++) {
         for (FsGridTools::FsIndex_t j=0; j<gridDims[1]; j++) {
            for (FsGridTools::FsIndex_t i=0; i<gridDims[0]; i++) {
               if (technicalGrid.get(i,j,k)->sysBoundaryFlag == sysboundarytype::DO_NOT_COMPUTE) continue;
=======
      for (int k=0; k<gridDims[2]; k++) {
         for (int j=0; j<gridDims[1]; j++) {
            for (int i=0; i<gridDims[0]; i++) {
>>>>>>> 1f97b2e0
               if (RKCase == RK_ORDER1 || RKCase == RK_ORDER2_STEP2) {
                  calculateDerivatives(i,j,k, perBGrid, momentsGrid, dPerBGrid, dMomentsGrid, technicalGrid, sysBoundaries, RKCase);
               } else {
                  calculateDerivatives(i,j,k, perBDt2Grid, momentsDt2Grid, dPerBGrid, dMomentsGrid, technicalGrid, sysBoundaries, RKCase);
               }
            }
         }
      }
      computeTimer.stop(N_cells, "Spatial Cells");
   }

   derivativesTimer.stop(N_cells, "Spatial Cells");
}

/*! \brief Low-level spatial derivatives calculation.
 *
 * Calculate the spatial derivatives of BVOL or set them to zero.
 *
 * For sysBoundaryLayer 1 or 2, we are near a boundary, and we wish to use regular centered differences instead of slope limiter-adjusted values.
 * This is to minimize oscillations as a smooth behaviour is required near artificial boundaries,
 * unlike at boundaries and shocks inside the simulation domain.
 *
 * \param volGrid fsGrid holding the volume averaged fields
 * \param technicalGrid fsGrid holding technical information (such as boundary types)
 * \param i,j,k fsGrid cell coordinates for the current cell
 * \param sysBoundaries System boundary conditions existing
 *
 * \sa calculateDerivatives calculateBVOLDerivativesSimple calculateDerivativesSimple
 */

void calculateBVOLDerivatives(
   FsGrid< std::array<Real, fsgrids::volfields::N_VOL>, FS_STENCIL_WIDTH> & volGrid,
   FsGrid< fsgrids::technical, FS_STENCIL_WIDTH> & technicalGrid,
   cint i,
   cint j,
   cint k,
   SysBoundary& sysBoundaries
) {
   std::array<Real, fsgrids::volfields::N_VOL> * array = volGrid.get(i,j,k);

   std::array<Real, fsgrids::volfields::N_VOL> * left = NULL;
   std::array<Real, fsgrids::volfields::N_VOL> * rght = NULL;

   cuint sysBoundaryFlag = technicalGrid.get(i,j,k)->sysBoundaryFlag;
   cuint sysBoundaryLayer = technicalGrid.get(i,j,k)->sysBoundaryLayer;

   // Calculate x-derivatives (is not TVD for AMR mesh):
   left = volGrid.get(i-1,j,k);
   rght = volGrid.get(i+1,j,k);

   if(left == NULL) {
      left = array;
   }
   if(rght == NULL) {
      rght = array;
   }

   if (sysBoundaryLayer == 1 || (sysBoundaryLayer == 2 && sysBoundaryFlag == sysboundarytype::NOT_SYSBOUNDARY)) {
      array->at(fsgrids::volfields::dPERBXVOLdx) = (rght->at(fsgrids::volfields::PERBXVOL)-left->at(fsgrids::volfields::PERBXVOL))/2;
      array->at(fsgrids::volfields::dPERBYVOLdx) = (rght->at(fsgrids::volfields::PERBYVOL)-left->at(fsgrids::volfields::PERBYVOL))/2;
      array->at(fsgrids::volfields::dPERBZVOLdx) = (rght->at(fsgrids::volfields::PERBZVOL)-left->at(fsgrids::volfields::PERBZVOL))/2;
   } else {
      array->at(fsgrids::volfields::dPERBXVOLdx) = limiter(left->at(fsgrids::volfields::PERBXVOL),array->at(fsgrids::volfields::PERBXVOL),rght->at(fsgrids::volfields::PERBXVOL));
      array->at(fsgrids::volfields::dPERBYVOLdx) = limiter(left->at(fsgrids::volfields::PERBYVOL),array->at(fsgrids::volfields::PERBYVOL),rght->at(fsgrids::volfields::PERBYVOL));
      array->at(fsgrids::volfields::dPERBZVOLdx) = limiter(left->at(fsgrids::volfields::PERBZVOL),array->at(fsgrids::volfields::PERBZVOL),rght->at(fsgrids::volfields::PERBZVOL));
   }

   // Calculate y-derivatives (is not TVD for AMR mesh):
   left = volGrid.get(i,j-1,k);
   rght = volGrid.get(i,j+1,k);

   if(left == NULL) {
      left = array;
   }
   if(rght == NULL) {
      rght = array;
   }

   if (sysBoundaryLayer == 1 || (sysBoundaryLayer == 2 && sysBoundaryFlag == sysboundarytype::NOT_SYSBOUNDARY)) {
      array->at(fsgrids::volfields::dPERBXVOLdy) = (rght->at(fsgrids::volfields::PERBXVOL)-left->at(fsgrids::volfields::PERBXVOL))/2;
      array->at(fsgrids::volfields::dPERBYVOLdy) = (rght->at(fsgrids::volfields::PERBYVOL)-left->at(fsgrids::volfields::PERBYVOL))/2;
      array->at(fsgrids::volfields::dPERBZVOLdy) = (rght->at(fsgrids::volfields::PERBZVOL)-left->at(fsgrids::volfields::PERBZVOL))/2;
   } else {
      array->at(fsgrids::volfields::dPERBXVOLdy) = limiter(left->at(fsgrids::volfields::PERBXVOL),array->at(fsgrids::volfields::PERBXVOL),rght->at(fsgrids::volfields::PERBXVOL));
      array->at(fsgrids::volfields::dPERBYVOLdy) = limiter(left->at(fsgrids::volfields::PERBYVOL),array->at(fsgrids::volfields::PERBYVOL),rght->at(fsgrids::volfields::PERBYVOL));
      array->at(fsgrids::volfields::dPERBZVOLdy) = limiter(left->at(fsgrids::volfields::PERBZVOL),array->at(fsgrids::volfields::PERBZVOL),rght->at(fsgrids::volfields::PERBZVOL));
   }

   // Calculate z-derivatives (is not TVD for AMR mesh):
   left = volGrid.get(i,j,k-1);
   rght = volGrid.get(i,j,k+1);

   if(left == NULL) {
      left = array;
   }
   if(rght == NULL) {
      rght = array;
   }

   if (sysBoundaryLayer == 1 || (sysBoundaryLayer == 2 && sysBoundaryFlag == sysboundarytype::NOT_SYSBOUNDARY)) {
      array->at(fsgrids::volfields::dPERBXVOLdz) = (rght->at(fsgrids::volfields::PERBXVOL)-left->at(fsgrids::volfields::PERBXVOL))/2;
      array->at(fsgrids::volfields::dPERBYVOLdz) = (rght->at(fsgrids::volfields::PERBYVOL)-left->at(fsgrids::volfields::PERBYVOL))/2;
      array->at(fsgrids::volfields::dPERBZVOLdz) = (rght->at(fsgrids::volfields::PERBZVOL)-left->at(fsgrids::volfields::PERBZVOL))/2;
   } else {
      array->at(fsgrids::volfields::dPERBXVOLdz) = limiter(left->at(fsgrids::volfields::PERBXVOL),array->at(fsgrids::volfields::PERBXVOL),rght->at(fsgrids::volfields::PERBXVOL));
      array->at(fsgrids::volfields::dPERBYVOLdz) = limiter(left->at(fsgrids::volfields::PERBYVOL),array->at(fsgrids::volfields::PERBYVOL),rght->at(fsgrids::volfields::PERBYVOL));
      array->at(fsgrids::volfields::dPERBZVOLdz) = limiter(left->at(fsgrids::volfields::PERBZVOL),array->at(fsgrids::volfields::PERBZVOL),rght->at(fsgrids::volfields::PERBZVOL));
   }
}

/*! \brief High-level derivative calculation wrapper function.
 *
 * BVOL has been calculated locally by calculateVolumeAveragedFields but not communicated.
 * For the acceleration step one needs the cross-derivatives of BVOL
 *
 * \param volGrid fsGrid holding the volume averaged fields
 * \param technicalGrid fsGrid holding technical information (such as boundary types)
 * \param sysBoundaries System boundary conditions existing
 *
 * \sa calculateDerivatives calculateBVOLDerivatives calculateDerivativesSimple
 */
void calculateBVOLDerivativesSimple(
   FsGrid< std::array<Real, fsgrids::volfields::N_VOL>, FS_STENCIL_WIDTH> & volGrid,
   FsGrid< fsgrids::technical, FS_STENCIL_WIDTH> & technicalGrid,
   SysBoundary& sysBoundaries
) {
   //const std::array<int, 3> gridDims = technicalGrid.getLocalSize();
   const FsGridTools::FsIndex_t* gridDims = &technicalGrid.getLocalSize()[0];
   const size_t N_cells = gridDims[0]*gridDims[1]*gridDims[2];
   phiprof::Timer derivsTimer {"Calculate volume derivatives"};
   int computeTimerId {phiprof::initializeTimer("FS derivatives BVOL compute cells")};

   phiprof::Timer commTimer {"BVOL derivatives ghost updates MPI", {"MPI"}};
   volGrid.updateGhostCells();
   commTimer.stop(N_cells,"Spatial Cells");

   // Calculate derivatives
   #pragma omp parallel
   {
      phiprof::Timer computeTimer {computeTimerId};
      #pragma omp for collapse(2)
<<<<<<< HEAD
      for (FsGridTools::FsIndex_t k=0; k<gridDims[2]; k++) {
         for (FsGridTools::FsIndex_t j=0; j<gridDims[1]; j++) {
            for (FsGridTools::FsIndex_t i=0; i<gridDims[0]; i++) {
               if (technicalGrid.get(i,j,k)->sysBoundaryFlag == sysboundarytype::DO_NOT_COMPUTE) {
                  continue;
               }
=======
      for (int k=0; k<gridDims[2]; k++) {
         for (int j=0; j<gridDims[1]; j++) {
            for (int i=0; i<gridDims[0]; i++) {
>>>>>>> 1f97b2e0
               calculateBVOLDerivatives(volGrid,technicalGrid,i,j,k,sysBoundaries);
            }
         }
      }
      computeTimer.stop(N_cells,"Spatial Cells");
   }

   derivsTimer.stop(N_cells,"Spatial Cells");
}

/*! \brief Low-level curvature calculation.
 *
 *
 * \param volGrid fsGrid holding the volume averaged fields
 * \param bgbGrid fsGrid holding the background fields
 * \param technicalGrid fsGrid holding technical information (such as boundary types)
 * \param i,j,k fsGrid cell coordinates for the current cell
 * \param sysBoundaries System boundary conditions existing
 *
 * http://fusionwiki.ciemat.es/wiki/Magnetic_curvature
 *
 * \sa calculateDerivatives calculateBVOLDerivativesSimple calculateDerivativesSimple
 */

void calculateCurvature(
   FsGrid< std::array<Real, fsgrids::volfields::N_VOL>, FS_STENCIL_WIDTH> & volGrid,
   FsGrid< std::array<Real, fsgrids::bgbfield::N_BGB>, FS_STENCIL_WIDTH> & bgbGrid,
   FsGrid< fsgrids::technical, FS_STENCIL_WIDTH> & technicalGrid,
   cint i,
   cint j,
   cint k,
   SysBoundary& sysBoundaries
) {
   if (technicalGrid.get(i,j,k)->sysBoundaryFlag == sysboundarytype::NOT_SYSBOUNDARY && technicalGrid.get(i,j,k)->sysBoundaryLayer != 1 && technicalGrid.get(i,j,k)->sysBoundaryLayer != 2) {
      std::array<Real, fsgrids::volfields::N_VOL> * vol = volGrid.get(i,j,k);
      std::array<Real, fsgrids::bgbfield::N_BGB> * bg = bgbGrid.get(i,j,k);

      std::array<Real, fsgrids::volfields::N_VOL> * vol_left_x = volGrid.get(i-1,j,k);
      std::array<Real, fsgrids::volfields::N_VOL> * vol_rght_x = volGrid.get(i+1,j,k);
      std::array<Real, fsgrids::volfields::N_VOL> * vol_left_y = volGrid.get(i,j-1,k);
      std::array<Real, fsgrids::volfields::N_VOL> * vol_rght_y = volGrid.get(i,j+1,k);
      std::array<Real, fsgrids::volfields::N_VOL> * vol_left_z = volGrid.get(i,j,k-1);
      std::array<Real, fsgrids::volfields::N_VOL> * vol_rght_z = volGrid.get(i,j,k+1);
      std::array<Real, fsgrids::bgbfield::N_BGB> * bg_left_x = bgbGrid.get(i-1,j,k);
      std::array<Real, fsgrids::bgbfield::N_BGB> * bg_rght_x = bgbGrid.get(i+1,j,k);
      std::array<Real, fsgrids::bgbfield::N_BGB> * bg_left_y = bgbGrid.get(i,j-1,k);
      std::array<Real, fsgrids::bgbfield::N_BGB> * bg_rght_y = bgbGrid.get(i,j+1,k);
      std::array<Real, fsgrids::bgbfield::N_BGB> * bg_left_z = bgbGrid.get(i,j,k-1);
      std::array<Real, fsgrids::bgbfield::N_BGB> * bg_rght_z = bgbGrid.get(i,j,k+1);

      Real bx = bg->at(fsgrids::bgbfield::BGBXVOL) + vol->at(fsgrids::volfields::PERBXVOL);
      Real by = bg->at(fsgrids::bgbfield::BGBYVOL) + vol->at(fsgrids::volfields::PERBYVOL);
      Real bz = bg->at(fsgrids::bgbfield::BGBZVOL) + vol->at(fsgrids::volfields::PERBZVOL);
      creal bnorm = sqrt(bx*bx + by*by + bz*bz);
      bx /= bnorm;
      by /= bnorm;
      bz /= bnorm;
      Real left_x_bx = bg_left_x->at(fsgrids::bgbfield::BGBXVOL) + vol_left_x->at(fsgrids::volfields::PERBXVOL);
      Real left_x_by = bg_left_x->at(fsgrids::bgbfield::BGBYVOL) + vol_left_x->at(fsgrids::volfields::PERBYVOL);
      Real left_x_bz = bg_left_x->at(fsgrids::bgbfield::BGBZVOL) + vol_left_x->at(fsgrids::volfields::PERBZVOL);
      creal left_x_bnorm = sqrt(left_x_bx*left_x_bx + left_x_by*left_x_by + left_x_bz*left_x_bz);
      left_x_bx /= left_x_bnorm;
      left_x_by /= left_x_bnorm;
      left_x_bz /= left_x_bnorm;

      Real rght_x_bx = bg_rght_x->at(fsgrids::bgbfield::BGBXVOL) + vol_rght_x->at(fsgrids::volfields::PERBXVOL);
      Real rght_x_by = bg_rght_x->at(fsgrids::bgbfield::BGBYVOL) + vol_rght_x->at(fsgrids::volfields::PERBYVOL);
      Real rght_x_bz = bg_rght_x->at(fsgrids::bgbfield::BGBZVOL) + vol_rght_x->at(fsgrids::volfields::PERBZVOL);
      creal rght_x_bnorm = sqrt(rght_x_bx*rght_x_bx + rght_x_by*rght_x_by + rght_x_bz*rght_x_bz);
      rght_x_bx /= rght_x_bnorm;
      rght_x_by /= rght_x_bnorm;
      rght_x_bz /= rght_x_bnorm;

      Real left_y_bx = bg_left_y->at(fsgrids::bgbfield::BGBXVOL) + vol_left_y->at(fsgrids::volfields::PERBXVOL);
      Real left_y_by = bg_left_y->at(fsgrids::bgbfield::BGBYVOL) + vol_left_y->at(fsgrids::volfields::PERBYVOL);
      Real left_y_bz = bg_left_y->at(fsgrids::bgbfield::BGBZVOL) + vol_left_y->at(fsgrids::volfields::PERBZVOL);
      creal left_y_bnorm = sqrt(left_y_bx*left_y_bx + left_y_by*left_y_by + left_y_bz*left_y_bz);
      left_y_bx /= left_y_bnorm;
      left_y_by /= left_y_bnorm;
      left_y_bz /= left_y_bnorm;

      Real rght_y_bx = bg_rght_y->at(fsgrids::bgbfield::BGBXVOL) + vol_rght_y->at(fsgrids::volfields::PERBXVOL);
      Real rght_y_by = bg_rght_y->at(fsgrids::bgbfield::BGBYVOL) + vol_rght_y->at(fsgrids::volfields::PERBYVOL);
      Real rght_y_bz = bg_rght_y->at(fsgrids::bgbfield::BGBZVOL) + vol_rght_y->at(fsgrids::volfields::PERBZVOL);
      creal rght_y_bnorm = sqrt(rght_y_bx*rght_y_bx + rght_y_by*rght_y_by + rght_y_bz*rght_y_bz);
      rght_y_bx /= rght_y_bnorm;
      rght_y_by /= rght_y_bnorm;
      rght_y_bz /= rght_y_bnorm;

      Real left_z_bx = bg_left_z->at(fsgrids::bgbfield::BGBXVOL) + vol_left_z->at(fsgrids::volfields::PERBXVOL);
      Real left_z_by = bg_left_z->at(fsgrids::bgbfield::BGBYVOL) + vol_left_z->at(fsgrids::volfields::PERBYVOL);
      Real left_z_bz = bg_left_z->at(fsgrids::bgbfield::BGBZVOL) + vol_left_z->at(fsgrids::volfields::PERBZVOL);
      creal left_z_bnorm = sqrt(left_z_bx*left_z_bx + left_z_by*left_z_by + left_z_bz*left_z_bz);
      left_z_bx /= left_z_bnorm;
      left_z_by /= left_z_bnorm;
      left_z_bz /= left_z_bnorm;

      Real rght_z_bx = bg_rght_z->at(fsgrids::bgbfield::BGBXVOL) + vol_rght_z->at(fsgrids::volfields::PERBXVOL);
      Real rght_z_by = bg_rght_z->at(fsgrids::bgbfield::BGBYVOL) + vol_rght_z->at(fsgrids::volfields::PERBYVOL);
      Real rght_z_bz = bg_rght_z->at(fsgrids::bgbfield::BGBZVOL) + vol_rght_z->at(fsgrids::volfields::PERBZVOL);
      creal rght_z_bnorm = sqrt(rght_z_bx*rght_z_bx + rght_z_by*rght_z_by + rght_z_bz*rght_z_bz);
      rght_z_bx /= rght_z_bnorm;
      rght_z_by /= rght_z_bnorm;
      rght_z_bz /= rght_z_bnorm;

      vol->at(fsgrids::volfields::CURVATUREX) = bx * 0.5*(rght_x_bx-left_x_bx) / technicalGrid.DX + by * 0.5*(rght_y_bx-left_y_bx) / technicalGrid.DY + bz * 0.5*(rght_z_bx-left_z_bx) / technicalGrid.DZ;
      vol->at(fsgrids::volfields::CURVATUREY) = bx * 0.5*(rght_x_by-left_x_by) / technicalGrid.DX + by * 0.5*(rght_y_by-left_y_by) / technicalGrid.DY + bz * 0.5*(rght_z_by-left_z_by) / technicalGrid.DZ;
      vol->at(fsgrids::volfields::CURVATUREZ) = bx * 0.5*(rght_x_bz-left_x_bz) / technicalGrid.DX + by * 0.5*(rght_y_bz-left_y_bz) / technicalGrid.DY + bz * 0.5*(rght_z_bz-left_z_bz) / technicalGrid.DZ;
   }
}

/*! \brief High-level curvature calculation wrapper function.
 *
 * \param volGrid fsGrid holding the volume averaged fields
 * \param bgbGrid fsGrid holding the background fields
 * \param technicalGrid fsGrid holding technical information (such as boundary types)
 * \param sysBoundaries System boundary conditions existing
 *
 * \sa calculateDerivatives calculateBVOLDerivatives calculateDerivativesSimple
 */
void calculateCurvatureSimple(
   FsGrid< std::array<Real, fsgrids::volfields::N_VOL>, FS_STENCIL_WIDTH> & volGrid,
   FsGrid< std::array<Real, fsgrids::bgbfield::N_BGB>, FS_STENCIL_WIDTH> & bgbGrid,
   FsGrid< fsgrids::technical, FS_STENCIL_WIDTH> & technicalGrid,
   SysBoundary& sysBoundaries
) {
   //const std::array<int, 3> gridDims = technicalGrid.getLocalSize();
   const FsGridTools::FsIndex_t* gridDims = &technicalGrid.getLocalSize()[0];
   const size_t N_cells = gridDims[0]*gridDims[1]*gridDims[2];
   phiprof::Timer curvatureTimer {"Calculate curvature"};
   int computeTimerId {phiprof::initializeTimer("Calculate curvature compute cells")};

   phiprof::Timer commTimer {"Calculate curvature ghost updates MPI", {"MPI"}};
   volGrid.updateGhostCells();
   commTimer.stop(N_cells,"Spatial Cells");

   #pragma omp parallel
   {
      phiprof::Timer computeTimer {computeTimerId};
      #pragma omp for collapse(2)
<<<<<<< HEAD
      for (FsGridTools::FsIndex_t k=0; k<gridDims[2]; k++) {
         for (FsGridTools::FsIndex_t j=0; j<gridDims[1]; j++) {
            for (FsGridTools::FsIndex_t i=0; i<gridDims[0]; i++) {
               if (technicalGrid.get(i,j,k)->sysBoundaryFlag == sysboundarytype::DO_NOT_COMPUTE) {
=======
      for (int k=0; k<gridDims[2]; k++) {
         for (int j=0; j<gridDims[1]; j++) {
            for (int i=0; i<gridDims[0]; i++) {
               if (technicalGrid.get(i,j,k)->sysBoundaryFlag == sysboundarytype::DO_NOT_COMPUTE ||
                   technicalGrid.get(i,j,k)->sysBoundaryFlag == sysboundarytype::OUTER_BOUNDARY_PADDING) {
>>>>>>> 1f97b2e0
                  continue;
               }
               calculateCurvature(volGrid,bgbGrid,technicalGrid,i,j,k,sysBoundaries);
            }
         }
      }
      computeTimer.stop(N_cells, "Spatial Cells");
   }

   curvatureTimer.stop(N_cells, "Spatial Cells");
}

/*! \brief Returns perturbed volumetric B of cell
 *
 */
static std::array<Real, 3> getPerBVol(SpatialCell* cell)
{
   return std::array<Real, 3> { {cell->parameters[CellParams::PERBXVOL], cell->parameters[CellParams::PERBYVOL], cell->parameters[CellParams::PERBZVOL]} };
}

/*! \brief Returns volumetric B of cell
 *
 */
static std::array<Real, 3> getBVol(SpatialCell* cell)
{
   return std::array<Real, 3> { 
      {
         cell->parameters[CellParams::BGBXVOL] + cell->parameters[CellParams::PERBXVOL], 
         cell->parameters[CellParams::BGBYVOL] + cell->parameters[CellParams::PERBYVOL], 
         cell->parameters[CellParams::BGBZVOL] + cell->parameters[CellParams::PERBZVOL]
      } 
   };
}

/*! \brief Calculates momentum density of cell
 *
 */
static std::array<Real, 3> getMomentumDensity(SpatialCell* cell)
{
   Real rho = cell->parameters[CellParams::RHOM];
   return std::array<Real, 3> { 
      {
         rho * cell->parameters[CellParams::VX], 
         rho * cell->parameters[CellParams::VY], 
         rho * cell->parameters[CellParams::VZ]} 
   };
}

/*! \brief Calculates energy density for spatial cell
 *
 */
static Real calculateU(SpatialCell* cell)
{
   Real rho = cell->parameters[CellParams::RHOM];
   std::array<Real, 3> p = getMomentumDensity(cell);
   std::array<Real, 3> B = getBVol(cell);
   return (pow(B[0], 2) + pow(B[1], 2) + pow(B[2], 2)) / (2.0 * physicalconstants::MU_0) + // Magnetic field energy
      (rho > EPS ? (pow(p[0], 2) + pow(p[1], 2) + pow(p[2], 2)) / (2.0 * cell->parameters[CellParams::RHOM]) : 0.0); // Kinetic energy
}

/*! \brief Low-level scaled gradients calculation
 *
 * For the SpatialCell* cell and its neighbors, calculate scaled gradients and their maximum alpha
 * The gradients are the same as in the GUMICS simulation, see
 * Janhunen, P., Palmroth, M., Laitinen, T., Honkonen, I., Juusola, L., Facsko, G., & Pulkkinen, T. I. (2012). The GUMICS-4 global MHD magnetosphere-ionosphere coupling simulation. Journal of Atmospheric and Solar - Terrestrial Physics, 80, 48-59. https://doi.org/10.1016/j.jastp.2012.03.006
 *
 */
void calculateScaledDeltas(
   SpatialCell* cell,
   std::vector<SpatialCell*>& neighbors)
{
   Real dRho {0};
   Real dU {0};
   Real dPsq {0};
   Real dBsq {0};
   Real dB {0};

   Real myRho {cell->parameters[CellParams::RHOM]};
   Real myU {calculateU(cell)};
   std::array<Real, 3> myP = getMomentumDensity(cell);
   std::array<Real, 3> myB = getBVol(cell);
   for (SpatialCell* neighbor : neighbors) {
      Real otherRho = neighbor->parameters[CellParams::RHOM];
      Real otherU = calculateU(neighbor);
      std::array<Real, 3> otherP = getMomentumDensity(neighbor);
      std::array<Real, 3> otherB = getBVol(neighbor);
      Real deltaBsq = pow(myB[0] - otherB[0], 2) + pow(myB[1] - otherB[1], 2) + pow(myB[2] - otherB[2], 2);

      Real maxRho = std::max(myRho, otherRho);
      if (maxRho > EPS) {
         dRho = std::max(fabs(myRho - otherRho) / maxRho, dRho);
      }
      Real maxU = std::max(myU, otherU);
      if (maxU > EPS) {
         dU = std::max(fabs(myU - otherU) / maxU, dU);
         dBsq = std::max(deltaBsq / (2 * physicalconstants::MU_0 * maxU), dBsq);
         if (myRho > EPS) {
            dPsq = std::max((pow(myP[0] - otherP[0], 2) + pow(myP[1] - otherP[1], 2) + pow(myP[2] - otherP[2], 2)) / (2 * myRho * maxU), dPsq);
         }
      }
      Real maxB = sqrt(std::max(pow(myB[0], 2) + pow(myB[1], 2) + pow(myB[2], 2), pow(otherB[0], 2) + pow(otherB[1], 2) + pow(otherB[2], 2)));
      if (maxB > EPS) {
         dB = std::max(sqrt(deltaBsq) / maxB, dB);
      }
   }
   
   Real alpha {0.0};
   alpha = std::max(alpha, dRho * P::alphaDRhoWeight);
   alpha = std::max(alpha, dU * P::alphaDUWeight);
   alpha = std::max(alpha, dPsq * P::alphaDPSqWeight);
   alpha = std::max(alpha, dBsq * P::alphaDBSqWeight);
   alpha = std::max(alpha, dB * P::alphaDBWeight);

   Real dBXdy {cell->derivativesBVOL[bvolderivatives::dPERBXVOLdy]};
   Real dBXdz {cell->derivativesBVOL[bvolderivatives::dPERBXVOLdz]};
   Real dBYdx {cell->derivativesBVOL[bvolderivatives::dPERBYVOLdx]};
   Real dBYdz {cell->derivativesBVOL[bvolderivatives::dPERBYVOLdz]};
   Real dBZdx {cell->derivativesBVOL[bvolderivatives::dPERBZVOLdx]};
   Real dBZdy {cell->derivativesBVOL[bvolderivatives::dPERBZVOLdy]};

   // Note missing factor of mu_0, since we want B and J in same units later
   myB = getBVol(cell); // Redundant, but this makes sure we use total B here
   std::array<Real, 3> myJ = {dBZdy - dBYdz, dBXdz - dBZdx, dBYdx - dBXdy};
   Real BdotJ {0.0};
   Real Bsq {0.0};
   Real J {0.0};
   for (int i = 0; i < 3; ++i) {
      BdotJ += myB[i] * myJ[i];
      Bsq += myB[i] * myB[i];
      J += myJ[i] * myJ[i];
   }
   J = std::sqrt(J);

   Real Bperp {0.0};
   if (Bsq > EPS) {
      for (int i = 0; i < 3; ++i) {
         Bperp += std::pow(myB[i] * (1 - BdotJ / Bsq), 2);
      }
      Bperp = std::sqrt(Bperp);
   }

   cell->parameters[CellParams::AMR_DRHO] = dRho;
   cell->parameters[CellParams::AMR_DU] = dU;
   cell->parameters[CellParams::AMR_DPSQ] = dPsq;
   cell->parameters[CellParams::AMR_DBSQ] = dBsq;
   cell->parameters[CellParams::AMR_DB] = dB;
   cell->parameters[CellParams::AMR_ALPHA] = alpha;
   cell->parameters[CellParams::AMR_JPERB] = J / (Bperp + EPS);   // Epsilon in denominator so we don't get infinities
}

/*! \brief High-level scaled gradient calculation wrapper function.
 *
 * Calculates gradients needed for alpha everywhere in the grid
 *
 */

void calculateScaledDeltasSimple(dccrg::Dccrg<SpatialCell,dccrg::Cartesian_Geometry>& mpiGrid)
{
   const vector<CellID>& cells = getLocalCells();
   int N_cells = cells.size();
   phiprof::Timer gradientsTimer {"Calculate volume gradients"};
   int computeTimerId {phiprof::initializeTimer("Calculate volume gradients compute cells")};

   phiprof::Timer commTimer {"Calculate volume gradients ghost updates MPI", {"MPI"}};
   // We only need nearest neighbourhood and spatial data here
   SpatialCell::set_mpi_transfer_type(Transfer::ALL_SPATIAL_DATA);
   mpiGrid.update_copies_of_remote_neighbors(NEAREST_NEIGHBORHOOD_ID);
   commTimer.stop(N_cells,"Spatial Cells");

   // Calculate derivatives
   #pragma omp parallel
   {
      phiprof::Timer computeTimer {computeTimerId};
      #pragma omp for
      for (uint i = 0; i < cells.size(); ++i) {
         CellID id = cells[i];
         SpatialCell* cell = mpiGrid[id];
         std::vector<SpatialCell*> neighbors;
         for (const auto& [neighbor, dir] : mpiGrid.get_face_neighbors_of(id)) {
            neighbors.push_back(mpiGrid[neighbor]);
         }
         calculateScaledDeltas(cell, neighbors);
      }
      computeTimer.stop(N_cells,"Spatial Cells");
   }

   

   gradientsTimer.stop(N_cells,"Spatial Cells");
}<|MERGE_RESOLUTION|>--- conflicted
+++ resolved
@@ -368,16 +368,9 @@
    {
       phiprof::Timer computeTimer {computeTimerId};
       #pragma omp for collapse(2)
-<<<<<<< HEAD
       for (FsGridTools::FsIndex_t k=0; k<gridDims[2]; k++) {
          for (FsGridTools::FsIndex_t j=0; j<gridDims[1]; j++) {
             for (FsGridTools::FsIndex_t i=0; i<gridDims[0]; i++) {
-               if (technicalGrid.get(i,j,k)->sysBoundaryFlag == sysboundarytype::DO_NOT_COMPUTE) continue;
-=======
-      for (int k=0; k<gridDims[2]; k++) {
-         for (int j=0; j<gridDims[1]; j++) {
-            for (int i=0; i<gridDims[0]; i++) {
->>>>>>> 1f97b2e0
                if (RKCase == RK_ORDER1 || RKCase == RK_ORDER2_STEP2) {
                   calculateDerivatives(i,j,k, perBGrid, momentsGrid, dPerBGrid, dMomentsGrid, technicalGrid, sysBoundaries, RKCase);
                } else {
@@ -519,18 +512,9 @@
    {
       phiprof::Timer computeTimer {computeTimerId};
       #pragma omp for collapse(2)
-<<<<<<< HEAD
       for (FsGridTools::FsIndex_t k=0; k<gridDims[2]; k++) {
          for (FsGridTools::FsIndex_t j=0; j<gridDims[1]; j++) {
             for (FsGridTools::FsIndex_t i=0; i<gridDims[0]; i++) {
-               if (technicalGrid.get(i,j,k)->sysBoundaryFlag == sysboundarytype::DO_NOT_COMPUTE) {
-                  continue;
-               }
-=======
-      for (int k=0; k<gridDims[2]; k++) {
-         for (int j=0; j<gridDims[1]; j++) {
-            for (int i=0; i<gridDims[0]; i++) {
->>>>>>> 1f97b2e0
                calculateBVOLDerivatives(volGrid,technicalGrid,i,j,k,sysBoundaries);
             }
          }
@@ -671,18 +655,11 @@
    {
       phiprof::Timer computeTimer {computeTimerId};
       #pragma omp for collapse(2)
-<<<<<<< HEAD
       for (FsGridTools::FsIndex_t k=0; k<gridDims[2]; k++) {
          for (FsGridTools::FsIndex_t j=0; j<gridDims[1]; j++) {
             for (FsGridTools::FsIndex_t i=0; i<gridDims[0]; i++) {
-               if (technicalGrid.get(i,j,k)->sysBoundaryFlag == sysboundarytype::DO_NOT_COMPUTE) {
-=======
-      for (int k=0; k<gridDims[2]; k++) {
-         for (int j=0; j<gridDims[1]; j++) {
-            for (int i=0; i<gridDims[0]; i++) {
                if (technicalGrid.get(i,j,k)->sysBoundaryFlag == sysboundarytype::DO_NOT_COMPUTE ||
                    technicalGrid.get(i,j,k)->sysBoundaryFlag == sysboundarytype::OUTER_BOUNDARY_PADDING) {
->>>>>>> 1f97b2e0
                   continue;
                }
                calculateCurvature(volGrid,bgbGrid,technicalGrid,i,j,k,sysBoundaries);
