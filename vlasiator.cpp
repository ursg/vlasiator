/*
 * This file is part of Vlasiator.
 * Copyright 2010-2016 Finnish Meteorological Institute
 *
 * For details of usage, see the COPYING file and read the "Rules of the Road"
 * at http://vlasiator.fmi.fi/
 *
 * This program is free software; you can redistribute it and/or modify
 * it under the terms of the GNU General Public License as published by
 * the Free Software Foundation; either version 2 of the License, or
 * (at your option) any later version.
 *
 * This program is distributed in the hope that it will be useful,
 * but WITHOUT ANY WARRANTY; without even the implied warranty of
 * MERCHANTABILITY or FITNESS FOR A PARTICULAR PURPOSE.  See the
 * GNU General Public License for more details.
 *
 * You should have received a copy of the GNU General Public License along
 * with this program; if not, write to the Free Software Foundation, Inc.,
 * 51 Franklin Street, Fifth Floor, Boston, MA 02110-1301 USA.
 */

#include <cstdlib>
#include <iostream>
#include <cmath>
#include <vector>
#include <sstream>
#include <ctime>
#include <omp.h>

#ifdef _OPENMP
   #include <omp.h>
#endif

#include <fsgrid.hpp>

#include "vlasovmover.h"
#include "definitions.h"
#include "mpiconversion.h"
#include "logger.h"
#include "parameters.h"
#include "readparameters.h"
#include "spatial_cell.hpp"
#include "datareduction/datareducer.h"
#include "sysboundary/sysboundary.h"

#include "fieldsolver/fs_common.h"
#include "poisson_solver/poisson_solver.h"
#include "projects/project.h"
#include "grid.h"
#include "iowrite.h"
#include "ioread.h"

#include "object_wrapper.h"
#include "fieldsolver/gridGlue.hpp"

#ifdef CATCH_FPE
#include <fenv.h>
#include <signal.h>
/*! Function used to abort the program upon detecting a floating point exception. Which exceptions are caught is defined using the function feenableexcept.
 */
void fpehandler(int sig_num)
{
   signal(SIGFPE, fpehandler);
   printf("SIGFPE: floating point exception occured, exiting.\n");
   abort();
}
#endif

#include "phiprof.hpp"

Logger logFile, diagnostic;
static dccrg::Dccrg<SpatialCell,dccrg::Cartesian_Geometry> mpiGrid;

using namespace std;
using namespace phiprof;

int globalflags::bailingOut = 0;
bool globalflags::writeRestart = 0;

ObjectWrapper objectWrapper;

void addTimedBarrier(string name){
#ifdef NDEBUG
//let's not do  a barrier
   return; 
#endif
   int bt=phiprof::initializeTimer(name,"Barriers","MPI");
   phiprof::start(bt);
   MPI_Barrier(MPI_COMM_WORLD);
   phiprof::stop(bt);
}

bool computeNewTimeStep(dccrg::Dccrg<SpatialCell,dccrg::Cartesian_Geometry>& mpiGrid,Real &newDt, bool &isChanged) {

   phiprof::start("compute-timestep");
   //compute maximum time-step, this cannot be done at the first
   //step as the solvers compute the limits for each cell

   isChanged=false;

   const vector<CellID>& cells = getLocalCells();
   /* Arrays for storing local (per process) and global max dt
      0th position stores ordinary space propagation dt
      1st position stores velocity space propagation dt
      2nd position stores field propagation dt
   */
   Real dtMaxLocal[3];
   Real dtMaxGlobal[3];
   
   dtMaxLocal[0]=numeric_limits<Real>::max();
   dtMaxLocal[1]=numeric_limits<Real>::max();
   dtMaxLocal[2]=numeric_limits<Real>::max();

   for (vector<CellID>::const_iterator cell_id=cells.begin(); cell_id!=cells.end(); ++cell_id) {
      SpatialCell* cell = mpiGrid[*cell_id];
      const Real dx = cell->parameters[CellParams::DX];
      const Real dy = cell->parameters[CellParams::DY];
      const Real dz = cell->parameters[CellParams::DZ];
      
<<<<<<< HEAD
      for (unsigned int popID=0; popID<getObjectWrapper().particleSpecies.size(); ++popID) {
=======
      for (uint popID=0; popID<getObjectWrapper().particleSpecies.size(); ++popID) {
>>>>>>> 159c23b9
         vmesh::VelocityBlockContainer<vmesh::LocalID>& blockContainer = cell->get_velocity_blocks(popID);
         const Real* blockParams = blockContainer.getParameters();
         const Real EPS = numeric_limits<Real>::min()*1000;
         for (vmesh::LocalID blockLID=0; blockLID<blockContainer.size(); ++blockLID) {
            for (unsigned int i=0; i<WID;i+=WID-1) {
                const Real Vx 
                  = blockParams[blockLID*BlockParams::N_VELOCITY_BLOCK_PARAMS+BlockParams::VXCRD] 
                  + (i+HALF)*blockParams[blockLID*BlockParams::N_VELOCITY_BLOCK_PARAMS+BlockParams::DVX]
                  + EPS;
                const Real Vy 
                  = blockParams[blockLID*BlockParams::N_VELOCITY_BLOCK_PARAMS+BlockParams::VYCRD] 
                  + (i+HALF)*blockParams[blockLID*BlockParams::N_VELOCITY_BLOCK_PARAMS+BlockParams::DVY]
                  + EPS;
                    const Real Vz 
                  = blockParams[blockLID*BlockParams::N_VELOCITY_BLOCK_PARAMS+BlockParams::VZCRD]
                  + (i+HALF)*blockParams[blockLID*BlockParams::N_VELOCITY_BLOCK_PARAMS+BlockParams::DVZ]
                  + EPS;

                const Real dt_max_cell = min(dx/fabs(Vx),min(dy/fabs(Vy),dz/fabs(Vz)));
                cell->parameters[CellParams::MAXRDT] = min(dt_max_cell,cell->parameters[CellParams::MAXRDT]);
                cell->set_max_r_dt(popID,min(dt_max_cell,cell->get_max_r_dt(popID)));
             }
         }
      }
      
      
      if ( cell->sysBoundaryFlag == sysboundarytype::NOT_SYSBOUNDARY ||
           (cell->sysBoundaryLayer == 1 && cell->sysBoundaryFlag != sysboundarytype::NOT_SYSBOUNDARY )) {
         //spatial fluxes computed also for boundary cells
         dtMaxLocal[0]=min(dtMaxLocal[0], cell->parameters[CellParams::MAXRDT]);
         dtMaxLocal[2]=min(dtMaxLocal[2], cell->parameters[CellParams::MAXFDT]);
      }

      if (cell->sysBoundaryFlag == sysboundarytype::NOT_SYSBOUNDARY && cell->parameters[CellParams::MAXVDT] != 0) {
         //Acceleration only done on non sysboundary cells
         dtMaxLocal[1]=min(dtMaxLocal[1], cell->parameters[CellParams::MAXVDT]);
      }
   }
   MPI_Allreduce(&(dtMaxLocal[0]), &(dtMaxGlobal[0]), 3, MPI_Type<Real>(), MPI_MIN, MPI_COMM_WORLD);
   
   //If any of the solvers are disabled there should be no limits in timespace from it
   if (P::propagateVlasovTranslation == false)
      dtMaxGlobal[0]=numeric_limits<Real>::max();
   if (P::propagateVlasovAcceleration == false)
      dtMaxGlobal[1]=numeric_limits<Real>::max();
   if (P::propagateField == false)
      dtMaxGlobal[2]=numeric_limits<Real>::max();
   
   creal meanVlasovCFL = 0.5*(P::vlasovSolverMaxCFL+ P::vlasovSolverMinCFL);
   creal meanFieldsCFL = 0.5*(P::fieldSolverMaxCFL+ P::fieldSolverMinCFL);
   Real subcycleDt;
   
   //reduce dt if it is too high for any of the three propagators, or too low for all propagators
   if(( P::dt > dtMaxGlobal[0] * P::vlasovSolverMaxCFL ||
        P::dt > dtMaxGlobal[1] * P::vlasovSolverMaxCFL * P::maxSlAccelerationSubcycles ||
        P::dt > dtMaxGlobal[2] * P::fieldSolverMaxCFL * P::maxFieldSolverSubcycles ) ||
      ( P::dt < dtMaxGlobal[0] * P::vlasovSolverMinCFL && 
        P::dt < dtMaxGlobal[1] * P::vlasovSolverMinCFL * P::maxSlAccelerationSubcycles &&
        P::dt < dtMaxGlobal[2] * P::fieldSolverMinCFL * P::maxFieldSolverSubcycles )
      ) {
      //new dt computed
      isChanged=true;

      //set new timestep to the lowest one of all interval-midpoints
      const Real half = 0.5;
      newDt = meanVlasovCFL * dtMaxGlobal[0];
      newDt = min(newDt,meanVlasovCFL * dtMaxGlobal[1] * P::maxSlAccelerationSubcycles);
      newDt = min(newDt,meanFieldsCFL * dtMaxGlobal[2] * P::maxFieldSolverSubcycles);
   
      logFile <<"(TIMESTEP) New dt = " << newDt << " computed on step "<<  P::tstep <<" at " <<P::t << 
         "s   Maximum possible dt (not including  vlasovsolver CFL "<< 
         P::vlasovSolverMinCFL <<"-"<<P::vlasovSolverMaxCFL<<
         " or fieldsolver CFL "<< 
         P::fieldSolverMinCFL <<"-"<<P::fieldSolverMaxCFL<<
         ") in {r, v, BE} was " <<
         dtMaxGlobal[0] << " " <<
         dtMaxGlobal[1] << " " <<
         dtMaxGlobal[2] << " " <<
         " Including subcycling { v, BE}  was " <<
         dtMaxGlobal[1] * P::maxSlAccelerationSubcycles << " " <<
         dtMaxGlobal[2] * P::maxFieldSolverSubcycles<< " " <<
         endl << writeVerbose;

      if(P::dynamicTimestep == true) {
         subcycleDt = newDt;
      } else {
         logFile <<"(TIMESTEP) However, fixed timestep in config overrides dt = " << P::dt << endl << writeVerbose;
         subcycleDt = P::dt;
      }
   } else {
      subcycleDt = P::dt;
   }
   
   // Subcycle if field solver dt < global dt (including CFL) (new or old dt hence the hassle with subcycleDt
   if (meanFieldsCFL*dtMaxGlobal[2] < subcycleDt && P::propagateField) {
      P::fieldSolverSubcycles = min(convert<uint>(ceil(subcycleDt / (meanFieldsCFL*dtMaxGlobal[2]))), P::maxFieldSolverSubcycles);
   } else {
      P::fieldSolverSubcycles = 1;
   }
   
   phiprof::stop("compute-timestep");
   return true;
}

ObjectWrapper& getObjectWrapper() {
   return objectWrapper;
}

/** Get local cell IDs. This function creates a cached copy of the 
 * cell ID lists to significantly improve performance. The cell ID 
 * cache is recalculated every time the mesh partitioning changes.
 * @return Local cell IDs.*/
const std::vector<CellID>& getLocalCells() {
   return Parameters::localCells;
}

void recalculateLocalCellsCache() {
     {
        vector<CellID> dummy;
        dummy.swap(Parameters::localCells);
     }
   Parameters::localCells = mpiGrid.get_cells();
}

int main(int argn,char* args[]) {
   bool success = true;
   int myRank, doBailout;
   const creal DT_EPSILON=1e-12;
   typedef Parameters P;
   Real newDt;
   bool dtIsChanged;
   
// Init MPI:
   int required=MPI_THREAD_FUNNELED;
   int provided;
   MPI_Init_thread(&argn,&args,required,&provided);
   if (required > provided){
      MPI_Comm_rank(MPI_COMM_WORLD,&myRank);
      if(myRank==MASTER_RANK)
         cerr << "(MAIN): MPI_Init_thread failed! Got " << provided << ", need "<<required <<endl;
      exit(1);
   }
   
   phiprof::initialize();
   
   double initialWtime =  MPI_Wtime();
   
   MPI_Comm comm = MPI_COMM_WORLD;
   MPI_Comm_rank(comm,&myRank);
   SysBoundary sysBoundaries;
   bool isSysBoundaryCondDynamic;
   
   #ifdef CATCH_FPE
   // WARNING FE_INEXACT is too sensitive to be used. See man fenv.
   //feenableexcept(FE_DIVBYZERO|FE_INVALID|FE_OVERFLOW|FE_UNDERFLOW);
   feenableexcept(FE_DIVBYZERO|FE_INVALID|FE_OVERFLOW);
   //feenableexcept(FE_DIVBYZERO|FE_INVALID);
   signal(SIGFPE, fpehandler);
   #endif

   phiprof::start("main");
   phiprof::start("Initialization");
   phiprof::start("Read parameters");
   //init parameter file reader
   Readparameters readparameters(argn,args,MPI_COMM_WORLD);
   P::addParameters();
   getObjectWrapper().addParameters();
   readparameters.parse(); // First pass parsing
   if (P::getParameters() == false) {
      if (myRank == MASTER_RANK) {
         cerr << "(MAIN) ERROR: getParameters failed!" << endl;
      }
      exit(1);
   }

   getObjectWrapper().addPopulationParameters();
   sysBoundaries.addParameters();
   projects::Project::addParameters();
   Project* project = projects::createProject();
   getObjectWrapper().project = project;
   
   readparameters.parse(); // Second pass parsing: specific population parameters
   readparameters.helpMessage(); // Call after last parse, exits after printing help if help requested
   getObjectWrapper().getParameters();
   project->getParameters();
   sysBoundaries.getParameters();
   phiprof::stop("Read parameters");

   // Init parallel logger:
   phiprof::start("open logFile & diagnostic");
   //if restarting we will append to logfiles
   if (logFile.open(MPI_COMM_WORLD,MASTER_RANK,"logfile.txt",P::isRestart) == false) {
      if(myRank == MASTER_RANK) cerr << "(MAIN) ERROR: Logger failed to open logfile!" << endl;
      exit(1);
   }
   if (P::diagnosticInterval != 0) {
      if (diagnostic.open(MPI_COMM_WORLD,MASTER_RANK,"diagnostic.txt",P::isRestart) == false) {
         if(myRank == MASTER_RANK) cerr << "(MAIN) ERROR: Logger failed to open diagnostic file!" << endl;
         exit(1);
      }
   }
   {
      int mpiProcs;
      MPI_Comm_size(MPI_COMM_WORLD,&mpiProcs);
      logFile << "(MAIN) Starting simulation with " << mpiProcs << " MPI processes ";
      #ifdef _OPENMP
         logFile << "and " << omp_get_max_threads();
      #else
         logFile << "and 0";
      #endif
      logFile << " OpenMP threads per process" << endl << writeVerbose;      
   }
   phiprof::stop("open logFile & diagnostic");
   
   // Init project
   phiprof::start("Init project");
   if (project->initialize() == false) {
      if(myRank == MASTER_RANK) cerr << "(MAIN): Project did not initialize correctly!" << endl;
      exit(1);
   }
   if (project->initialized() == false) {
      if (myRank == MASTER_RANK) {
         cerr << "(MAIN): Project base class was not initialized!" << endl;
         cerr << "\t Call Project::initialize() in your project's initialize()-function." << endl;
         exit(1);
      }
   }
   phiprof::stop("Init project");
   
   // Add AMR refinement criterias:
   amr_ref_criteria::addRefinementCriteria();
   
   // Initialize grid.  After initializeGrid local cells have dist
   // functions, and B fields set. Cells have also been classified for
   // the various sys boundary conditions.  All remote cells have been
   // created. All spatial date computed this far is up to date for
   // FULL_NEIGHBORHOOD. Block lists up to date for
   // VLASOV_SOLVER_NEIGHBORHOOD (but dist function has not been communicated)
   phiprof::start("Init grid");
   //dccrg::Dccrg<SpatialCell,dccrg::Cartesian_Geometry> mpiGrid;
   initializeGrid(argn,args,mpiGrid,sysBoundaries,*project);
   isSysBoundaryCondDynamic = sysBoundaries.isDynamic();
   phiprof::stop("Init grid");

   // Initialize data reduction operators. This should be done elsewhere in order to initialize 
   // user-defined operators:
   phiprof::start("Init DROs");
   DataReducer outputReducer, diagnosticReducer;
   initializeDataReducers(&outputReducer, &diagnosticReducer);
   phiprof::stop("Init DROs");
   
   // Initialize simplified Fieldsolver grids.
   phiprof::start("Init fieldsolver grids");
   const std::array<int,3> dimensions = {convert<int>(P::xcells_ini), convert<int>(P::ycells_ini), convert<int>(P::zcells_ini)};
   std::array<bool,3> periodicity{mpiGrid.topology.is_periodic(0),
                                 mpiGrid.topology.is_periodic(1),
                                 mpiGrid.topology.is_periodic(2)};
   FsGrid< std::array<Real, fsgrids::bfield::N_BFIELD>, 2> perBGrid(dimensions, comm, periodicity);
   FsGrid< std::array<Real, fsgrids::bfield::N_BFIELD>, 2> perBDt2Grid(dimensions, comm, periodicity);
   FsGrid< std::array<Real, fsgrids::efield::N_EFIELD>, 2> EGrid(dimensions, comm, periodicity);
   FsGrid< std::array<Real, fsgrids::efield::N_EFIELD>, 2> EDt2Grid(dimensions, comm, periodicity);
   FsGrid< std::array<Real, fsgrids::ehall::N_EHALL>, 2> EHallGrid(dimensions, comm, periodicity);
   FsGrid< std::array<Real, fsgrids::egradpe::N_EGRADPE>, 2> EGradPeGrid(dimensions, comm, periodicity);
   FsGrid< std::array<Real, fsgrids::moments::N_MOMENTS>, 2> momentsGrid(dimensions, comm, periodicity);
   FsGrid< std::array<Real, fsgrids::moments::N_MOMENTS>, 2> momentsDt2Grid(dimensions, comm, periodicity);
   FsGrid< std::array<Real, fsgrids::dperb::N_DPERB>, 2> dPerBGrid(dimensions, comm, periodicity);
   FsGrid< std::array<Real, fsgrids::dmoments::N_DMOMENTS>, 2> dMomentsGrid(dimensions, comm, periodicity);
   FsGrid< std::array<Real, fsgrids::bgbfield::N_BGB>, 2> BgBGrid(dimensions, comm, periodicity);
   FsGrid< std::array<Real, fsgrids::volfields::N_VOL>, 2> volGrid(dimensions, comm, periodicity);
   FsGrid< fsgrids::technical, 2> technicalGrid(dimensions, comm, periodicity);
   // Set DX,DY and DZ
   // TODO: This is currently just taking the values from cell 1, and assuming them to be
   // constant throughout the simulation.
   perBGrid.DX = perBDt2Grid.DX = EGrid.DX = EDt2Grid.DX = EHallGrid.DX = EGradPeGrid.DX = momentsGrid.DX
      = momentsDt2Grid.DX = dPerBGrid.DX = dMomentsGrid.DX = BgBGrid.DX = volGrid.DX = technicalGrid.DX
      = P::dx_ini;
   perBGrid.DY = perBDt2Grid.DY = EGrid.DY = EDt2Grid.DY = EHallGrid.DY = EGradPeGrid.DY = momentsGrid.DY
      = momentsDt2Grid.DY = dPerBGrid.DY = dMomentsGrid.DY = BgBGrid.DY = volGrid.DY = technicalGrid.DY
      = P::dy_ini;
   perBGrid.DZ = perBDt2Grid.DZ = EGrid.DZ = EDt2Grid.DZ = EHallGrid.DZ = EGradPeGrid.DZ = momentsGrid.DZ
      = momentsDt2Grid.DZ = dPerBGrid.DZ = dMomentsGrid.DZ = BgBGrid.DZ = volGrid.DZ = technicalGrid.DZ
      = P::dz_ini;
   phiprof::stop("Init fieldsolver grids");
   phiprof::start("Initial fsgrid coupling");
   const std::vector<CellID>& cells = getLocalCells();

   // Couple FSGrids to mpiGrid
   // TODO: Do we really need to couple *all* of these fields?
   perBGrid.setupForGridCoupling(cells.size());
   perBDt2Grid.setupForGridCoupling(cells.size());
   EGrid.setupForGridCoupling(cells.size());
   EDt2Grid.setupForGridCoupling(cells.size());
   EHallGrid.setupForGridCoupling(cells.size());
   EGradPeGrid.setupForGridCoupling(cells.size());
   momentsGrid.setupForGridCoupling(cells.size());
   momentsDt2Grid.setupForGridCoupling(cells.size());
   dPerBGrid.setupForGridCoupling(cells.size());
   dMomentsGrid.setupForGridCoupling(cells.size());
   BgBGrid.setupForGridCoupling(cells.size());
   volGrid.setupForGridCoupling(cells.size());
   technicalGrid.setupForGridCoupling(cells.size());

   // FSGrid cellIds are 0-based, whereas DCCRG cellIds are 1-based, beware
   for(auto& i : cells) {
      perBGrid.setGridCoupling(i-1, myRank);
      perBDt2Grid.setGridCoupling(i-1, myRank);
      EGrid.setGridCoupling(i-1, myRank);
      EDt2Grid.setGridCoupling(i-1, myRank);
      EHallGrid.setGridCoupling(i-1, myRank);
      EGradPeGrid.setGridCoupling(i-1, myRank);
      momentsGrid.setGridCoupling(i-1, myRank);
      momentsDt2Grid.setGridCoupling(i-1, myRank);
      dPerBGrid.setGridCoupling(i-1, myRank);
      dMomentsGrid.setGridCoupling(i-1, myRank);
      BgBGrid.setGridCoupling(i-1, myRank);
      volGrid.setGridCoupling(i-1, myRank);
      technicalGrid.setGridCoupling(i-1, myRank);
   }
   perBGrid.finishGridCoupling();
   perBDt2Grid.finishGridCoupling();
   EGrid.finishGridCoupling();
   EDt2Grid.finishGridCoupling();
   EHallGrid.finishGridCoupling();
   EGradPeGrid.finishGridCoupling();
   momentsGrid.finishGridCoupling();
   momentsDt2Grid.finishGridCoupling();
   dPerBGrid.finishGridCoupling();
   dMomentsGrid.finishGridCoupling();
   BgBGrid.finishGridCoupling();
   volGrid.finishGridCoupling();
   technicalGrid.finishGridCoupling();
   phiprof::stop("Initial fsgrid coupling");

   // Transfer initial field configuration into the FsGrids
   feedFieldDataIntoFsGrid<fsgrids::N_BFIELD>(mpiGrid,cells,CellParams::PERBX,perBGrid);
   feedBgFieldsIntoFsGrid(mpiGrid,cells,BgBGrid);
   BgBGrid.updateGhostCells();
   
   setupTechnicalFsGrid(mpiGrid, cells, technicalGrid);
   technicalGrid.updateGhostCells();
   
   // WARNING this means moments and dt2 moments are the same here.
   feedMomentsIntoFsGrid(mpiGrid, cells, momentsGrid,false);
   feedMomentsIntoFsGrid(mpiGrid, cells, momentsDt2Grid,false);
   
   phiprof::start("Init field propagator");
   if (
      initializeFieldPropagator(
         perBGrid,
         perBDt2Grid,
         EGrid,
         EDt2Grid,
         EHallGrid,
         EGradPeGrid,
         momentsGrid,
         momentsDt2Grid,
         dPerBGrid,
         dMomentsGrid,
         BgBGrid,
         volGrid,
         technicalGrid,
         sysBoundaries
      ) == false
   ) {
      logFile << "(MAIN): Field propagator did not initialize correctly!" << endl << writeVerbose;
      exit(1);
   }
   phiprof::stop("Init field propagator");
   
   // Initialize Poisson solver (if used)
   if (P::propagatePotential == true) {
      phiprof::start("Init Poisson solver");
      if (poisson::initialize(mpiGrid) == false) {
         logFile << "(MAIN): Poisson solver did not initialize correctly!" << endl << writeVerbose;
         exit(1);
      }
      phiprof::stop("Init Poisson solver");
   }

   // Free up memory:
   readparameters.finalize();

   if (P::isRestart == false) {
      // Run Vlasov solver once with zero dt to initialize
      //per-cell dt limits. In restarts, we read the dt from file.
      phiprof::start("compute-dt");
      
      if(P::propagateField) {
         propagateFields(
            perBGrid,
            perBDt2Grid,
            EGrid,
            EDt2Grid,
            EHallGrid,
            EGradPeGrid,
            momentsGrid,
            momentsDt2Grid,
            dPerBGrid,
            dMomentsGrid,
            BgBGrid,
            volGrid,
            technicalGrid,
            sysBoundaries, 0.0, 1.0
         );
      }
      
      calculateSpatialTranslation(mpiGrid,0.0);
      calculateAcceleration(mpiGrid,0.0);
      
      phiprof::stop("compute-dt");
   }
   
   phiprof::start("getVolumeFieldsFromFsGrid");
   // These should be done by initializeFieldPropagator() if the propagation is turned off.
   getVolumeFieldsFromFsGrid(volGrid, mpiGrid, cells);
   phiprof::stop("getVolumeFieldsFromFsGrid");
   
   // Save restart data
   if (P::writeInitialState) {
      phiprof::start("write-initial-state");
      phiprof::start("fsgrid-coupling-out");
      getFieldDataFromFsGrid<fsgrids::N_BFIELD>(perBGrid,mpiGrid,cells,CellParams::PERBX);
      getFieldDataFromFsGrid<fsgrids::N_EFIELD>(EGrid,mpiGrid,cells,CellParams::EX);
      getDerivativesFromFsGrid(dPerBGrid, dMomentsGrid, BgBGrid, mpiGrid, cells);
      phiprof::stop("fsgrid-coupling-out");
      
      if (myRank == MASTER_RANK)
         logFile << "(IO): Writing initial state to disk, tstep = "  << endl << writeVerbose;
      P::systemWriteDistributionWriteStride.push_back(1);
      P::systemWriteName.push_back("initial-grid");
      P::systemWriteDistributionWriteXlineStride.push_back(0);
      P::systemWriteDistributionWriteYlineStride.push_back(0);
      P::systemWriteDistributionWriteZlineStride.push_back(0);
      P::systemWritePath.push_back("./");

      for(uint si=0; si<P::systemWriteName.size(); si++) {
         P::systemWrites.push_back(0);
      }

      const bool writeGhosts = true;
      if( writeGrid(mpiGrid,&outputReducer,P::systemWriteName.size()-1, writeGhosts) == false ) {
         cerr << "FAILED TO WRITE GRID AT " << __FILE__ << " " << __LINE__ << endl;
      }

      P::systemWriteDistributionWriteStride.pop_back();
      P::systemWriteName.pop_back();
      P::systemWriteDistributionWriteXlineStride.pop_back();
      P::systemWriteDistributionWriteYlineStride.pop_back();
      P::systemWriteDistributionWriteZlineStride.pop_back();
      P::systemWritePath.pop_back();

      phiprof::stop("write-initial-state");
   }
   
   if (P::isRestart == false) {
      //compute new dt
      phiprof::start("compute-dt");
      getFsGridMaxDt(technicalGrid, mpiGrid, cells);
      computeNewTimeStep(mpiGrid,newDt,dtIsChanged);
      if (P::dynamicTimestep == true && dtIsChanged == true) {
         // Only actually update the timestep if dynamicTimestep is on
         P::dt=newDt;
      }
      phiprof::stop("compute-dt");
   }

   if (!P::isRestart) {      
      //go forward by dt/2 in V, initializes leapfrog split. In restarts the
      //the distribution function is already propagated forward in time by dt/2
      phiprof::start("propagate-velocity-space-dt/2");
      if (P::propagateVlasovAcceleration) {
         calculateAcceleration(mpiGrid, 0.5*P::dt);
      } else {
         //zero step to set up moments _v
         calculateAcceleration(mpiGrid, 0.0);
      }
      phiprof::stop("propagate-velocity-space-dt/2");

   }
   phiprof::stop("Initialization");

   // ***********************************
   // ***** INITIALIZATION COMPLETE *****
   // ***********************************
   
   // Main simulation loop:
   if (myRank == MASTER_RANK) logFile << "(MAIN): Starting main simulation loop." << endl << writeVerbose;
   
   phiprof::start("report-memory-consumption");
   report_process_memory_consumption();
   phiprof::stop("report-memory-consumption");
   
   unsigned int computedCells=0;
   unsigned int computedTotalCells=0;
  //Compute here based on time what the file intervals are
   P::systemWrites.clear();
   for(uint i=0;i< P::systemWriteTimeInterval.size();i++){
      int index=(int)(P::t_min/P::systemWriteTimeInterval[i]);
      //if we are already over 1% further than the time interval time that
      //is requested for writing, then jump to next writing index. This is to
      //make sure that at restart we do not write in the middle of
      //the interval.
      if(P::t_min>(index+0.01)*P::systemWriteTimeInterval[i])
         index++;
      P::systemWrites.push_back(index);
   }

   // Invalidate cached cell lists just to be sure (might not be needed)
   P::meshRepartitioned = true;

   unsigned int wallTimeRestartCounter=1;
   
   addTimedBarrier("barrier-end-initialization");
   
   phiprof::start("Simulation");
   double startTime=  MPI_Wtime();
   double beforeTime = MPI_Wtime();
   double beforeSimulationTime=P::t_min;
   double beforeStep=P::tstep_min;
   
   while(P::tstep <= P::tstep_max  &&
         P::t-P::dt <= P::t_max+DT_EPSILON &&
         wallTimeRestartCounter <= P::exitAfterRestarts) {
      
      addTimedBarrier("barrier-loop-start");
      
      phiprof::start("IO");

      phiprof::start("checkExternalCommands");
      if(myRank ==  MASTER_RANK) {
         // check whether STOP or KILL or SAVE has been passed, should be done by MASTER_RANK only as it can reset P::bailout_write_restart
         checkExternalCommands();
      }
      phiprof::stop("checkExternalCommands");
      
      //write out phiprof profiles and logs with a lower interval than normal
      //diagnostic (every 10 diagnostic intervals).
      phiprof::start("logfile-io");
      logFile << "---------- tstep = " << P::tstep << " t = " << P::t <<" dt = " << P::dt << " FS cycles = " << P::fieldSolverSubcycles << " ----------" << endl;
      if (P::diagnosticInterval != 0 &&
          P::tstep % (P::diagnosticInterval*10) == 0 &&
          P::tstep-P::tstep_min >0) {

         phiprof::print(MPI_COMM_WORLD,"phiprof");
         
         double currentTime=MPI_Wtime();
         double timePerStep=double(currentTime  - beforeTime) / (P::tstep-beforeStep);
         double timePerSecond=double(currentTime  - beforeTime) / (P::t-beforeSimulationTime + DT_EPSILON);
         double remainingTime=min(timePerStep*(P::tstep_max-P::tstep),timePerSecond*(P::t_max-P::t));
         time_t finalWallTime=time(NULL)+(time_t)remainingTime; //assume time_t is in seconds, as it is almost always
         struct tm *finalWallTimeInfo=localtime(&finalWallTime);
         logFile << "(TIME) current walltime/step " << timePerStep<< " s" <<endl;
         logFile << "(TIME) current walltime/simusecond " << timePerSecond<<" s" <<endl;
         logFile << "(TIME) Estimated completion time is " <<asctime(finalWallTimeInfo)<<endl;
         //reset before values, we want to report speed since last report of speed.
         beforeTime = MPI_Wtime();
         beforeSimulationTime=P::t;
         beforeStep=P::tstep;
         //report_grid_memory_consumption(mpiGrid);
         report_process_memory_consumption();
      }
      logFile << writeVerbose;
      phiprof::stop("logfile-io");
      
// Check whether diagnostic output has to be produced
      if (P::diagnosticInterval != 0 && P::tstep % P::diagnosticInterval == 0) {
         vector<string>::const_iterator it;
         for (it = P::diagnosticVariableList.begin();
              it != P::diagnosticVariableList.end();
         it++) {
            if (*it == "FluxB") {
               phiprof::start("fsgrid-coupling-out");
               getFieldDataFromFsGrid<fsgrids::N_BFIELD>(perBGrid,mpiGrid,cells,CellParams::PERBX);
               phiprof::stop("fsgrid-coupling-out");
            }
            if (*it == "FluxE") {
               phiprof::start("fsgrid-coupling-out");
               getFieldDataFromFsGrid<fsgrids::N_EFIELD>(EGrid,mpiGrid,cells,CellParams::EX);
               phiprof::stop("fsgrid-coupling-out");
            }
         }
         
         phiprof::start("diagnostic-io");
         if (writeDiagnostic(mpiGrid, diagnosticReducer) == false) {
            if(myRank == MASTER_RANK)  cerr << "ERROR with diagnostic computation" << endl;
            
         }
         phiprof::stop("diagnostic-io");
      }
      bool extractFsGridFields = true;
      // write system, loop through write classes
      for (uint i = 0; i < P::systemWriteTimeInterval.size(); i++) {
         if (P::systemWriteTimeInterval[i] >= 0.0 &&
                 P::t >= P::systemWrites[i] * P::systemWriteTimeInterval[i] - DT_EPSILON) {
            if (extractFsGridFields) {
               vector<string>::const_iterator it;
               for (it = P::outputVariableList.begin();
                    it != P::outputVariableList.end();
               it++) {
                  if (*it == "B" ||
                      *it == "PerturbedB"
                  ) {
                     phiprof::start("fsgrid-coupling-out");
                     getFieldDataFromFsGrid<fsgrids::N_BFIELD>(perBGrid,mpiGrid,cells,CellParams::PERBX);
                     phiprof::stop("fsgrid-coupling-out");
                  }
                  if (*it == "E") {
                     phiprof::start("fsgrid-coupling-out");
                     getFieldDataFromFsGrid<fsgrids::N_EFIELD>(EGrid,mpiGrid,cells,CellParams::EX);
                     phiprof::stop("fsgrid-coupling-out");
                  }
                  if (*it == "derivs") {
                     phiprof::start("fsgrid-coupling-out");
                     getDerivativesFromFsGrid(dPerBGrid, dMomentsGrid, BgBGrid, mpiGrid, cells);
                     phiprof::stop("fsgrid-coupling-out");
                  }
               }
               extractFsGridFields = false;
            }
            
            phiprof::start("write-system");
            logFile << "(IO): Writing spatial cell and reduced system data to disk, tstep = " << P::tstep << " t = " << P::t << endl << writeVerbose;
            const bool writeGhosts = true;
            if( writeGrid(mpiGrid,&outputReducer, i, writeGhosts) == false ) {
               cerr << "FAILED TO WRITE GRID AT" << __FILE__ << " " << __LINE__ << endl;
            }
            P::systemWrites[i]++;
            logFile << "(IO): .... done!" << endl << writeVerbose;
            phiprof::stop("write-system");
         }
      }
      
      // Reduce globalflags::bailingOut from all processes
      phiprof::start("Bailout-allreduce");
      MPI_Allreduce(&(globalflags::bailingOut), &(doBailout), 1, MPI_INT, MPI_SUM, MPI_COMM_WORLD);
      phiprof::stop("Bailout-allreduce");
      
      // Write restart data if needed
      phiprof::start("compute-is-restart-written");
      int writeRestartNow;
      if (myRank == MASTER_RANK) {
         if (  (P::saveRestartWalltimeInterval >= 0.0
            && (P::saveRestartWalltimeInterval*wallTimeRestartCounter <=  MPI_Wtime()-initialWtime
               || P::tstep == P::tstep_max
               || P::t >= P::t_max))
            || (doBailout > 0 && P::bailout_write_restart)
            || globalflags::writeRestart
         ) {
            writeRestartNow = 1;
            if (globalflags::writeRestart == true) {
               writeRestartNow = 2; // Setting to 2 so as to not increment the restart count below.
               globalflags::writeRestart = false; // This flag is only used by MASTER_RANK here and it needs to be reset after a restart write has been issued.
            }
         }
         else {
            writeRestartNow = 0;
         }
      }
      MPI_Bcast( &writeRestartNow, 1 , MPI_INT , MASTER_RANK ,MPI_COMM_WORLD);
      phiprof::stop("compute-is-restart-written");

      if (writeRestartNow >= 1){
         phiprof::start("write-restart");
         if (writeRestartNow == 1) {
            wallTimeRestartCounter++;
         }
         
         if (myRank == MASTER_RANK)
            logFile << "(IO): Writing restart data to disk, tstep = " << P::tstep << " t = " << P::t << endl << writeVerbose;
         //Write the restart:
         if( writeRestart(mpiGrid,outputReducer,"restart",(uint)P::t, P::restartStripeFactor) == false ) {
            logFile << "(IO): ERROR Failed to write restart!" << endl << writeVerbose;
            cerr << "FAILED TO WRITE RESTART" << endl;
         }
         if (myRank == MASTER_RANK)
            logFile << "(IO): .... done!"<< endl << writeVerbose;
         phiprof::stop("write-restart");
      }
      
      phiprof::stop("IO");
      addTimedBarrier("barrier-end-io");
      
      //no need to propagate if we are on the final step, we just
      //wanted to make sure all IO is done even for final step
      if(P::tstep == P::tstep_max ||
         P::t >= P::t_max ||
         doBailout > 0) {
         break;
      }
      
      //Re-loadbalance if needed
      //TODO - add LB measure and do LB if it exceeds threshold
      if(P::tstep % P::rebalanceInterval == 0 && P::tstep > P::tstep_min) {
         logFile << "(LB): Start load balance, tstep = " << P::tstep << " t = " << P::t << endl << writeVerbose;
         balanceLoad(mpiGrid, sysBoundaries);
         addTimedBarrier("barrier-end-load-balance");
         phiprof::start("Shrink_to_fit");
         // * shrink to fit after LB * //
         shrink_to_fit_grid_data(mpiGrid);
         phiprof::stop("Shrink_to_fit");
         logFile << "(LB): ... done!"  << endl << writeVerbose;
         P::prepareForRebalance = false;

         // Re-couple fsgrids to updated grid situation
         phiprof::start("fsgrid-recouple-after-lb");
         const vector<CellID>& cells = getLocalCells();
         perBGrid.setupForGridCoupling(cells.size());
         perBDt2Grid.setupForGridCoupling(cells.size());
         EGrid.setupForGridCoupling(cells.size());
         EDt2Grid.setupForGridCoupling(cells.size());
         EHallGrid.setupForGridCoupling(cells.size());
         EGradPeGrid.setupForGridCoupling(cells.size());
         momentsGrid.setupForGridCoupling(cells.size());
         momentsDt2Grid.setupForGridCoupling(cells.size());
         dPerBGrid.setupForGridCoupling(cells.size());
         dMomentsGrid.setupForGridCoupling(cells.size());
         BgBGrid.setupForGridCoupling(cells.size());
         volGrid.setupForGridCoupling(cells.size());
         technicalGrid.setupForGridCoupling(cells.size());
         
         // FSGrid cellIds are 0-based, whereas DCCRG cellIds are 1-based, beware
         for(auto& i : cells) {
            perBGrid.setGridCoupling(i-1, myRank);
            perBDt2Grid.setGridCoupling(i-1, myRank);
            EGrid.setGridCoupling(i-1, myRank);
            EDt2Grid.setGridCoupling(i-1, myRank);
            EHallGrid.setGridCoupling(i-1, myRank);
            EGradPeGrid.setGridCoupling(i-1, myRank);
            momentsGrid.setGridCoupling(i-1, myRank);
            momentsDt2Grid.setGridCoupling(i-1, myRank);
            dPerBGrid.setGridCoupling(i-1, myRank);
            dMomentsGrid.setGridCoupling(i-1, myRank);
            BgBGrid.setGridCoupling(i-1, myRank);
            volGrid.setGridCoupling(i-1, myRank);
            technicalGrid.setGridCoupling(i-1, myRank);
         }
         perBGrid.finishGridCoupling();
         perBDt2Grid.finishGridCoupling();
         EGrid.finishGridCoupling();
         EDt2Grid.finishGridCoupling();
         EHallGrid.finishGridCoupling();
         EGradPeGrid.finishGridCoupling();
         momentsGrid.finishGridCoupling();
         momentsDt2Grid.finishGridCoupling();
         dPerBGrid.finishGridCoupling();
         dMomentsGrid.finishGridCoupling();
         BgBGrid.finishGridCoupling();
         volGrid.finishGridCoupling();
         technicalGrid.finishGridCoupling();
         phiprof::stop("fsgrid-recouple-after-lb");
      }

      //get local cells
      const vector<CellID>& cells = getLocalCells();

      //compute how many spatial cells we solve for this step
      computedCells=0;
      for(size_t i=0; i<cells.size(); i++) {
<<<<<<< HEAD
         for (unsigned int popID=0; popID<getObjectWrapper().particleSpecies.size(); ++popID)
=======
         for (uint popID=0; popID<getObjectWrapper().particleSpecies.size(); ++popID)
>>>>>>> 159c23b9
            computedCells += mpiGrid[cells[i]]->get_number_of_velocity_blocks(popID)*WID3;
      }
      computedTotalCells+=computedCells;
      
      //Check if dt needs to be changed, and propagate V back a half-step to change dt and set up new situation
      //do not compute new dt on first step (in restarts dt comes from file, otherwise it was initialized before we entered
      //simulation loop
      // FIXME what if dt changes at a restart??
      if(P::dynamicTimestep  && P::tstep > P::tstep_min) {
         getFsGridMaxDt(technicalGrid, mpiGrid, cells);
         computeNewTimeStep(mpiGrid,newDt,dtIsChanged);
         addTimedBarrier("barrier-check-dt");
         if(dtIsChanged) {
            phiprof::start("update-dt");
            //propagate velocity space back to real-time
            if( P::propagateVlasovAcceleration ) {
               // Back half dt to real time, forward by new half dt
               calculateAcceleration(mpiGrid,-0.5*P::dt + 0.5*newDt);
            }
            else {
               //zero step to set up moments _v
               calculateAcceleration(mpiGrid, 0.0);
            }
            
            P::dt=newDt;
            
            logFile <<" dt changed to "<<P::dt <<"s, distribution function was half-stepped to real-time and back"<<endl<<writeVerbose;
            phiprof::stop("update-dt");
            continue; //
            addTimedBarrier("barrier-new-dt-set");
         }
      }
      
      if (P::tstep % P::rebalanceInterval == P::rebalanceInterval-1) {
         P::prepareForRebalance = true;
         #pragma omp parallel for
         for (size_t c=0; c<cells.size(); ++c) {
            mpiGrid[cells[c]]->get_cell_parameters()[CellParams::LBWEIGHTCOUNTER] = 0;
         }
      }

      phiprof::start("Propagate");
      //Propagate the state of simulation forward in time by dt:
      
      if (P::propagateVlasovTranslation || P::propagateVlasovAcceleration ) {
         phiprof::start("Update system boundaries (Vlasov pre-translation)");
         sysBoundaries.applySysBoundaryVlasovConditions(mpiGrid, P::t+0.5*P::dt); 
         phiprof::stop("Update system boundaries (Vlasov pre-translation)");
         addTimedBarrier("barrier-boundary-conditions");
      }
      
      phiprof::start("Spatial-space");
      if( P::propagateVlasovTranslation) {
         calculateSpatialTranslation(mpiGrid,P::dt);
      } else {
         calculateSpatialTranslation(mpiGrid,0.0);
      }
      phiprof::stop("Spatial-space",computedCells,"Cells");

      phiprof::start("Compute interp moments");
      calculateInterpolatedVelocityMoments(
         mpiGrid,
         CellParams::RHOM_DT2,
         CellParams::VX_DT2,
         CellParams::VY_DT2,
         CellParams::VZ_DT2,
         CellParams::RHOQ_DT2,
         CellParams::P_11_DT2,
         CellParams::P_22_DT2,
         CellParams::P_33_DT2
      );
      phiprof::stop("Compute interp moments");
      
      // Apply boundary conditions
      if (P::propagateVlasovTranslation || P::propagateVlasovAcceleration ) {
         phiprof::start("Update system boundaries (Vlasov post-translation)");
         sysBoundaries.applySysBoundaryVlasovConditions(mpiGrid, P::t+0.5*P::dt); 
         phiprof::stop("Update system boundaries (Vlasov post-translation)");
         addTimedBarrier("barrier-boundary-conditions");
      }

      
      // Propagate fields forward in time by dt. This needs to be done before the
      // moments for t + dt are computed (field uses t and t+0.5dt)
      if (P::propagateField) {
         phiprof::start("Propagate Fields");
         
         phiprof::start("fsgrid-coupling-in");
         // Copy moments over into the fsgrid.
         //setupTechnicalFsGrid(mpiGrid, cells, technicalGrid);
         feedMomentsIntoFsGrid(mpiGrid, cells, momentsGrid,false);
         feedMomentsIntoFsGrid(mpiGrid, cells, momentsDt2Grid,true);
         phiprof::stop("fsgrid-coupling-in");

         propagateFields(
            perBGrid,
            perBDt2Grid,
            EGrid,
            EDt2Grid,
            EHallGrid,
            EGradPeGrid,
            momentsGrid,
            momentsDt2Grid,
            dPerBGrid,
            dMomentsGrid,
            BgBGrid,
            volGrid,
            technicalGrid,
            sysBoundaries,
            P::dt,
            P::fieldSolverSubcycles
         );

         phiprof::start("fsgrid-coupling-out");
         // Copy results back from fsgrid.
         getVolumeFieldsFromFsGrid(volGrid, mpiGrid, cells);
         phiprof::stop("fsgrid-coupling-out");
         phiprof::stop("Propagate Fields",cells.size(),"SpatialCells");
         addTimedBarrier("barrier-after-field-solver");
      }

      if (P::propagatePotential == true) {
         poisson::solve(mpiGrid);
      }

      phiprof::start("Velocity-space");
      if ( P::propagateVlasovAcceleration ) {
         calculateAcceleration(mpiGrid,P::dt);
         addTimedBarrier("barrier-after-ad just-blocks");
      } else {
         //zero step to set up moments _v
         calculateAcceleration(mpiGrid, 0.0);
      }

      phiprof::stop("Velocity-space",computedCells,"Cells");
      addTimedBarrier("barrier-after-acceleration");

      phiprof::start("Compute interp moments");
      // *here we compute rho and rho_v for timestep t + dt, so next
      // timestep * //
      calculateInterpolatedVelocityMoments(
         mpiGrid,
         CellParams::RHOM,
         CellParams::VX,
         CellParams::VY,
         CellParams::VZ,
         CellParams::RHOQ,
         CellParams::P_11,
         CellParams::P_22,
         CellParams::P_33
      );
      phiprof::stop("Compute interp moments");

      phiprof::stop("Propagate",computedCells,"Cells");
      
      phiprof::start("Project endTimeStep");
      project->hook(hook::END_OF_TIME_STEP, mpiGrid);
      phiprof::stop("Project endTimeStep");
      
      // Check timestep
      if (P::dt < P::bailout_min_dt) {
         stringstream s;
         s << "The timestep dt=" << P::dt << " went below bailout.bailout_min_dt (" << to_string(P::bailout_min_dt) << ")." << endl;
         bailout(true, s.str(), __FILE__, __LINE__);
      }
      //Move forward in time
      P::meshRepartitioned = false;
      ++P::tstep;
      P::t += P::dt;
   }

   double after = MPI_Wtime();
   
   phiprof::stop("Simulation");
   phiprof::start("Finalization");
   if (P::propagateField ) { 
      finalizeFieldPropagator();
   }
   if (P::propagatePotential == true) {
      poisson::finalize();
   }
   if (myRank == MASTER_RANK) {
      if (doBailout > 0) {
         logFile << "(BAILOUT): Bailing out, see error log for details." << endl;
      }
      
      double timePerStep;
      if (P::tstep == P::tstep_min) {
         timePerStep=0.0;
      } else {
         timePerStep=double(after  - startTime) / (P::tstep-P::tstep_min);
      }
      double timePerSecond=double(after  - startTime) / (P::t-P::t_min+DT_EPSILON);
      logFile << "(MAIN): All timesteps calculated." << endl;
      logFile << "\t (TIME) total run time " << after - startTime << " s, total simulated time " << P::t -P::t_min<< " s" << endl;
      if(P::t != 0.0) {
         logFile << "\t (TIME) seconds per timestep " << timePerStep  <<
         ", seconds per simulated second " <<  timePerSecond << endl;
      }
      logFile << writeVerbose;
   }
   
   phiprof::stop("Finalization");
   phiprof::stop("main");
   
   phiprof::print(MPI_COMM_WORLD,"phiprof");
   
   if (myRank == MASTER_RANK) logFile << "(MAIN): Exiting." << endl << writeVerbose;
   logFile.close();
   if (P::diagnosticInterval != 0) diagnostic.close();
   
   perBGrid.finalize();
   perBDt2Grid.finalize();
   EGrid.finalize();
   EDt2Grid.finalize();
   EHallGrid.finalize();
   EGradPeGrid.finalize();
   momentsGrid.finalize();
   momentsDt2Grid.finalize();
   dPerBGrid.finalize();
   dMomentsGrid.finalize();
   BgBGrid.finalize();
   volGrid.finalize();
   technicalGrid.finalize();
   
   MPI_Finalize();
   return 0;
}<|MERGE_RESOLUTION|>--- conflicted
+++ resolved
@@ -118,11 +118,7 @@
       const Real dy = cell->parameters[CellParams::DY];
       const Real dz = cell->parameters[CellParams::DZ];
       
-<<<<<<< HEAD
-      for (unsigned int popID=0; popID<getObjectWrapper().particleSpecies.size(); ++popID) {
-=======
       for (uint popID=0; popID<getObjectWrapper().particleSpecies.size(); ++popID) {
->>>>>>> 159c23b9
          vmesh::VelocityBlockContainer<vmesh::LocalID>& blockContainer = cell->get_velocity_blocks(popID);
          const Real* blockParams = blockContainer.getParameters();
          const Real EPS = numeric_limits<Real>::min()*1000;
@@ -881,11 +877,7 @@
       //compute how many spatial cells we solve for this step
       computedCells=0;
       for(size_t i=0; i<cells.size(); i++) {
-<<<<<<< HEAD
-         for (unsigned int popID=0; popID<getObjectWrapper().particleSpecies.size(); ++popID)
-=======
          for (uint popID=0; popID<getObjectWrapper().particleSpecies.size(); ++popID)
->>>>>>> 159c23b9
             computedCells += mpiGrid[cells[i]]->get_number_of_velocity_blocks(popID)*WID3;
       }
       computedTotalCells+=computedCells;
