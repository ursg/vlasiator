/*
This file is part of Vlasiator.

Copyright 2010, 2011, 2012, 2013, 2014 Finnish Meteorological Institute

*/

#include <cstdlib>
#include <iostream>
#include <cmath>
#include <vector>
#include <sstream>
#include <ctime>
#include <omp.h>

#include "vlasovmover.h"
#include "definitions.h"
#include "mpiconversion.h"
#include "logger.h"
#include "parameters.h"
#include "readparameters.h"
#include "spatial_cell.hpp"
#include "datareduction/datareducer.h"
#include "sysboundary/sysboundary.h"

#include "fieldsolver/fs_common.h"
#include "poisson_solver/poisson_solver.h"
#include "projects/project.h"
#include "grid.h"
#include "iowrite.h"
#include "ioread.h"

#include "object_wrapper.h"

#ifdef CATCH_FPE
#include <fenv.h>
#include <signal.h>
/*! Function used to abort the program upon detecting a floating point exception. Which exceptions are caught is defined using the function feenableexcept.
 */
void fpehandler(int sig_num)
{
   signal(SIGFPE, fpehandler);
   printf("SIGFPE: floating point exception occured, exiting.\n");
   abort();
}
#endif

#include "phiprof.hpp"

Logger logFile, diagnostic;
static dccrg::Dccrg<SpatialCell,dccrg::Cartesian_Geometry> mpiGrid;

using namespace std;
using namespace phiprof;

int globalflags::bailingOut = 0;

ObjectWrapper objectWrapper;

void addTimedBarrier(string name){
#ifdef NDEBUG
//let's not do  a barrier
   return; 
#endif
   int bt=phiprof::initializeTimer(name,"Barriers","MPI");
   phiprof::start(bt);
   MPI_Barrier(MPI_COMM_WORLD);
   phiprof::stop(bt);
}

bool computeNewTimeStep(dccrg::Dccrg<SpatialCell,dccrg::Cartesian_Geometry>& mpiGrid,Real &newDt, bool &isChanged) {

   phiprof::start("compute-timestep");
   //compute maximum time-step, this cannot be done at the first
   //step as the solvers compute the limits for each cell

   isChanged=false;

   vector<uint64_t> cells = mpiGrid.get_cells();
   /* Arrays for storing local (per process) and global max dt
      0th position stores ordinary space propagation dt
      1st position stores velocity space propagation dt
      2nd position stores field propagation dt
   */
   Real dtMaxLocal[3];
   Real dtMaxGlobal[3];
   
   dtMaxLocal[0]=std::numeric_limits<Real>::max();
   dtMaxLocal[1]=std::numeric_limits<Real>::max();
   dtMaxLocal[2]=std::numeric_limits<Real>::max();

   for (std::vector<uint64_t>::const_iterator cell_id = cells.begin(); cell_id != cells.end(); ++cell_id) {
      SpatialCell* cell = mpiGrid[*cell_id];
      if ( cell->sysBoundaryFlag == sysboundarytype::NOT_SYSBOUNDARY ||
           (cell->sysBoundaryLayer == 1 && cell->sysBoundaryFlag != sysboundarytype::NOT_SYSBOUNDARY )) {
         //spatial fluxes computed also for boundary cells
         dtMaxLocal[0]=min(dtMaxLocal[0], cell->parameters[CellParams::MAXRDT]);
         dtMaxLocal[2]=min(dtMaxLocal[2], cell->parameters[CellParams::MAXFDT]);
      }
      
      if (cell->sysBoundaryFlag == sysboundarytype::NOT_SYSBOUNDARY) {
         //Acceleration only done on non sysboundary cells
         dtMaxLocal[1]=min(dtMaxLocal[1], cell->parameters[CellParams::MAXVDT]);
      }
   }
   MPI_Allreduce(&(dtMaxLocal[0]), &(dtMaxGlobal[0]), 3, MPI_Type<Real>(), MPI_MIN, MPI_COMM_WORLD);
   
   //If any of the solvers are disabled there should be no limits in timespace from it
   if (P::propagateVlasovTranslation == false)
      dtMaxGlobal[0]=std::numeric_limits<Real>::max();
   if (P::propagateVlasovAcceleration == false)
      dtMaxGlobal[1]=std::numeric_limits<Real>::max();
   if (P::propagateField == false)
      dtMaxGlobal[2]=std::numeric_limits<Real>::max();
   
   
   creal meanVlasovCFL = 0.5*(P::vlasovSolverMaxCFL+ P::vlasovSolverMinCFL);
   creal meanFieldsCFL = 0.5*(P::fieldSolverMaxCFL+ P::fieldSolverMinCFL);
   Real subcycleDt;
   
   //reduce dt if it is too high for any of the three propagators, or too low for all propagators
   if(( P::dt > dtMaxGlobal[0] * P::vlasovSolverMaxCFL ||
        P::dt > dtMaxGlobal[1] * P::vlasovSolverMaxCFL * P::maxSlAccelerationSubcycles ||
        P::dt > dtMaxGlobal[2] * P::fieldSolverMaxCFL * P::maxFieldSolverSubcycles ) ||
      ( P::dt < dtMaxGlobal[0] * P::vlasovSolverMinCFL && 
        P::dt < dtMaxGlobal[1] * P::vlasovSolverMinCFL * P::maxSlAccelerationSubcycles &&
        P::dt < dtMaxGlobal[2] * P::fieldSolverMinCFL * P::maxFieldSolverSubcycles )
      ) {
      //new dt computed
      isChanged=true;

      //set new timestep to the lowest one of all interval-midpoints
      const Real half = 0.5;
      newDt = meanVlasovCFL * dtMaxGlobal[0];
      newDt = min(newDt,meanVlasovCFL * dtMaxGlobal[1] * P::maxSlAccelerationSubcycles);
      newDt = min(newDt,meanFieldsCFL * dtMaxGlobal[2] * P::maxFieldSolverSubcycles);
   
      logFile <<"(TIMESTEP) New dt = " << newDt << " computed on step "<<  P::tstep <<" at " <<P::t << 
         "s   Maximum possible dt (not including  vlasovsolver CFL "<< 
         P::vlasovSolverMinCFL <<"-"<<P::vlasovSolverMaxCFL<<
         " or fieldsolver CFL "<< 
         P::fieldSolverMinCFL <<"-"<<P::fieldSolverMaxCFL<<
         ") in {r, v, BE} was " <<
         dtMaxGlobal[0] << " " <<
         dtMaxGlobal[1] << " " <<
         dtMaxGlobal[2] << " " <<
         " Including subcycling { v, BE}  was " <<
         dtMaxGlobal[1] * P::maxSlAccelerationSubcycles << " " <<
         dtMaxGlobal[2] * P::maxFieldSolverSubcycles<< " " <<
         endl << writeVerbose;
      subcycleDt = newDt;
   } else {
      subcycleDt = P::dt;
   }
   
   // Subcycle if field solver dt < global dt (including CFL) (new or old dt hence the hassle with subcycleDt
   if (meanFieldsCFL*dtMaxGlobal[2] < subcycleDt && P::propagateField) {
      P::fieldSolverSubcycles = min(convert<int>(ceil(subcycleDt / (meanFieldsCFL*dtMaxGlobal[2]))), P::maxFieldSolverSubcycles);
   } else {
      P::fieldSolverSubcycles = 1;
   }
   
   phiprof::stop("compute-timestep");
   return true;
}

ObjectWrapper& getObjectWrapper() {
   return objectWrapper;
}

const std::vector<CellID>& getLocalCells() {
   if (Parameters::meshRepartitioned == true) {
      if (Parameters::localCellsCalculated != Parameters::tstep) {
	   {
	      vector<CellID> dummy;
	      dummy.swap(Parameters::localCells);
	   }
	 Parameters::localCells = mpiGrid.get_cells();
      }
   }
   return Parameters::localCells;
}

int main(int argn,char* args[]) {
   bool success = true;
   int myRank, doBailout;
   const creal DT_EPSILON=1e-12;
   typedef Parameters P;
   Real newDt;
   bool dtIsChanged;
   
// Init MPI:
   int required=MPI_THREAD_FUNNELED;
   int provided;
   MPI_Init_thread(&argn,&args,required,&provided);
   if (required > provided){
      MPI_Comm_rank(MPI_COMM_WORLD,&myRank);
      if(myRank==MASTER_RANK)
         cerr << "(MAIN): MPI_Init_thread failed! Got " << provided << ", need "<<required <<endl;
      exit(1);
   }
   
   double initialWtime =  MPI_Wtime();
   
   MPI_Comm comm = MPI_COMM_WORLD;
   MPI_Comm_rank(comm,&myRank);
   SysBoundary sysBoundaries;
   bool isSysBoundaryCondDynamic;

   #ifdef CATCH_FPE
   // WARNING FE_INEXACT is too sensitive to be used. See man fenv.
   //feenableexcept(FE_DIVBYZERO|FE_INVALID|FE_OVERFLOW|FE_UNDERFLOW);
   feenableexcept(FE_DIVBYZERO|FE_INVALID|FE_OVERFLOW);
   //feenableexcept(FE_DIVBYZERO|FE_INVALID);
   signal(SIGFPE, fpehandler);
   #endif

   phiprof::start("main");
   phiprof::start("Initialization");
   phiprof::start("Read parameters");
   //init parameter file reader
   Readparameters readparameters(argn,args,MPI_COMM_WORLD);
   P::addParameters();
   projects::Project::addParameters();
   sysBoundaries.addParameters();
   readparameters.parse();
   P::getParameters();
   
   Project* project = projects::createProject();
   
   project->getParameters();
   sysBoundaries.getParameters();
   phiprof::stop("Read parameters");
   
   phiprof::start("Init project");
   if (project->initialize() == false) {
      if(myRank == MASTER_RANK) cerr << "(MAIN): Project did not initialize correctly!" << endl;
      exit(1);
   }
   phiprof::stop("Init project");

   // Init parallel logger:
   phiprof::start("open logFile & diagnostic");
   //if restarting we will append to logfiles
   if (logFile.open(MPI_COMM_WORLD,MASTER_RANK,"logfile.txt",P::isRestart) == false) {
      if(myRank == MASTER_RANK) cerr << "(MAIN) ERROR: Logger failed to open logfile!" << endl;
      exit(1);
   } else {
      int mpiProcesses;
      int threads = omp_get_max_threads();
      MPI_Comm_size(comm,&mpiProcesses);      
      logFile << "(MAIN) Starting simulation with " << mpiProcesses << " MPI processes and ";
      logFile << threads << " OpenMP threads per process" << endl << writeVerbose;
   }
   if (P::diagnosticInterval != 0) {
      if (diagnostic.open(MPI_COMM_WORLD,MASTER_RANK,"diagnostic.txt",P::isRestart) == false) {
         if(myRank == MASTER_RANK) cerr << "(MAIN) ERROR: Logger failed to open diagnostic file!" << endl;
         exit(1);
      }
   }
   phiprof::stop("open logFile & diagnostic");
   
   // Add AMR refinement criterias:
   amr_ref_criteria::addRefinementCriteria();
   
   phiprof::start("Init grid");
   /* Initialize grid.  After initializeGrid local cells have dist
      functions, and B fields set. Cells have also been classified for
      the various sys boundary conditions.  All remote cells have been
      created. All spatial date computed this far is up to date for
      FULL_NEIGHBORHOOD. Block lists up to date for
      VLASOV_SOLVER_NEIGHBORHOOD (but dist function has not been communicated)
   */
   initializeGrid(argn,args,mpiGrid,sysBoundaries,*project);
   isSysBoundaryCondDynamic = sysBoundaries.isDynamic();
   phiprof::stop("Init grid");
   phiprof::start("Init DROs");
   // Initialize data reduction operators. This should be done elsewhere in order to initialize 
   // user-defined operators:
   DataReducer outputReducer, diagnosticReducer;
   initializeDataReducers(&outputReducer, &diagnosticReducer);
   phiprof::stop("Init DROs");

   // Initialize field propagator:
   if (P::propagateField ) { 
      phiprof::start("Init field propagator");
      if (initializeFieldPropagator(mpiGrid, sysBoundaries) == false) {
         logFile << "(MAIN): Field propagator did not initialize correctly!" << endl << writeVerbose;
         exit(1);
      }
      phiprof::stop("Init field propagator");
   }
   if (P::propagatePotential == true) {
      phiprof::start("Init Poisson solver");
      if (poisson::initialize(mpiGrid) == false) {
         logFile << "(MAIN): Poisson solver did not initialize correctly!" << endl << writeVerbose;
         exit(1);
      }
      phiprof::stop("Init Poisson solver");
   }

   // Free up memory:
   readparameters.finalize();
   
   // Save restart data
   if (P::writeInitialState) {
      phiprof::start("write-initial-state");
      if (myRank == MASTER_RANK)
         logFile << "(IO): Writing initial state to disk, tstep = "  << endl << writeVerbose;
//    P::systemWriteDistributionWriteStride[i], P::systemWriteName[i], P::systemWrites[i]
      P::systemWriteDistributionWriteStride.push_back(1);
      P::systemWriteName.push_back("initial-grid");
      P::systemWriteDistributionWriteXlineStride.push_back(0);
      P::systemWriteDistributionWriteYlineStride.push_back(0);
      P::systemWriteDistributionWriteZlineStride.push_back(0);
      
      for(uint si=0; si<P::systemWriteName.size(); si++) {
         P::systemWrites.push_back(0);
      }
      
      const bool writeGhosts = true;
      if( writeGrid(mpiGrid,outputReducer,P::systemWriteName.size()-1, writeGhosts) == false ) {
         cerr << "FAILED TO WRITE GRID AT" << __FILE__ << " " << __LINE__ << endl;
      }
      
      P::systemWriteDistributionWriteStride.pop_back();
      P::systemWriteName.pop_back();
      P::systemWriteDistributionWriteXlineStride.pop_back();
      P::systemWriteDistributionWriteYlineStride.pop_back();
      P::systemWriteDistributionWriteZlineStride.pop_back();
      
      phiprof::stop("write-initial-state");
   }

   if (P::dynamicTimestep && !P::isRestart) {
      //compute vlasovsolver once with zero dt, this is to initialize
      //per-cell dt limits. In restarts, we read in dt from file
      phiprof::start("compute-dt");
      calculateSpatialTranslation(mpiGrid,0.0);
      calculateAcceleration(mpiGrid,0.0);

      
      if(P::propagateField) {
         propagateFields(mpiGrid, sysBoundaries, 0.0, 1.0);
      }
      //compute new dt
      computeNewTimeStep(mpiGrid,newDt,dtIsChanged);
      if(dtIsChanged)
         P::dt=newDt;
      phiprof::stop("compute-dt");
   }

   if (!P::isRestart) {
      //go forward by dt/2 in V, initializes leapfrog split. In restarts the
      //the distribution function is already propagated forward in time by dt/2
      phiprof::start("propagate-velocity-space-dt/2");
      if (P::propagateVlasovAcceleration) {
         calculateAcceleration(mpiGrid, 0.5*P::dt);
      } else {
         //zero step to set up moments _v
         calculateAcceleration(mpiGrid, 0.0);
      }
      phiprof::stop("propagate-velocity-space-dt/2");

   }
   phiprof::stop("Initialization");


   // ***********************************
   // ***** INITIALIZATION COMPLETE *****
   // ***********************************
   
   // Main simulation loop:
   if (myRank == MASTER_RANK) logFile << "(MAIN): Starting main simulation loop." << endl << writeVerbose;

   unsigned int computedCells=0;
   unsigned int computedTotalCells=0;
  //Compute here based on time what the file intervals are
   P::systemWrites.clear();
   for(uint i=0;i< P::systemWriteTimeInterval.size();i++){
      int index=(int)(P::t_min/P::systemWriteTimeInterval[i]);
      //if we are already over 1% further than the time interval time that
      //is requested for writing, then jump to next writing index. This is to
      //make sure that at restart we do not write in the middle of
      //the interval.
      if(P::t_min>(index+0.01)*P::systemWriteTimeInterval[i])
         index++;
      P::systemWrites.push_back(index);
   }

   // Invalidate cached cell lists just to be sure (might not be needed)
   P::meshRepartitioned = true;

   unsigned int wallTimeRestartCounter=1;
   
   addTimedBarrier("barrier-end-initialization");
   
   phiprof::start("Simulation");
   double startTime=  MPI_Wtime();
   double beforeTime = MPI_Wtime();
   double beforeSimulationTime=P::t_min;
   double beforeStep=P::tstep_min;
   
   while(P::tstep <=P::tstep_max  &&
         P::t-P::dt <= P::t_max+DT_EPSILON &&
         wallTimeRestartCounter <= P::exitAfterRestarts) {
      
      addTimedBarrier("barrier-loop-start");
      
      phiprof::start("IO");
      
      if(myRank ==  MASTER_RANK) {
         // check whether STOP or KILL has been passed, should be done by MASTER_RANK only as it can reset P::bailout_write_restart
         checkExternalCommands();
      }
      
      //write out phiprof profiles and logs with a lower interval than normal
      //diagnostic (every 10 diagnostic intervals).
      logFile << "---------- tstep = " << P::tstep << " t = " << P::t <<" dt = " << P::dt << " FS cycles = " << P::fieldSolverSubcycles << " ----------" << endl;
      if (P::diagnosticInterval != 0 &&
          P::tstep % (P::diagnosticInterval*10) == 0 &&
          P::tstep-P::tstep_min >0) {
         MPI_Barrier(MPI_COMM_WORLD);
         phiprof::print(MPI_COMM_WORLD,"phiprof_reduced",0.01);
         // MPI_Barrier(MPI_COMM_WORLD);
         //phiprof::print(MPI_COMM_WORLD,"phiprof_full");
         // phiprof::printLogProfile(MPI_COMM_WORLD,P::tstep,"phiprof_log"," ",7);
         
         double currentTime=MPI_Wtime();
         double timePerStep=double(currentTime  - beforeTime) / (P::tstep-beforeStep);
         double timePerSecond=double(currentTime  - beforeTime) / (P::t-beforeSimulationTime + DT_EPSILON);
         double remainingTime=min(timePerStep*(P::tstep_max-P::tstep),timePerSecond*(P::t_max-P::t));
         time_t finalWallTime=time(NULL)+(time_t)remainingTime; //assume time_t is in seconds, as it is almost always
         struct tm *finalWallTimeInfo=localtime(&finalWallTime);
         logFile << "(TIME) current walltime/step " << timePerStep<< " s" <<endl;
         logFile << "(TIME) current walltime/simusecond " << timePerSecond<<" s" <<endl;
         logFile << "(TIME) Estimated completion time is " <<asctime(finalWallTimeInfo)<<endl;
         //reset before values, we want to report speed since last report of speed.
         beforeTime = MPI_Wtime();
         beforeSimulationTime=P::t;
         beforeStep=P::tstep;
         //report_grid_memory_consumption(mpiGrid);
         report_process_memory_consumption();
      }
      logFile << writeVerbose;      
      
      // Check whether diagnostic output has to be produced
      if (P::diagnosticInterval != 0 && P::tstep % P::diagnosticInterval == 0) {
         phiprof::start("Diagnostic");
         if (writeDiagnostic(mpiGrid, diagnosticReducer) == false) {
            if(myRank == MASTER_RANK)  cerr << "ERROR with diagnostic computation" << endl;
            
         }
         phiprof::stop("Diagnostic");
      }
      // write system, loop through write classes
      for (uint i = 0; i < P::systemWriteTimeInterval.size(); i++) {
         if (P::systemWriteTimeInterval[i] >= 0.0 &&
                 P::t >= P::systemWrites[i] * P::systemWriteTimeInterval[i] - DT_EPSILON) {
            
            phiprof::start("write-system");
            logFile << "(IO): Writing spatial cell and reduced system data to disk, tstep = " << P::tstep << " t = " << P::t << endl << writeVerbose;
            const bool writeGhosts = true;
            if( writeGrid(mpiGrid,outputReducer, i, writeGhosts) == false ) {
               cerr << "FAILED TO WRITE GRID AT" << __FILE__ << " " << __LINE__ << endl;
            }
            P::systemWrites[i]++;
            logFile << "(IO): .... done!" << endl << writeVerbose;
            phiprof::stop("write-system");
         }
      }
      
      // Reduce globalflags::bailingOut from all processes
      MPI_Allreduce(&(globalflags::bailingOut), &(doBailout), 1, MPI_INT, MPI_SUM, MPI_COMM_WORLD);
      
      // Write restart data if needed
      int writeRestartNow;
      
      if (myRank == MASTER_RANK) {
         if (P::saveRestartWalltimeInterval >=0.0 && (
               P::saveRestartWalltimeInterval*wallTimeRestartCounter <=  MPI_Wtime()-initialWtime ||
               P::tstep ==P::tstep_max ||
               P::t >= P::t_max ||
               (doBailout > 0 && P::bailout_write_restart)
            )
         ) {
            writeRestartNow = 1;
         }
         else {
            writeRestartNow = 0;
         }
      }
      MPI_Bcast( &writeRestartNow, 1 , MPI_INT , MASTER_RANK ,MPI_COMM_WORLD);
      
      if (writeRestartNow == 1){
         phiprof::start("write-restart");
         wallTimeRestartCounter++;
         
         if (myRank == MASTER_RANK)
            logFile << "(IO): Writing restart data to disk, tstep = " << P::tstep << " t = " << P::t << endl << writeVerbose;
         //Write the restart:
         if( writeRestart(mpiGrid,outputReducer,"restart",(uint)P::t, P::restartStripeFactor) == false ) {
            logFile << "(IO): ERROR Failed to write restart!" << endl << writeVerbose;
            cerr << "FAILED TO WRITE RESTART" << endl;
         }
         if (myRank == MASTER_RANK)
            logFile << "(IO): .... done!"<< endl << writeVerbose;
         phiprof::stop("write-restart");
      }
      
      phiprof::stop("IO");
      addTimedBarrier("barrier-end-io");
      
      //no need to propagate if we are on the final step, we just
      //wanted to make sure all IO is done even for final step
      if(P::tstep ==P::tstep_max ||
         P::t >= P::t_max ||
         doBailout > 0) {
         break;
      }
      
      //Re-loadbalance if needed
      //TODO - add LB measure and do LB if it exceeds threshold
      if( P::tstep%P::rebalanceInterval == 0 && P::tstep> P::tstep_min) {
         logFile << "(LB): Start load balance, tstep = " << P::tstep << " t = " << P::t << endl << writeVerbose;
         balanceLoad(mpiGrid);
         addTimedBarrier("barrier-end-load-balance");
         phiprof::start("Shrink_to_fit");
         // * shrink to fit after LB * //
         shrink_to_fit_grid_data(mpiGrid);
         phiprof::stop("Shrink_to_fit");
         logFile << "(LB): ... done!"  << endl << writeVerbose;
      }
      
      //get local cells
      const vector<CellID>& cells = getLocalCells();

      //compute how many spatial cells we solve for this step
      computedCells=0;
      for(uint i=0;i<cells.size();i++)  computedCells+=mpiGrid[cells[i]]->get_number_of_velocity_blocks()*WID3;
      computedTotalCells+=computedCells;
      
      //Check if dt needs to be changed, and propagate V back a half-step to change dt and set up new situation
      //do not compute new dt on first step (in restarts dt comes from file, otherwise it was initialized before we entered
      //simulation loop
      // FIXME what if dt changes at a restart??
      if(P::dynamicTimestep  && P::tstep> P::tstep_min) {
         computeNewTimeStep(mpiGrid,newDt,dtIsChanged);
         addTimedBarrier("barrier-check-dt");
         if(dtIsChanged) {
            phiprof::start("update-dt");
            //propagate velocity space back to real-time
            if( P::propagateVlasovAcceleration ) {
               // Back half dt to real time, forward by new half dt
               calculateAcceleration(mpiGrid,-0.5*P::dt + 0.5*newDt);
            }
            else {
               //zero step to set up moments _v
               calculateAcceleration(mpiGrid, 0.0);
            }
<<<<<<< HEAD
            
            //adjust blocks after acceleration
            adjustVelocityBlocks(mpiGrid);
=======
>>>>>>> 6dece2dd
            
            P::dt=newDt;
            
            logFile <<" dt changed to "<<P::dt <<"s, distribution function was half-stepped to real-time and back"<<endl<<writeVerbose;
            phiprof::stop("update-dt");
            continue; //
            addTimedBarrier("barrier-new-dt-set");
         }
      }
      
      phiprof::start("Propagate");
      //Propagate the state of simulation forward in time by dt:
      
      phiprof::start("Spatial-space");
      if( P::propagateVlasovTranslation) {
         calculateSpatialTranslation(mpiGrid,P::dt);
      } else {
         //calculateSpatialTranslation(mpiGrid,0.0);
      }
      phiprof::stop("Spatial-space",computedCells,"Cells");

      phiprof::start("Compute interp moments");
      calculateInterpolatedVelocityMoments(
         mpiGrid,
         CellParams::RHO_DT2,
         CellParams::RHOVX_DT2,
         CellParams::RHOVY_DT2,
         CellParams::RHOVZ_DT2,
         CellParams::P_11_DT2,
         CellParams::P_22_DT2,
         CellParams::P_33_DT2
      );
      phiprof::stop("Compute interp moments");
      
      if (P::propagateVlasovTranslation || P::propagateVlasovAcceleration ) {
         phiprof::start("Update system boundaries (Vlasov)");
         sysBoundaries.applySysBoundaryVlasovConditions(mpiGrid, P::t+0.5*P::dt); 
         phiprof::stop("Update system boundaries (Vlasov)");
         addTimedBarrier("barrier-boundary-conditions");
      }
      
      // Propagate fields forward in time by dt. This needs to be done before the
      // moments for t + dt are computed (field uses t and t+0.5dt)
      if (P::propagateField) {
         phiprof::start("Propagate Fields");
         propagateFields(mpiGrid, sysBoundaries, P::dt, P::fieldSolverSubcycles);
         phiprof::stop("Propagate Fields",cells.size(),"SpatialCells");
         addTimedBarrier("barrier-after-field-solver");
      }
      
      if (P::propagatePotential == true) {
         poisson::solve(mpiGrid);
      }
      
      phiprof::start("Velocity-space");
      if ( P::propagateVlasovAcceleration ) {
         calculateAcceleration(mpiGrid,P::dt);
         addTimedBarrier("barrier-after-ad just-blocks");
      } else {
         //zero step to set up moments _v
         //calculateAcceleration(mpiGrid, 0.0);
      }

<<<<<<< HEAD
      // Adjust velocity blocks if Vlasov solver is in use
      if (P::propagateVlasovTranslation == true || P::propagateVlasovAcceleration == true ) {
         adjustVelocityBlocks(mpiGrid);
      }

=======
>>>>>>> 6dece2dd
      phiprof::stop("Velocity-space",computedCells,"Cells");
      addTimedBarrier("barrier-after-acceleration");

      // *here we compute rho and rho_v for timestep t + dt, so next
      // timestep * //
      calculateInterpolatedVelocityMoments(
         mpiGrid,
         CellParams::RHO,
         CellParams::RHOVX,
         CellParams::RHOVY,
         CellParams::RHOVZ,
         CellParams::P_11,
         CellParams::P_22,
         CellParams::P_33
      );

      phiprof::stop("Propagate",computedCells,"Cells");
      
      // Check timestep
      if(P::dt < P::bailout_min_dt) {
         string message = "The timestep went below bailout.bailout_min_dt (" + to_string(P::bailout_min_dt) + ").";
         bailout(true, message, __FILE__, __LINE__);
      }
      //Move forward in time
      P::meshRepartitioned = false;
      ++P::tstep;
      P::t += P::dt;
   }

   double after = MPI_Wtime();
   
   phiprof::stop("Simulation");
   phiprof::start("Finalization");
   if (P::propagateField ) { 
      finalizeFieldPropagator(mpiGrid);
   }
   if (P::propagatePotential == true) {
      poisson::finalize();
   }
   if (myRank == MASTER_RANK) {
      if(doBailout > 0) {
         logFile << "(BAILOUT): Bailing out, see error log for details." << endl;
      }
      
      double timePerStep;
      if(P::tstep == P::tstep_min) {
         timePerStep=0.0;
      } else {
         timePerStep=double(after  - startTime) / (P::tstep-P::tstep_min);
      }
      double timePerSecond=double(after  - startTime) / (P::t-P::t_min+DT_EPSILON);
      logFile << "(MAIN): All timesteps calculated." << endl;
      logFile << "\t (TIME) total run time " << after - startTime << " s, total simulated time " << P::t -P::t_min<< " s" << endl;
      if(P::t != 0.0) {
         logFile << "\t (TIME) seconds per timestep " << timePerStep  <<
         ", seconds per simulated second " <<  timePerSecond << endl;
      }
      logFile << writeVerbose;
   }
   
   phiprof::stop("Finalization");
   phiprof::stop("main");
   
   phiprof::print(MPI_COMM_WORLD,"phiprof_full");
   phiprof::print(MPI_COMM_WORLD,"phiprof_reduced",0.01);
   phiprof::printLogProfile(MPI_COMM_WORLD,P::tstep,"phiprof_log"," ",7);
   
   if (myRank == MASTER_RANK) logFile << "(MAIN): Exiting." << endl << writeVerbose;
   logFile.close();
   if (P::diagnosticInterval != 0) diagnostic.close();

   MPI_Finalize();
   return 0;
}<|MERGE_RESOLUTION|>--- conflicted
+++ resolved
@@ -558,12 +558,6 @@
                //zero step to set up moments _v
                calculateAcceleration(mpiGrid, 0.0);
             }
-<<<<<<< HEAD
-            
-            //adjust blocks after acceleration
-            adjustVelocityBlocks(mpiGrid);
-=======
->>>>>>> 6dece2dd
             
             P::dt=newDt;
             
@@ -627,14 +621,6 @@
          //calculateAcceleration(mpiGrid, 0.0);
       }
 
-<<<<<<< HEAD
-      // Adjust velocity blocks if Vlasov solver is in use
-      if (P::propagateVlasovTranslation == true || P::propagateVlasovAcceleration == true ) {
-         adjustVelocityBlocks(mpiGrid);
-      }
-
-=======
->>>>>>> 6dece2dd
       phiprof::stop("Velocity-space",computedCells,"Cells");
       addTimedBarrier("barrier-after-acceleration");
 
