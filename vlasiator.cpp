--- conflicted
+++ resolved
@@ -55,12 +55,7 @@
 
 #include "phiprof.hpp"
 
-<<<<<<< HEAD
-
 Logger logFile, diagnostic;
-=======
-Logger logfile, diagnostic;
->>>>>>> ef7cb176
 
 using namespace std;
 using namespace phiprof;
@@ -68,14 +63,8 @@
 
 int main(int argn,char* args[]) {
    bool success = true;
-<<<<<<< HEAD
-   const int MASTER_RANK = 0;
    int myRank;
    const creal DT_EPSILON=1e-12;
-=======
-   int myrank;
-   creal DT_EPSILON=1e-12;
->>>>>>> ef7cb176
    typedef Parameters P;
    // Init MPI: 
 #ifdef _OPENMP
@@ -125,47 +114,29 @@
    
    phiprof::start("Init project");
    if (initializeProject() == false) {
-<<<<<<< HEAD
-      logFile << "(MAIN): Project did not initialize correctly!" << endl << writeVerbose;
-=======
-      if(myrank == MASTER_RANK) cerr << "(MAIN): Project did not initialize correctly!" << endl;
->>>>>>> ef7cb176
+      if(myRank == MASTER_RANK) cerr << "(MAIN): Project did not initialize correctly!" << endl;
       exit(1);
    }
    phiprof::stop("Init project");
    
 
    // Init parallel logger:
-<<<<<<< HEAD
    phiprof::start("open logFile & diagnostic");
    if (logFile.open(MPI_COMM_WORLD,MASTER_RANK,"logfile.txt") == false) {
-      cerr << "(MAIN) ERROR: Logger failed to open logFile!" << endl;
-=======
-   phiprof::start("open logfile & diagnostic");
-   if (logfile.open(MPI_COMM_WORLD,MASTER_RANK,"logfile.txt") == false) {
-      if(myrank == MASTER_RANK) cerr << "(MAIN) ERROR: Logger failed to open logfile!" << endl;
->>>>>>> ef7cb176
+      if(myRank == MASTER_RANK) cerr << "(MAIN) ERROR: Logger failed to open logfile!" << endl;
       exit(1);
    }
    if (P::diagnosticInterval != 0) {
       if (diagnostic.open(MPI_COMM_WORLD,MASTER_RANK,"diagnostic.txt") == false) {
-         if(myrank == MASTER_RANK) cerr << "(MAIN) ERROR: Logger failed to open diagnostic file!" << endl;
+         if(myRank == MASTER_RANK) cerr << "(MAIN) ERROR: Logger failed to open diagnostic file!" << endl;
          exit(1);
       }
    }
    phiprof::stop("open logFile & diagnostic");
    
    phiprof::start("Init grid");
-<<<<<<< HEAD
-   dccrg::Dccrg<SpatialCell> mpiGrid;
-   if (initializeGrid(argn,args,mpiGrid) == false) {
-      logFile << "(MAIN): Grid did not initialize correctly!" << endl << writeVerbose;
-      exit(1);
-   }  
-=======
    initializeGrid(argn,args,mpiGrid,sysBoundaries);
    isSysBoundaryCondDynamic = sysBoundaries.isDynamic();
->>>>>>> ef7cb176
    phiprof::stop("Init grid");
    
    phiprof::start("Init DROs");
@@ -322,17 +293,10 @@
             dtMaxLocal[2]=std::numeric_limits<Real>::max();
             for (std::vector<uint64_t>::const_iterator cell_id = cells.begin(); cell_id != cells.end(); ++cell_id) {
                SpatialCell* cell = mpiGrid[*cell_id];
-<<<<<<< HEAD
-               if (cell->isGhostCell) continue;
+               if (cell->sysBoundaryFlag != sysboundarytype::NOT_SYSBOUNDARY) continue;
                dtMaxLocal[0]=min(dtMaxLocal[0], cell->parameters[CellParams::MAXRDT]);
                dtMaxLocal[1]=min(dtMaxLocal[1], cell->parameters[CellParams::MAXVDT]);
                dtMaxLocal[2]=min(dtMaxLocal[2], cell->parameters[CellParams::MAXFDT]);
-=======
-               if (cell->sysBoundaryFlag != sysboundarytype::NOT_SYSBOUNDARY) continue;
-               dtmax_local[0]=min(dtmax_local[0],cell->parameters[CellParams::MAXRDT]);
-               dtmax_local[1]=min(dtmax_local[1],cell->parameters[CellParams::MAXVDT]);
-               dtmax_local[2]=min(dtmax_local[2],cell->parameters[CellParams::MAXFDT]);
->>>>>>> ef7cb176
             }
             MPI_Allreduce(&(dtMaxLocal[0]), &(dtMaxGlobal[0]), 3, MPI_Type<Real>(), MPI_MIN, MPI_COMM_WORLD);
             
