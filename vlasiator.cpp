/*
 * This file is part of Vlasiator.
 * Copyright 2010-2016 Finnish Meteorological Institute
 *
 * For details of usage, see the COPYING file and read the "Rules of the Road"
 * at http://www.physics.helsinki.fi/vlasiator/
 *
 * This program is free software; you can redistribute it and/or modify
 * it under the terms of the GNU General Public License as published by
 * the Free Software Foundation; either version 2 of the License, or
 * (at your option) any later version.
 *
 * This program is distributed in the hope that it will be useful,
 * but WITHOUT ANY WARRANTY; without even the implied warranty of
 * MERCHANTABILITY or FITNESS FOR A PARTICULAR PURPOSE.  See the
 * GNU General Public License for more details.
 *
 * You should have received a copy of the GNU General Public License along
 * with this program; if not, write to the Free Software Foundation, Inc.,
 * 51 Franklin Street, Fifth Floor, Boston, MA 02110-1301 USA.
 */

#include <cstdlib>
#include <iostream>
#include <cmath>
#include <vector>
#include <sstream>
#include <ctime>

#ifdef _OPENMP
   #include <omp.h>
#endif

#include <fsgrid.hpp>

#include "vlasovmover.h"
#include "definitions.h"
#include "mpiconversion.h"
#include "logger.h"
#include "parameters.h"
#include "readparameters.h"
#include "spatial_cell_wrapper.hpp"
#include "datareduction/datareducer.h"
#include "sysboundary/sysboundary.h"
#include "fieldtracing/fieldtracing.h"

#include "fieldsolver/fs_common.h"
#include "projects/project.h"
#include "grid.h"
#include "iowrite.h"
#include "ioread.h"

#include "object_wrapper.h"
#include "fieldsolver/gridGlue.hpp"
#include "fieldsolver/derivatives.hpp"

#ifdef CATCH_FPE
#include <fenv.h>
#include <signal.h>
/*! Function used to abort the program upon detecting a floating point exception. Which exceptions are caught is defined using the function feenableexcept.
 */
void fpehandler(int sig_num)
{
   signal(SIGFPE, fpehandler);
   printf("SIGFPE: floating point exception occured, exiting.\n");
   abort();
}
#endif

#include "phiprof.hpp"

Logger logFile, diagnostic;
static dccrg::Dccrg<SpatialCell,dccrg::Cartesian_Geometry> mpiGrid;

using namespace std;

int globalflags::bailingOut = 0;
bool globalflags::writeRestart = 0;
bool globalflags::balanceLoad = 0;
bool globalflags::doRefine=0;
bool globalflags::ionosphereJustSolved = false;

ObjectWrapper objectWrapper;

void addTimedBarrier(string name){
#ifdef NDEBUG
//let's not do a barrier
   return;
#endif
   phiprof::Timer btimer {name, {"Barriers", "MPI"}};
   MPI_Barrier(MPI_COMM_WORLD);
}


/*! Report spatial cell counts per refinement level as well as velocity cell counts per population into logfile
 */
void report_cell_and_block_counts(dccrg::Dccrg<spatial_cell::SpatialCell,dccrg::Cartesian_Geometry>& mpiGrid){
   cint maxRefLevel = mpiGrid.get_maximum_refinement_level();
   const vector<CellID> localCells = getLocalCells();
   cint popCount = getObjectWrapper().particleSpecies.size();

   // popCount+1 as we store the spatial cell counts and then the populations' v_cell counts.
   // maxRefLevel+1 as e.g. there's 2 levels at maxRefLevel == 1
   std::vector<int64_t> localCounts((popCount+1)*(maxRefLevel+1), 0), globalCounts((popCount+1)*(maxRefLevel+1), 0);

   for (const auto cellid : localCells) {
      cint level = mpiGrid.get_refinement_level(cellid);
      localCounts[level]++;
      for(int pop=0; pop<popCount; pop++) {
         localCounts[maxRefLevel+1 + level*popCount + pop] += mpiGrid[cellid]->get_number_of_velocity_blocks(pop);
      }
   }

   MPI_Reduce(localCounts.data(), globalCounts.data(), (popCount+1)*(maxRefLevel+1), MPI_INT64_T, MPI_SUM, MASTER_RANK, MPI_COMM_WORLD);

   logFile << "(CELLS) tstep = " << P::tstep << " time = " << P::t << " spatial cells [ ";
   for(int level = 0; level <= maxRefLevel; level++) {
      logFile << globalCounts[level] << " ";
   }
   logFile << "] blocks ";
   for(int pop=0; pop<popCount; pop++) {
      logFile << getObjectWrapper().particleSpecies[pop].name << " [ ";
      for(int level = 0; level <= maxRefLevel; level++) {
         logFile << globalCounts[maxRefLevel+1 + level*popCount + pop] << " ";
      }
      logFile << "] ";
   }
   logFile << endl << flush;

}


void computeNewTimeStep(dccrg::Dccrg<SpatialCell,dccrg::Cartesian_Geometry>& mpiGrid,
			FsGrid< fsgrids::technical, FS_STENCIL_WIDTH> & technicalGrid, Real &newDt, bool &isChanged) {

   phiprof::Timer computeTimestepTimer {"compute-timestep"};
   // Compute maximum time step. This cannot be done at the first step as the solvers compute the limits for each cell.

   isChanged = false;

   const vector<CellID>& cells = getLocalCells();
   /* Arrays for storing local (per process) and global max dt
      0th position stores ordinary space propagation dt
      1st position stores velocity space propagation dt
      2nd position stores field propagation dt
   */
   Real dtMaxLocal[3];
   Real dtMaxGlobal[3];

   dtMaxLocal[0] = numeric_limits<Real>::max();
   dtMaxLocal[1] = numeric_limits<Real>::max();
   dtMaxLocal[2] = numeric_limits<Real>::max();

   for (vector<CellID>::const_iterator cell_id = cells.begin(); cell_id != cells.end(); ++cell_id) {
      SpatialCell* cell = mpiGrid[*cell_id];
      const Real dx = cell->parameters[CellParams::DX];
      const Real dy = cell->parameters[CellParams::DY];
      const Real dz = cell->parameters[CellParams::DZ];

      cell->parameters[CellParams::MAXRDT] = numeric_limits<Real>::max();

      for (uint popID = 0; popID < getObjectWrapper().particleSpecies.size(); ++popID) {
         cell->set_max_r_dt(popID, numeric_limits<Real>::max());
         vmesh::VelocityBlockContainer<vmesh::LocalID>& blockContainer = cell->get_velocity_blocks(popID);
         const Real* blockParams = blockContainer.getParameters();
         const Real EPS = numeric_limits<Real>::min() * 1000;
         for (vmesh::LocalID blockLID = 0; blockLID < blockContainer.size(); ++blockLID) {
            for (unsigned int i = 0; i < WID; i += WID - 1) {
               const Real Vx =
                   blockParams[blockLID * BlockParams::N_VELOCITY_BLOCK_PARAMS + BlockParams::VXCRD] +
                   (i + HALF) * blockParams[blockLID * BlockParams::N_VELOCITY_BLOCK_PARAMS + BlockParams::DVX] + EPS;
               const Real Vy =
                   blockParams[blockLID * BlockParams::N_VELOCITY_BLOCK_PARAMS + BlockParams::VYCRD] +
                   (i + HALF) * blockParams[blockLID * BlockParams::N_VELOCITY_BLOCK_PARAMS + BlockParams::DVY] + EPS;
               const Real Vz =
                   blockParams[blockLID * BlockParams::N_VELOCITY_BLOCK_PARAMS + BlockParams::VZCRD] +
                   (i + HALF) * blockParams[blockLID * BlockParams::N_VELOCITY_BLOCK_PARAMS + BlockParams::DVZ] + EPS;

               const Real dt_max_cell = min({dx / fabs(Vx), dy / fabs(Vy), dz / fabs(Vz)});
               cell->set_max_r_dt(popID, min(dt_max_cell, cell->get_max_r_dt(popID)));
            }
         }
         cell->parameters[CellParams::MAXRDT] = min(cell->get_max_r_dt(popID), cell->parameters[CellParams::MAXRDT]);
      }

      if (cell->sysBoundaryFlag == sysboundarytype::NOT_SYSBOUNDARY ||
          (cell->sysBoundaryLayer == 1 && cell->sysBoundaryFlag != sysboundarytype::NOT_SYSBOUNDARY)) {
         // spatial fluxes computed also for boundary cells
         dtMaxLocal[0] = min(dtMaxLocal[0], cell->parameters[CellParams::MAXRDT]);
      }

      if (cell->parameters[CellParams::MAXVDT] != 0 &&
          (cell->sysBoundaryFlag == sysboundarytype::NOT_SYSBOUNDARY ||
           (P::vlasovAccelerateMaxwellianBoundaries && cell->sysBoundaryFlag == sysboundarytype::MAXWELLIAN))) {
         // acceleration only done on non-boundary cells
         dtMaxLocal[1] = min(dtMaxLocal[1], cell->parameters[CellParams::MAXVDT]);
      }
   }

   // compute max dt for fieldsolver
   const std::array<FsGridTools::FsIndex_t, 3> gridDims(technicalGrid.getLocalSize());
   for (FsGridTools::FsIndex_t k = 0; k < gridDims[2]; k++) {
      for (FsGridTools::FsIndex_t j = 0; j < gridDims[1]; j++) {
         for (FsGridTools::FsIndex_t i = 0; i < gridDims[0]; i++) {
            fsgrids::technical* cell = technicalGrid.get(i, j, k);
            if (cell->sysBoundaryFlag == sysboundarytype::NOT_SYSBOUNDARY ||
               (cell->sysBoundaryLayer == 1 && cell->sysBoundaryFlag != sysboundarytype::NOT_SYSBOUNDARY)) {
               dtMaxLocal[2] = min(dtMaxLocal[2], cell->maxFsDt);
            }
         }
      }
   }

   MPI_Allreduce(&(dtMaxLocal[0]), &(dtMaxGlobal[0]), 3, MPI_Type<Real>(), MPI_MIN, MPI_COMM_WORLD);

   // If any of the solvers are disabled there should be no limits in timespace from it
   if (!P::propagateVlasovTranslation)
      dtMaxGlobal[0] = numeric_limits<Real>::max();
   if (!P::propagateVlasovAcceleration)
      dtMaxGlobal[1] = numeric_limits<Real>::max();
   if (!P::propagateField)
      dtMaxGlobal[2] = numeric_limits<Real>::max();

   creal meanVlasovCFL = 0.5 * (P::vlasovSolverMaxCFL + P::vlasovSolverMinCFL);
   creal meanFieldsCFL = 0.5 * (P::fieldSolverMaxCFL + P::fieldSolverMinCFL);
   Real subcycleDt;

   // reduce/increase dt if it is too high for any of the three propagators or too low for all propagators
   if ((P::dt > dtMaxGlobal[0] * P::vlasovSolverMaxCFL ||
        P::dt > dtMaxGlobal[1] * P::vlasovSolverMaxCFL * P::maxSlAccelerationSubcycles ||
        P::dt > dtMaxGlobal[2] * P::fieldSolverMaxCFL * P::maxFieldSolverSubcycles) ||
       (P::dt < dtMaxGlobal[0] * P::vlasovSolverMinCFL &&
        P::dt < dtMaxGlobal[1] * P::vlasovSolverMinCFL * P::maxSlAccelerationSubcycles &&
        P::dt < dtMaxGlobal[2] * P::fieldSolverMinCFL * P::maxFieldSolverSubcycles)) {

      // new dt computed
      isChanged = true;

      // set new timestep to the lowest one of all interval-midpoints
      newDt = meanVlasovCFL * dtMaxGlobal[0];
      newDt = min(newDt, meanVlasovCFL * dtMaxGlobal[1] * P::maxSlAccelerationSubcycles);
      newDt = min(newDt, meanFieldsCFL * dtMaxGlobal[2] * P::maxFieldSolverSubcycles);

      logFile << "(TIMESTEP) New dt = " << newDt << " computed on step " << P::tstep << " at " << P::t
              << "s   Maximum possible dt (not including  vlasovsolver CFL " << P::vlasovSolverMinCFL << "-"
              << P::vlasovSolverMaxCFL << " or fieldsolver CFL " << P::fieldSolverMinCFL << "-" << P::fieldSolverMaxCFL
              << ") in {r, v, BE} was " << dtMaxGlobal[0] << " " << dtMaxGlobal[1] << " " << dtMaxGlobal[2] << " "
              << " Including subcycling { v, BE}  was " << dtMaxGlobal[1] * P::maxSlAccelerationSubcycles << " "
              << dtMaxGlobal[2] * P::maxFieldSolverSubcycles << " " << endl
              << writeVerbose;

      if (P::dynamicTimestep) {
         subcycleDt = newDt;
      } else {
         logFile << "(TIMESTEP) However, fixed timestep in config overrides dt = " << P::dt << endl << writeVerbose;
         subcycleDt = P::dt;
      }
   } else {
      subcycleDt = P::dt;
   }

   // Subcycle if field solver dt < global dt (including CFL) (new or old dt hence the hassle with subcycleDt
   if (meanFieldsCFL * dtMaxGlobal[2] < subcycleDt && P::propagateField) {
      P::fieldSolverSubcycles =
          min(convert<uint>(ceil(subcycleDt / (meanFieldsCFL * dtMaxGlobal[2]))), P::maxFieldSolverSubcycles);
   } else {
      P::fieldSolverSubcycles = 1;
   }
}

ObjectWrapper& getObjectWrapper() {
   return objectWrapper;
}

/** Get local cell IDs. This function creates a cached copy of the 
 * cell ID lists to significantly improve performance. The cell ID 
 * cache is recalculated every time the mesh partitioning changes.
 * @return Local cell IDs.*/
const std::vector<CellID>& getLocalCells() {
   return Parameters::localCells;
}

void recalculateLocalCellsCache() {
     {
        vector<CellID> dummy;
        dummy.swap(Parameters::localCells);
     }
   Parameters::localCells = mpiGrid.get_cells();
}

int main(int argn,char* args[]) {
   int myRank, doBailout=0;
   const creal DT_EPSILON=1e-12;
   typedef Parameters P;
   Real newDt;
   bool dtIsChanged;
   
   // Before MPI_Init we hardwire some settings, if we are in OpenMPI
   int required=MPI_THREAD_FUNNELED;
   int provided, resultlen;
   char mpiversion[MPI_MAX_LIBRARY_VERSION_STRING];
   bool overrideMCAompio = false;

   MPI_Get_library_version(mpiversion, &resultlen);
   string versionstr = string(mpiversion);
   stringstream mpiioMessage;

   if(versionstr.find("Open MPI") != std::string::npos) {
      #ifdef VLASIATOR_ALLOW_MCA_OMPIO
         mpiioMessage << "We detected OpenMPI but the compilation flag VLASIATOR_ALLOW_MCA_OMPIO was set so we do not override the default MCA io flag." << endl;
      #else
         overrideMCAompio = true;
         int index, count;
         char io_value[64];
         MPI_T_cvar_handle io_handle;
         
         MPI_T_init_thread(required, &provided);
         MPI_T_cvar_get_index("io", &index);
         MPI_T_cvar_handle_alloc(index, NULL, &io_handle, &count);
         MPI_T_cvar_write(io_handle, "^ompio");
         MPI_T_cvar_read(io_handle, io_value);
         MPI_T_cvar_handle_free(&io_handle);
         mpiioMessage << "We detected OpenMPI so we set the cvars value to disable ompio, MCA io: " << io_value << endl;
      #endif
   }
   
   // After the MPI_T settings we can init MPI all right.
   MPI_Init_thread(&argn,&args,required,&provided);
   MPI_Comm_rank(MPI_COMM_WORLD,&myRank);
   if (required > provided){
      if(myRank==MASTER_RANK) {
         cerr << "(MAIN): MPI_Init_thread failed! Got " << provided << ", need "<<required <<endl;
      }
      exit(1);
   }
   if (myRank == MASTER_RANK) {
      const char* mpiioenv = std::getenv("OMPI_MCA_io");
      std::string mpiioenvstr(mpiioenv);
      if(mpiioenvstr.find("^ompio") == std::string::npos) {
         cout << mpiioMessage.str();
      }
   }

   phiprof::initialize();
   
   double initialWtime =  MPI_Wtime();
   SysBoundary& sysBoundaryContainer = getObjectWrapper().sysBoundaryContainer;
   
   #ifdef CATCH_FPE
   // WARNING FE_INEXACT is too sensitive to be used. See man fenv.
   //feenableexcept(FE_DIVBYZERO|FE_INVALID|FE_OVERFLOW|FE_UNDERFLOW);
   feenableexcept(FE_DIVBYZERO|FE_INVALID|FE_OVERFLOW);
   //feenableexcept(FE_DIVBYZERO|FE_INVALID);
   signal(SIGFPE, fpehandler);
   #endif

   phiprof::Timer mainTimer {"main"};
   phiprof::Timer initTimer {"Initialization"};
   phiprof::Timer readParamsTimer {"Read parameters"};

   //init parameter file reader
   Readparameters readparameters(argn,args);

   P::addParameters();

   getObjectWrapper().addParameters();

   readparameters.parse();

   P::getParameters();

   getObjectWrapper().addPopulationParameters();
   sysBoundaryContainer.addParameters();
   projects::Project::addParameters();

   Project* project = projects::createProject();
   getObjectWrapper().project = project;
   readparameters.parse(true, false); // 2nd parsing for specific population parameters
   readparameters.helpMessage(); // Call after last parse, exits after printing help if help requested
   getObjectWrapper().getParameters();
   sysBoundaryContainer.getParameters();
   project->getParameters();
   readParamsTimer.stop();

   //Get version and config info here
   std::string version;
   std::string config;
   //Only master needs the info
   if (myRank==MASTER_RANK){
      version=readparameters.versionInfo();
      config=readparameters.configInfo();
   }



   // Init parallel logger:

   phiprof::Timer openLoggerTimer {"open logFile & diagnostic"};
   //if restarting we will append to logfiles
   if(!P::writeFullBGB) {
      if (logFile.open(MPI_COMM_WORLD,MASTER_RANK,"logfile.txt",P::isRestart) == false) {
         if(myRank == MASTER_RANK) cerr << "(MAIN) ERROR: Logger failed to open logfile!" << endl;
         exit(1);
      }
   } else {
      // If we are out to write the full background field and derivatives, we don't want to overwrite the existing run's logfile.
      if (logFile.open(MPI_COMM_WORLD,MASTER_RANK,"logfile_fullbgbio.txt",false) == false) {
         if(myRank == MASTER_RANK) cerr << "(MAIN) ERROR: Logger failed to open logfile_fullbgbio!" << endl;
         exit(1);
      }
   }
   if (P::diagnosticInterval != 0) {
      if (diagnostic.open(MPI_COMM_WORLD,MASTER_RANK,"diagnostic.txt",P::isRestart) == false) {
         if(myRank == MASTER_RANK) cerr << "(MAIN) ERROR: Logger failed to open diagnostic file!" << endl;
         exit(1);
      }
   }
   {
      int mpiProcs;
      MPI_Comm_size(MPI_COMM_WORLD,&mpiProcs);
      logFile << "(MAIN) Starting simulation with " << mpiProcs << " MPI processes ";
      #ifdef _OPENMP
         logFile << "and " << omp_get_max_threads();
      #else
         logFile << "and 0";
      #endif
      logFile << " OpenMP threads per process" << endl << writeVerbose;      
   }
   openLoggerTimer.stop();
   
   // Init project
   phiprof::Timer initProjectimer {"Init project"};
   if (project->initialize() == false) {
      if(myRank == MASTER_RANK) cerr << "(MAIN): Project did not initialize correctly!" << endl;
      exit(1);
   }
   if (project->initialized() == false) {
      if (myRank == MASTER_RANK) {
         cerr << "(MAIN): Project base class was not initialized!" << endl;
         cerr << "\t Call Project::initialize() in your project's initialize()-function." << endl;
         exit(1);
      }
   }
   initProjectimer.stop();

   // Add VAMR refinement criterias:
   vamr_ref_criteria::addRefinementCriteria();

   // Initialize simplified Fieldsolver grids.
   // Needs to be done here already ad the background field will be set right away, before going to initializeGrid even
   phiprof::Timer initFsTimer {"Init fieldsolver grids"};

   std::array<FsGridTools::FsSize_t, 3> fsGridDimensions = {convert<FsGridTools::FsSize_t>(P::xcells_ini * pow(2,P::amrMaxSpatialRefLevel)),
							    convert<FsGridTools::FsSize_t>(P::ycells_ini * pow(2,P::amrMaxSpatialRefLevel)),
							    convert<FsGridTools::FsSize_t>(P::zcells_ini * pow(2,P::amrMaxSpatialRefLevel))};

   std::array<bool,3> periodicity{sysBoundaryContainer.isPeriodic(0),
                                  sysBoundaryContainer.isPeriodic(1),
                                  sysBoundaryContainer.isPeriodic(2)};

   FsGridCouplingInformation gridCoupling;
   FsGrid< std::array<Real, fsgrids::bfield::N_BFIELD>, FS_STENCIL_WIDTH> perBGrid(fsGridDimensions, MPI_COMM_WORLD, periodicity,gridCoupling, P::manualFsGridDecomposition);
   FsGrid< std::array<Real, fsgrids::bfield::N_BFIELD>, FS_STENCIL_WIDTH> perBDt2Grid(fsGridDimensions, MPI_COMM_WORLD, periodicity,gridCoupling, P::manualFsGridDecomposition);
   FsGrid< std::array<Real, fsgrids::efield::N_EFIELD>, FS_STENCIL_WIDTH> EGrid(fsGridDimensions, MPI_COMM_WORLD, periodicity,gridCoupling, P::manualFsGridDecomposition);
   FsGrid< std::array<Real, fsgrids::efield::N_EFIELD>, FS_STENCIL_WIDTH> EDt2Grid(fsGridDimensions, MPI_COMM_WORLD, periodicity,gridCoupling, P::manualFsGridDecomposition);
   FsGrid< std::array<Real, fsgrids::ehall::N_EHALL>, FS_STENCIL_WIDTH> EHallGrid(fsGridDimensions, MPI_COMM_WORLD, periodicity,gridCoupling, P::manualFsGridDecomposition);
   FsGrid< std::array<Real, fsgrids::egradpe::N_EGRADPE>, FS_STENCIL_WIDTH> EGradPeGrid(fsGridDimensions, MPI_COMM_WORLD, periodicity,gridCoupling, P::manualFsGridDecomposition);
   FsGrid< std::array<Real, fsgrids::moments::N_MOMENTS>, FS_STENCIL_WIDTH> momentsGrid(fsGridDimensions, MPI_COMM_WORLD, periodicity,gridCoupling, P::manualFsGridDecomposition);
   FsGrid< std::array<Real, fsgrids::moments::N_MOMENTS>, FS_STENCIL_WIDTH> momentsDt2Grid(fsGridDimensions, MPI_COMM_WORLD, periodicity,gridCoupling, P::manualFsGridDecomposition);
   FsGrid< std::array<Real, fsgrids::dperb::N_DPERB>, FS_STENCIL_WIDTH> dPerBGrid(fsGridDimensions, MPI_COMM_WORLD, periodicity,gridCoupling, P::manualFsGridDecomposition);
   FsGrid< std::array<Real, fsgrids::dmoments::N_DMOMENTS>, FS_STENCIL_WIDTH> dMomentsGrid(fsGridDimensions, MPI_COMM_WORLD, periodicity,gridCoupling, P::manualFsGridDecomposition);
   FsGrid< std::array<Real, fsgrids::bgbfield::N_BGB>, FS_STENCIL_WIDTH> BgBGrid(fsGridDimensions, MPI_COMM_WORLD, periodicity,gridCoupling, P::manualFsGridDecomposition);
   FsGrid< std::array<Real, fsgrids::volfields::N_VOL>, FS_STENCIL_WIDTH> volGrid(fsGridDimensions, MPI_COMM_WORLD, periodicity,gridCoupling, P::manualFsGridDecomposition);
   FsGrid< fsgrids::technical, FS_STENCIL_WIDTH> technicalGrid(fsGridDimensions, MPI_COMM_WORLD, periodicity,gridCoupling, P::manualFsGridDecomposition);

   // Set DX, DY and DZ
   // TODO: This is currently just taking the values from cell 1, and assuming them to be
   // constant throughout the simulation.
   perBGrid.DX = perBDt2Grid.DX = EGrid.DX = EDt2Grid.DX = EHallGrid.DX = EGradPeGrid.DX = momentsGrid.DX
      = momentsDt2Grid.DX = dPerBGrid.DX = dMomentsGrid.DX = BgBGrid.DX = volGrid.DX = technicalGrid.DX
      = P::dx_ini / pow(2, P::amrMaxSpatialRefLevel);
   perBGrid.DY = perBDt2Grid.DY = EGrid.DY = EDt2Grid.DY = EHallGrid.DY = EGradPeGrid.DY = momentsGrid.DY
      = momentsDt2Grid.DY = dPerBGrid.DY = dMomentsGrid.DY = BgBGrid.DY = volGrid.DY = technicalGrid.DY
      = P::dy_ini / pow(2, P::amrMaxSpatialRefLevel);
   perBGrid.DZ = perBDt2Grid.DZ = EGrid.DZ = EDt2Grid.DZ = EHallGrid.DZ = EGradPeGrid.DZ = momentsGrid.DZ
      = momentsDt2Grid.DZ = dPerBGrid.DZ = dMomentsGrid.DZ = BgBGrid.DZ = volGrid.DZ = technicalGrid.DZ
      = P::dz_ini / pow(2, P::amrMaxSpatialRefLevel);
   // Set the physical start (lower left corner) X, Y, Z
   perBGrid.physicalGlobalStart = perBDt2Grid.physicalGlobalStart = EGrid.physicalGlobalStart = EDt2Grid.physicalGlobalStart
      = EHallGrid.physicalGlobalStart = EGradPeGrid.physicalGlobalStart = momentsGrid.physicalGlobalStart
      = momentsDt2Grid.physicalGlobalStart = dPerBGrid.physicalGlobalStart = dMomentsGrid.physicalGlobalStart
      = BgBGrid.physicalGlobalStart = volGrid.physicalGlobalStart = technicalGrid.physicalGlobalStart
      = {P::xmin, P::ymin, P::zmin};

   // Checking that spatial cells are cubic, otherwise field solver is incorrect (cf. derivatives in E, Hall term)
   constexpr Real uniformTolerance=1e-3;
   if ((abs((technicalGrid.DX - technicalGrid.DY) / technicalGrid.DX) >uniformTolerance) ||
       (abs((technicalGrid.DX - technicalGrid.DZ) / technicalGrid.DX) >uniformTolerance) ||
       (abs((technicalGrid.DY - technicalGrid.DZ) / technicalGrid.DY) >uniformTolerance)) {
      if (myRank == MASTER_RANK) {
         std::cerr << "WARNING: Your spatial cells seem not to be cubic. The simulation will now abort!" << std::endl;
      }
      //just abort sending SIGTERM to all tasks
      MPI_Abort(MPI_COMM_WORLD, -1);
   }
   initFsTimer.stop();

   // Initialize grid.  After initializeGrid local cells have dist
   // functions, and B fields set. Cells have also been classified for
   // the various sys boundary conditions.  All remote cells have been
   // created. All spatial date computed this far is up to date for
   // FULL_NEIGHBORHOOD. Block lists up to date for
   // VLASOV_SOLVER_NEIGHBORHOOD (but dist function has not been communicated)
   phiprof::Timer initGridsTimer {"Init grids"};
   initializeGrids(
      argn,
      args,
      mpiGrid,
      perBGrid,
      BgBGrid,
      momentsGrid,
      momentsDt2Grid,
      EGrid,
      EGradPeGrid,
      volGrid,
      technicalGrid,
      sysBoundaryContainer,
      *project
   );
<<<<<<< HEAD
  
=======
   
   // There are projects that have non-uniform and non-zero perturbed B, e.g. Magnetosphere with dipole type 4.
   // For inflow cells (e.g. maxwellian), we cannot take a FSgrid perturbed B value from the templateCell,
   // because we need a copy of the value from initialization in both perBGrid and perBDt2Grid and it isn't
   // touched as we are in boundary cells for components that aren't solved. We do a straight full copy instead
   // of looping and detecting boundary types here.
   perBDt2Grid.copyData(perBGrid);

>>>>>>> 723d0594
   const std::vector<CellID>& cells = getLocalCells();
   
   initGridsTimer.stop();
   
   // Initialize data reduction operators. This should be done elsewhere in order to initialize 
   // user-defined operators:
   phiprof::Timer initDROsTimer {"Init DROs"};
   DataReducer outputReducer, diagnosticReducer;

   if(P::writeFullBGB) {
      // We need the following variables for this, let's just erase and replace the entries in the list
      P::outputVariableList.clear();
      P::outputVariableList= {"fg_b_background", "fg_b_background_vol", "fg_derivs_b_background"};
   }

   initializeDataReducers(&outputReducer, &diagnosticReducer);
   initDROsTimer.stop();
   
   // Free up memory:
   readparameters.~Readparameters();

   if(P::writeFullBGB) {
      logFile << "Writing out full BGB components and derivatives and exiting." << endl << writeVerbose;

      // initialize the communicators so we can write out ionosphere grid metadata.
      SBC::ionosphereGrid.updateIonosphereCommunicator(mpiGrid, technicalGrid);

      P::systemWriteDistributionWriteStride.push_back(0);
      P::systemWriteName.push_back("bgb");
      P::systemWriteDistributionWriteXlineStride.push_back(0);
      P::systemWriteDistributionWriteYlineStride.push_back(0);
      P::systemWriteDistributionWriteZlineStride.push_back(0);
      P::systemWritePath.push_back("./");
      P::systemWriteFsGrid.push_back(true);

      for(uint si=0; si<P::systemWriteName.size(); si++) {
         P::systemWrites.push_back(0);
      }

      const bool writeGhosts = true;
      if( writeGrid(mpiGrid,
            perBGrid,
            EGrid,
            EHallGrid,
            EGradPeGrid,
            momentsGrid,
            dPerBGrid,  
            dMomentsGrid,
            BgBGrid,
            volGrid,
            technicalGrid,
            version,
            config,
            &outputReducer,
            P::systemWriteName.size()-1,
            P::restartStripeFactor,
            writeGhosts
         ) == false
      ) {
         cerr << "FAILED TO WRITE GRID AT " << __FILE__ << " " << __LINE__ << endl;
      }
      initTimer.stop();
      mainTimer.stop();
      
      phiprof::print(MPI_COMM_WORLD,"phiprof");
      
      if (myRank == MASTER_RANK) logFile << "(MAIN): Exiting." << endl << writeVerbose;
      logFile.close();
      if (P::diagnosticInterval != 0) diagnostic.close();
      
      perBGrid.finalize();
      perBDt2Grid.finalize();
      EGrid.finalize();
      EDt2Grid.finalize();
      EHallGrid.finalize();
      EGradPeGrid.finalize();
      momentsGrid.finalize();
      momentsDt2Grid.finalize();
      dPerBGrid.finalize();
      dMomentsGrid.finalize();
      BgBGrid.finalize();
      volGrid.finalize();
      technicalGrid.finalize();

      MPI_Finalize();
      return 0;
   }

   // Run the field solver once with zero dt. This will initialize
   // Fieldsolver dt limits, and also calculate volumetric B-fields.
   // At restart, all we need at this stage has been read from the restart, the rest will be recomputed in due time.
   if(P::isRestart == false) {
      propagateFields(
         perBGrid,
         perBDt2Grid,
         EGrid,
         EDt2Grid,
         EHallGrid,
         EGradPeGrid,
         momentsGrid,
         momentsDt2Grid,
         dPerBGrid,
         dMomentsGrid,
         BgBGrid,
         volGrid,
         technicalGrid,
         sysBoundaryContainer, 0.0, 1.0
      );
   }

   phiprof::Timer getFieldsTimer {"getFieldsFromFsGrid"};
   volGrid.updateGhostCells();
   getFieldsFromFsGrid(volGrid, BgBGrid, EGradPeGrid, technicalGrid, mpiGrid, cells);
   getFieldsTimer.stop();

   // Build communicator for ionosphere solving
   SBC::ionosphereGrid.updateIonosphereCommunicator(mpiGrid, technicalGrid);
   // If not a restart, perBGrid and dPerBGrid are up to date after propagateFields just above. Otherwise, we should compute them.
   if(P::isRestart) {
      calculateDerivativesSimple(
         perBGrid,
         perBDt2Grid,
         momentsGrid,
         momentsDt2Grid,
         dPerBGrid,
         dMomentsGrid,
         technicalGrid,
         sysBoundaryContainer,
         RK_ORDER1, // Update and compute on non-dt2 grids.
         false // Don't communicate moments, they are not needed here.
      );
      dPerBGrid.updateGhostCells();
   }
   FieldTracing::calculateIonosphereFsgridCoupling(technicalGrid, perBGrid, dPerBGrid, SBC::ionosphereGrid.nodes, SBC::Ionosphere::radius);
   SBC::ionosphereGrid.initSolver(!P::isRestart); // If it is a restart we do not want to zero out everything
   if(SBC::Ionosphere::couplingInterval > 0 && P::isRestart) {
      SBC::Ionosphere::solveCount = floor(P::t / SBC::Ionosphere::couplingInterval)+1;
   } else {
      SBC::Ionosphere::solveCount = 1;
   }
   
   if(P::isRestart) {
      // If it is a restart, we want to regenerate proper ig_inplanecurrent as well in case there's IO before the next solver step.
      SBC::ionosphereGrid.calculateConductivityTensor(SBC::Ionosphere::F10_7, SBC::Ionosphere::recombAlpha, SBC::Ionosphere::backgroundIonisation, true);
   }

   if (P::isRestart == false) {
      phiprof::Timer timer {"compute-dt"};
      // Run Vlasov solver once with zero dt to initialize
      // per-cell dt limits. In restarts, we read the dt from file.
      calculateSpatialTranslation(mpiGrid,0.0);
      calculateAcceleration(mpiGrid,0.0);      
   }

   // Save restart data
   if (P::writeInitialState) {
      // Calculate these so refinement parameters can be tuned based on the vlsv
      calculateScaledDeltasSimple(mpiGrid);

      FieldTracing::reduceData(technicalGrid, perBGrid, dPerBGrid, mpiGrid, SBC::ionosphereGrid.nodes); /*!< Call the reductions (e.g. field tracing) */
      
      phiprof::Timer timer {"write-initial-state"};
      
      if (myRank == MASTER_RANK)
         logFile << "(IO): Writing initial state to disk, tstep = "  << endl << writeVerbose;
      P::systemWriteDistributionWriteStride.push_back(1);
      P::systemWriteName.push_back("initial-grid");
      P::systemWriteDistributionWriteXlineStride.push_back(0);
      P::systemWriteDistributionWriteYlineStride.push_back(0);
      P::systemWriteDistributionWriteZlineStride.push_back(0);
      P::systemWritePath.push_back("./");
      P::systemWriteFsGrid.push_back(true);

      for(uint si=0; si<P::systemWriteName.size(); si++) {
         P::systemWrites.push_back(0);
      }

      const bool writeGhosts = true;
      if( writeGrid(mpiGrid,
            perBGrid, // TODO: Merge all the fsgrids passed here into one meta-object
            EGrid,
            EHallGrid,
            EGradPeGrid,
            momentsGrid,
            dPerBGrid,
            dMomentsGrid,
            BgBGrid,
            volGrid,
            technicalGrid,
            version,
            config,
            &outputReducer,
            P::systemWriteName.size()-1,
            P::restartStripeFactor,
            writeGhosts
         ) == false
      ) {
         cerr << "FAILED TO WRITE GRID AT " << __FILE__ << " " << __LINE__ << endl;
      }

      P::systemWriteDistributionWriteStride.pop_back();
      P::systemWriteName.pop_back();
      P::systemWriteDistributionWriteXlineStride.pop_back();
      P::systemWriteDistributionWriteYlineStride.pop_back();
      P::systemWriteDistributionWriteZlineStride.pop_back();
      P::systemWritePath.pop_back();
      P::systemWriteFsGrid.pop_back();
   }

   if (P::isRestart == false) {
      //compute new dt
      phiprof::Timer computeDtimer {"compute-dt"};
      computeNewTimeStep(mpiGrid, technicalGrid, newDt, dtIsChanged);
      if (P::dynamicTimestep == true && dtIsChanged == true) {
         // Only actually update the timestep if dynamicTimestep is on
         P::dt=newDt;
      }
      computeDtimer.stop();
      
      //go forward by dt/2 in V, initializes leapfrog split. In restarts the
      //the distribution function is already propagated forward in time by dt/2
      phiprof::Timer propagateHalfTimer {"propagate-velocity-space-dt/2"};
      if (P::propagateVlasovAcceleration) {
         calculateAcceleration(mpiGrid, 0.5*P::dt);
      } else {
         //zero step to set up moments _v
         calculateAcceleration(mpiGrid, 0.0);
      }
      propagateHalfTimer.stop();

      // Apply boundary conditions
      if (P::propagateVlasovTranslation || P::propagateVlasovAcceleration ) {
         phiprof::Timer updateBoundariesTimer {("update system boundaries (Vlasov post-acceleration)")};
         sysBoundaryContainer.applySysBoundaryVlasovConditions(mpiGrid, 0.5*P::dt, true);
         updateBoundariesTimer.stop();
         addTimedBarrier("barrier-boundary-conditions");
      }
      // Also update all moments. They won't be transmitted to FSgrid until the field solver is called, though.
      phiprof::Timer computeMomentsTimer {"Compute interp moments"};
      calculateInterpolatedVelocityMoments(
         mpiGrid,
         CellParams::RHOM,
         CellParams::VX,
         CellParams::VY,
         CellParams::VZ,
         CellParams::RHOQ,
         CellParams::P_11,
         CellParams::P_22,
         CellParams::P_33
      );
      computeMomentsTimer.stop();
   }

   initTimer.stop();

   // ***********************************
   // ***** INITIALIZATION COMPLETE *****
   // ***********************************

   // Main simulation loop:
   if (myRank == MASTER_RANK){
      logFile << "(MAIN): Starting main simulation loop." << endl << writeVerbose;
      //report filtering if we are in an AMR run 
      if (P::amrMaxSpatialRefLevel>0){
         logFile<<"Filtering Report: "<<endl;
         for (int refLevel=0 ; refLevel<= P::amrMaxSpatialRefLevel; refLevel++){
            logFile<<"\tRefinement Level " <<refLevel<<"==> Passes "<<P::numPasses.at(refLevel)<<endl;
         }
            logFile<<endl;
      }
   } 
   

   phiprof::Timer reportMemTimer {"report-memory-consumption"};
   report_process_memory_consumption();
   reportMemTimer.stop();
   
   unsigned int computedCells=0;
   unsigned int computedTotalCells=0;
  //Compute here based on time what the file intervals are
   P::systemWrites.clear();
   for(uint i=0;i< P::systemWriteTimeInterval.size();i++){
      int index=(int)(P::t_min/P::systemWriteTimeInterval[i]);
      //if we are already over 1% further than the time interval time that
      //is requested for writing, then jump to next writing index. This is to
      //make sure that at restart we do not write in the middle of
      //the interval.
      if(P::t_min>(index+0.01)*P::systemWriteTimeInterval[i]) {
         index++;
         // Special case for large timesteps
         int index2=(int)((P::t_min+P::dt)/P::systemWriteTimeInterval[i]);
         if (index2>index) index=index2;
      }
      P::systemWrites.push_back(index);
   }

   // Invalidate cached cell lists just to be sure (might not be needed)
   P::meshRepartitioned = true;

   unsigned int wallTimeRestartCounter=1;

   int doNow[3] = {0}; // 0: writeRestartNow, 1: balanceLoadNow, 2: refineNow ; declared outside main loop
   int writeRestartNow; // declared outside main loop
   bool overrideRebalanceNow = false; // declared outside main loop
   bool refineNow = false; // declared outside main loop
   
   addTimedBarrier("barrier-end-initialization");
   
   phiprof::Timer simulationTimer {"Simulation"};
   double startTime=  MPI_Wtime();
   double beforeTime = MPI_Wtime();
   double beforeSimulationTime=P::t_min;
   double beforeStep=P::tstep_min;
   
   while(P::tstep <= P::tstep_max  &&
         P::t-P::dt <= P::t_max+DT_EPSILON &&
         wallTimeRestartCounter <= P::exitAfterRestarts) {
      
      addTimedBarrier("barrier-loop-start");
      
      phiprof::Timer ioTimer {"IO"};

      phiprof::Timer externalsTimer {"checkExternalCommands"};
      if(myRank ==  MASTER_RANK) {
         // check whether STOP or KILL or SAVE has been passed, should be done by MASTER_RANK only as it can reset P::bailout_write_restart
         checkExternalCommands();
      }
      externalsTimer.stop();

      //write out phiprof profiles and logs with a lower interval than normal
      //diagnostic (every 10 diagnostic intervals).
      phiprof::Timer loggingTimer {"logfile-io"};
      logFile << "---------- tstep = " << P::tstep << " t = " << P::t <<" dt = " << P::dt << " FS cycles = " << P::fieldSolverSubcycles << " ----------" << endl;
      if (P::diagnosticInterval != 0 &&
          P::tstep % (P::diagnosticInterval*10) == 0 &&
          P::tstep-P::tstep_min >0) {

         phiprof::print(MPI_COMM_WORLD,"phiprof");
         
         double currentTime=MPI_Wtime();
         double timePerStep=double(currentTime  - beforeTime) / (P::tstep-beforeStep);
         double timePerSecond=double(currentTime  - beforeTime) / (P::t-beforeSimulationTime + DT_EPSILON);
         double remainingTime=min(timePerStep*(P::tstep_max-P::tstep),timePerSecond*(P::t_max-P::t));
         time_t finalWallTime=time(NULL)+(time_t)remainingTime; //assume time_t is in seconds, as it is almost always
         struct tm *finalWallTimeInfo=localtime(&finalWallTime);
         logFile << "(TIME) current walltime/step " << timePerStep<< " s" <<endl;
         logFile << "(TIME) current walltime/simusecond " << timePerSecond<<" s" <<endl;
         logFile << "(TIME) Estimated completion time is " <<asctime(finalWallTimeInfo)<<endl;
         //reset before values, we want to report speed since last report of speed.
         beforeTime = MPI_Wtime();
         beforeSimulationTime=P::t;
         beforeStep=P::tstep;
      }
      logFile << writeVerbose;
      loggingTimer.stop();

// Check whether diagnostic output has to be produced
      if (P::diagnosticInterval != 0 && P::tstep % P::diagnosticInterval == 0) {
         phiprof::Timer memTimer {"memory-report"};
         memTimer.start();
         report_process_memory_consumption();
         memTimer.stop();
         phiprof::Timer cellTimer {"cell-count-report"};
         cellTimer.start();
         report_cell_and_block_counts(mpiGrid);
         cellTimer.stop();

         phiprof::Timer diagnosticTimer {"diagnostic-io"};
         if (writeDiagnostic(mpiGrid, diagnosticReducer) == false) {
            if(myRank == MASTER_RANK)  cerr << "ERROR with diagnostic computation" << endl;
            
         }
      }

      // write system, loop through write classes
      for (uint i = 0; i < P::systemWriteTimeInterval.size(); i++) {
         if (P::systemWriteTimeInterval[i] >= 0.0 &&
             P::t >= P::systemWrites[i] * P::systemWriteTimeInterval[i] - DT_EPSILON) {
            // If we have only just restarted, the bulk file should already exist from the previous slot.
            if ((P::tstep == P::tstep_min) && (P::tstep>0)) {
               P::systemWrites[i]++;
               // Special case for large timesteps
               int index2=(int)((P::t+P::dt)/P::systemWriteTimeInterval[i]);
               if (index2>P::systemWrites[i]) P::systemWrites[i]=index2;
               continue;
            }

            // Calculate these so refinement parameters can be tuned based on the vlsv
            calculateScaledDeltasSimple(mpiGrid);
            
            FieldTracing::reduceData(technicalGrid, perBGrid, dPerBGrid, mpiGrid, SBC::ionosphereGrid.nodes); /*!< Call the reductions (e.g. field tracing) */
            
            phiprof::Timer writeSysTimer {"write-system"};
            logFile << "(IO): Writing spatial cell and reduced system data to disk, tstep = " << P::tstep << " t = " << P::t << endl << writeVerbose;
            const bool writeGhosts = true;
            if(writeGrid(mpiGrid,
               perBGrid, // TODO: Merge all the fsgrids passed here into one meta-object
               EGrid,
               EHallGrid,
               EGradPeGrid,
               momentsGrid,
               dPerBGrid,
               dMomentsGrid,
               BgBGrid,
               volGrid,
               technicalGrid,
               version,
               config,
               &outputReducer,
               i,
               P::systemStripeFactor,
               writeGhosts
               ) == false
            ) {
               cerr << "FAILED TO WRITE GRID AT" << __FILE__ << " " << __LINE__ << endl;
            }
            P::systemWrites[i]++;
            // Special case for large timesteps
            int index2=(int)((P::t+P::dt)/P::systemWriteTimeInterval[i]);
            if (index2>P::systemWrites[i]) P::systemWrites[i]=index2;
            logFile << "(IO): .... done!" << endl << writeVerbose;
         }
      }

      // Reduce globalflags::bailingOut from all processes
      phiprof::Timer bailoutReduceTimer {"Bailout-allreduce"};
      MPI_Allreduce(&(globalflags::bailingOut), &(doBailout), 1, MPI_INT, MPI_SUM, MPI_COMM_WORLD);
      bailoutReduceTimer.stop();

      // Write restart data if needed
      // Combined with checking of additional load balancing to have only one collective call.
      phiprof::Timer restartCheckTimer {"compute-is-restart-written-and-extra-LB"};
      if (myRank == MASTER_RANK) {
         if (  (P::saveRestartWalltimeInterval >= 0.0
            && (P::saveRestartWalltimeInterval*wallTimeRestartCounter <=  MPI_Wtime()-initialWtime
               || P::tstep == P::tstep_max
               || P::t >= P::t_max))
            || (doBailout > 0 && P::bailout_write_restart)
            || globalflags::writeRestart
         ) {
            doNow[0] = 1;
            if (globalflags::writeRestart == true) {
               doNow[0] = 2; // Setting to 2 so as to not increment the restart count below.
               globalflags::writeRestart = false; // This flag is only used by MASTER_RANK here and it needs to be reset after a restart write has been issued.
            }
         }
         else {
            doNow[0] = 0;
         }
         if (globalflags::balanceLoad || globalflags::doRefine) {
            doNow[1] = 1;
            globalflags::balanceLoad = false;
            if (globalflags::doRefine) {
               doNow[2] = 1;
               globalflags::doRefine = false;
            }
         }
      }
      MPI_Bcast( &doNow, 3 , MPI_INT , MASTER_RANK ,MPI_COMM_WORLD);
      writeRestartNow = doNow[0];
      doNow[0] = 0;
      if (doNow[1] == 1) {
         P::prepareForRebalance = true;
         doNow[1] = 0;
      }
      if (doNow[2]) {
         refineNow = true;
         doNow[2] = false;
      }
      restartCheckTimer.stop();

      if (writeRestartNow >= 1){
         phiprof::Timer timer {"write-restart"};
         if (writeRestartNow == 1) {
            wallTimeRestartCounter++;
         }

         // Refinement params for restart refinement
         calculateScaledDeltasSimple(mpiGrid);
         
         if (myRank == MASTER_RANK)
            logFile << "(IO): Writing restart data to disk, tstep = " << P::tstep << " t = " << P::t << endl << writeVerbose;
         //Write the restart:
         if( writeRestart(mpiGrid,
                  perBGrid, // TODO: Merge all the fsgrids passed here into one meta-object
                  EGrid,
                  EHallGrid,
                  EGradPeGrid,
                  momentsGrid,
                  dPerBGrid,
                  dMomentsGrid,
                  BgBGrid,
                  volGrid,
                  technicalGrid,
                  version,
                  config,
                  outputReducer,"restart",(uint)P::t,P::restartStripeFactor) == false ) {
            logFile << "(IO): ERROR Failed to write restart!" << endl << writeVerbose;
            cerr << "FAILED TO WRITE RESTART" << endl;
         }
         if (myRank == MASTER_RANK) {
            logFile << "(IO): .... done!"<< endl << writeVerbose;
         }
         timer.stop();
      }
      
      ioTimer.stop();
      addTimedBarrier("barrier-end-io");
      
      //no need to propagate if we are on the final step, we just
      //wanted to make sure all IO is done even for final step
      if(P::tstep == P::tstep_max ||
         P::t >= P::t_max ||
         doBailout > 0) {
         break;
      }
      
      //Re-loadbalance if needed
      //TODO - add LB measure and do LB if it exceeds threshold
      if(((P::tstep % P::rebalanceInterval == 0 && P::tstep > P::tstep_min) || overrideRebalanceNow)) {
         logFile << "(LB): Start load balance, tstep = " << P::tstep << " t = " << P::t << endl << writeVerbose;
         if (refineNow || (!dtIsChanged && P::adaptRefinement && P::tstep % (P::rebalanceInterval * P::refineCadence) == 0 && P::t > P::refineAfter)) { 
            logFile << "(AMR): Adapting refinement!"  << endl << writeVerbose;
            refineNow = false;
            if (!adaptRefinement(mpiGrid, technicalGrid, sysBoundaryContainer, *project)) {
               // OOM, rebalance and try again
               logFile << "(LB) AMR rebalancing with heavier refinement weights." << endl;
               globalflags::bailingOut = false; // Reset this
               for (auto id : mpiGrid.get_local_cells_to_refine()) {
                  mpiGrid[id]->parameters[CellParams::LBWEIGHTCOUNTER] *= 8.0;
               }
               balanceLoad(mpiGrid, sysBoundaryContainer);
               // We can /= 8.0 now as cells have potentially migrated. Go back to block-based count for now.
               for (auto id : mpiGrid.get_local_cells_to_refine()) {
                  mpiGrid[id]->parameters[CellParams::LBWEIGHTCOUNTER] = 0;
                  for (uint popID=0; popID<getObjectWrapper().particleSpecies.size(); ++popID) {
                     mpiGrid[id]->parameters[CellParams::LBWEIGHTCOUNTER] += mpiGrid[id]->get_number_of_velocity_blocks(popID);
                  }
               }

               mpiGrid.cancel_refining();
               if (!adaptRefinement(mpiGrid, technicalGrid, sysBoundaryContainer, *project)) {
                  for (auto id : mpiGrid.get_local_cells_to_refine()) {
                     mpiGrid[id]->parameters[CellParams::LBWEIGHTCOUNTER] *= 8.0;
                  }
                  continue;   // Refinement failed and we're bailing out
               } else {
                  globalflags::bailingOut = false; // Reset this
               }
            }

            // Calculate new dt limits since we might break CFL when refining
            phiprof::Timer computeDtimer {"compute-dt-amr"};
            calculateSpatialTranslation(mpiGrid,0.0);
            calculateAcceleration(mpiGrid,0.0);
         }
         // This now uses the block-based count just copied between the two refinement calls above.
         balanceLoad(mpiGrid, sysBoundaryContainer);
         addTimedBarrier("barrier-end-load-balance");
         phiprof::Timer shrinkTimer {"Shrink_to_fit"};
         // * shrink to fit after LB * //
         shrink_to_fit_grid_data(mpiGrid);
         shrinkTimer.stop();
         logFile << "(LB): ... done!"  << endl << writeVerbose;
         P::prepareForRebalance = false;

         overrideRebalanceNow = false;

         // Make sure the ionosphere communicator is up-to-date, in case inner boundary cells
         // moved.
         SBC::ionosphereGrid.updateIonosphereCommunicator(mpiGrid, technicalGrid);
      }
      
      //get local cells
      const vector<CellID>& cells = getLocalCells();

      //compute how many spatial cells we solve for this step
      computedCells=0;
      for(size_t i=0; i<cells.size(); i++) {
         for (uint popID=0; popID<getObjectWrapper().particleSpecies.size(); ++popID)
            computedCells += mpiGrid[cells[i]]->get_number_of_velocity_blocks(popID)*WID3;
      }
      computedTotalCells+=computedCells;
      
      //Check if dt needs to be changed, and propagate V back a half-step to change dt and set up new situation
      //do not compute new dt on first step (in restarts dt comes from file, otherwise it was initialized before we entered
      //simulation loop
      // FIXME what if dt changes at a restart??
      if(P::dynamicTimestep  && P::tstep > P::tstep_min) {
         computeNewTimeStep(mpiGrid, technicalGrid, newDt, dtIsChanged);
         addTimedBarrier("barrier-check-dt");
         if(dtIsChanged) {
            phiprof::Timer updateDtimer {"update-dt"};
            //propagate velocity space back to real-time
            if( P::propagateVlasovAcceleration ) {
               // Back half dt to real time, forward by new half dt
               calculateAcceleration(mpiGrid,-0.5*P::dt + 0.5*newDt);
            }
            else {
               //zero step to set up moments _v
               calculateAcceleration(mpiGrid, 0.0);
            }
            
            P::dt=newDt;
            
            logFile <<" dt changed to "<<P::dt <<"s, distribution function was half-stepped to real-time and back"<<endl<<writeVerbose;
            updateDtimer.stop();
            continue; //
            addTimedBarrier("barrier-new-dt-set");
         }
      }
      
      if (P::tstep % P::rebalanceInterval == P::rebalanceInterval-1 || P::prepareForRebalance == true) {
         if(P::prepareForRebalance == true) {
            overrideRebalanceNow = true;
         } else {
            P::prepareForRebalance = true;
         }
         #pragma omp parallel for
         for (size_t c=0; c<cells.size(); ++c) {
            mpiGrid[cells[c]]->get_cell_parameters()[CellParams::LBWEIGHTCOUNTER] = 0;
         }
      }
      
      phiprof::Timer propagateTimer {"Propagate"};
      //Propagate the state of simulation forward in time by dt:
      
      // Update boundary condition states (time-varying)
      if (P::propagateVlasovTranslation || P::propagateVlasovAcceleration) {
         phiprof::Timer timer {"Update system boundaries (Vlasov pre-translation)"};
         sysBoundaryContainer.updateState(mpiGrid, perBGrid, BgBGrid, P::t + 0.5 * P::dt);
         timer.stop();
         addTimedBarrier("barrier-boundary-conditions");
      }

      phiprof::Timer spatialSpaceTimer {"Spatial-space"};
      if( P::propagateVlasovTranslation) {
         calculateSpatialTranslation(mpiGrid,P::dt);
      } else {
         calculateSpatialTranslation(mpiGrid,0.0);
      }
      spatialSpaceTimer.stop(computedCells, "Cells");
      
      // Apply boundary conditions
      if (P::propagateVlasovTranslation || P::propagateVlasovAcceleration ) {
         phiprof::Timer timer {"Update system boundaries (Vlasov post-translation)"};
         sysBoundaryContainer.applySysBoundaryVlasovConditions(mpiGrid, P::t+0.5*P::dt, false);
         timer.stop();
         addTimedBarrier("barrier-boundary-conditions");
      }
      
      phiprof::Timer momentsTimer {"Compute interp moments"};
      calculateInterpolatedVelocityMoments(
         mpiGrid,
         CellParams::RHOM_DT2,
         CellParams::VX_DT2,
         CellParams::VY_DT2,
         CellParams::VZ_DT2,
         CellParams::RHOQ_DT2,
         CellParams::P_11_DT2,
         CellParams::P_22_DT2,
         CellParams::P_33_DT2
      );
      momentsTimer.stop();
      
      // Propagate fields forward in time by dt. This needs to be done before the
      // moments for t + dt are computed (field uses t and t+0.5dt)
      if (P::propagateField) {
         phiprof::Timer propagateTimer {"Propagate Fields"};

         phiprof::Timer couplingInTimer {"fsgrid-coupling-in"};
         // Copy moments over into the fsgrid.
         //setupTechnicalFsGrid(mpiGrid, cells, technicalGrid);
         feedMomentsIntoFsGrid(mpiGrid, cells, momentsGrid, technicalGrid, false);
         feedMomentsIntoFsGrid(mpiGrid, cells, momentsDt2Grid, technicalGrid, true);
         couplingInTimer.stop();
         
         propagateFields(
            perBGrid,
            perBDt2Grid,
            EGrid,
            EDt2Grid,
            EHallGrid,
            EGradPeGrid,
            momentsGrid,
            momentsDt2Grid,
            dPerBGrid,
            dMomentsGrid,
            BgBGrid,
            volGrid,
            technicalGrid,
            sysBoundaryContainer,
            P::dt,
            P::fieldSolverSubcycles
         );

         phiprof::Timer getFieldsTimer {"getFieldsFromFsGrid"};
         // Copy results back from fsgrid.
         volGrid.updateGhostCells();
         technicalGrid.updateGhostCells();
         getFieldsFromFsGrid(volGrid, BgBGrid, EGradPeGrid, technicalGrid, mpiGrid, cells);
         getFieldsTimer.stop();
         propagateTimer.stop(cells.size(),"SpatialCells");
         addTimedBarrier("barrier-after-field-solver");
      }
      
      if(FieldTracing::fieldTracingParameters.useCache) {
         FieldTracing::resetReconstructionCoefficientsCache();
      }

      // Map current data down into the ionosphere
      // momentsGrid was ghost-updated in the field solver above, volGrid just after a few lines above.
      // perBGrid was ghost-updated before derivatives were computed in the field solver.
      // dPerBGrid was updated before the electric fields.
      if(SBC::ionosphereGrid.nodes.size() > 0 && ((P::t > SBC::Ionosphere::solveCount * SBC::Ionosphere::couplingInterval && SBC::Ionosphere::couplingInterval > 0) || SBC::Ionosphere::couplingInterval == 0)) {
         FieldTracing::calculateIonosphereFsgridCoupling(technicalGrid, perBGrid, dPerBGrid, SBC::ionosphereGrid.nodes, SBC::Ionosphere::radius);
         SBC::ionosphereGrid.mapDownBoundaryData(perBGrid, dPerBGrid, momentsGrid, volGrid, technicalGrid);
         SBC::ionosphereGrid.calculateConductivityTensor(SBC::Ionosphere::F10_7, SBC::Ionosphere::recombAlpha, SBC::Ionosphere::backgroundIonisation);

         // Solve ionosphere
         int nIterations, nRestarts;
         Real residual, minPotentialN, maxPotentialN, minPotentialS, maxPotentialS;
         SBC::ionosphereGrid.solve(nIterations, nRestarts, residual, minPotentialN, maxPotentialN, minPotentialS, maxPotentialS);
         logFile << "tstep = " << P::tstep
         << " t = " << P::t
         << " ionosphere iterations = " << nIterations
         << " restarts = " << nRestarts
         << " residual = " << std::scientific << residual << std::defaultfloat
         << " N potential min " << minPotentialN
         << " max " << maxPotentialN
         << " difference " << maxPotentialN - minPotentialN
         << " S potential min " << minPotentialS
         << " max " << maxPotentialS
         << " difference " << maxPotentialS - minPotentialS
         << endl;
         SBC::Ionosphere::solveCount++;
         globalflags::ionosphereJustSolved = true;
         // Reset flag in all cells
         #pragma omp parallel for
         for(size_t i=0; i<cells.size(); i++) {
            if(mpiGrid[cells[i]]->parameters[CellParams::FORCING_CELL_NUM] == 1) {
               mpiGrid[cells[i]]->parameters[CellParams::FORCING_CELL_NUM] = 0;
            }
         }
      }
      
      phiprof::Timer vspaceTimer {"Velocity-space"};
      if ( P::propagateVlasovAcceleration ) {
         calculateAcceleration(mpiGrid,P::dt);
         addTimedBarrier("barrier-after-ad just-blocks");
      } else {
         //zero step to set up moments _v
         calculateAcceleration(mpiGrid, 0.0);
      }
      vspaceTimer.stop(computedCells, "Cells");
      addTimedBarrier("barrier-after-acceleration");
      
      if (P::propagateVlasovTranslation || P::propagateVlasovAcceleration ) {
         phiprof::Timer timer {"Update system boundaries (Vlasov post-acceleration)"};
         sysBoundaryContainer.applySysBoundaryVlasovConditions(mpiGrid, P::t + 0.5 * P::dt, true);
         timer.stop();
         addTimedBarrier("barrier-boundary-conditions");
      }
      
      momentsTimer.start();
      // *here we compute rho and rho_v for timestep t + dt, so next
      // timestep * //
      calculateInterpolatedVelocityMoments(
         mpiGrid,
         CellParams::RHOM,
         CellParams::VX,
         CellParams::VY,
         CellParams::VZ,
         CellParams::RHOQ,
         CellParams::P_11,
         CellParams::P_22,
         CellParams::P_33
      );
      momentsTimer.stop();

      propagateTimer.stop(computedCells,"Cells");
      
      phiprof::Timer endStepTimer {"Project endTimeStep"};
      project->hook(hook::END_OF_TIME_STEP, mpiGrid, perBGrid);
      endStepTimer.stop();

      // Check timestep
      if (P::dt < P::bailout_min_dt) {
         stringstream s;
         s << "The timestep dt=" << P::dt << " went below bailout.bailout_min_dt (" << to_string(P::bailout_min_dt) << ")." << endl;
         bailout(true, s.str(), __FILE__, __LINE__);
      }
      //Move forward in time
      P::meshRepartitioned = false;
      globalflags::ionosphereJustSolved = false;
      ++P::tstep;
      P::t += P::dt;

   }

   double after = MPI_Wtime();

   simulationTimer.stop();
   phiprof::Timer finalizationTimer {"Finalization"};
   if (P::propagateField ) { 
      finalizeFieldPropagator();
   }
   if (myRank == MASTER_RANK) {
      if (doBailout > 0) {
         logFile << "(BAILOUT): Bailing out, see error log for details." << endl;
      }
      
      double timePerStep;
      if (P::tstep == P::tstep_min) {
         timePerStep=0.0;
      } else {
         timePerStep=double(after  - startTime) / (P::tstep-P::tstep_min);
      }
      double timePerSecond=double(after  - startTime) / (P::t-P::t_min+DT_EPSILON);
      logFile << "(MAIN): All timesteps calculated." << endl;
      logFile << "\t (TIME) total run time " << after - startTime << " s, total simulated time " << P::t -P::t_min<< " s" << endl;
      if(P::t != 0.0) {
         logFile << "\t (TIME) seconds per timestep " << timePerStep  <<
         ", seconds per simulated second " <<  timePerSecond << endl;
      }
      logFile << writeVerbose;
   }
   
   finalizationTimer.stop();
   mainTimer.stop();
   
   phiprof::print(MPI_COMM_WORLD,"phiprof");
   
   if (myRank == MASTER_RANK) logFile << "(MAIN): Exiting." << endl << writeVerbose;
   logFile.close();
   if (P::diagnosticInterval != 0) diagnostic.close();
   
   perBGrid.finalize();
   perBDt2Grid.finalize();
   EGrid.finalize();
   EDt2Grid.finalize();
   EHallGrid.finalize();
   EGradPeGrid.finalize();
   momentsGrid.finalize();
   momentsDt2Grid.finalize();
   dPerBGrid.finalize();
   dMomentsGrid.finalize();
   BgBGrid.finalize();
   volGrid.finalize();
   technicalGrid.finalize();

   if(overrideMCAompio) {
      MPI_T_finalize();
   }
   MPI_Finalize();
   return 0;
}<|MERGE_RESOLUTION|>--- conflicted
+++ resolved
@@ -527,9 +527,6 @@
       sysBoundaryContainer,
       *project
    );
-<<<<<<< HEAD
-  
-=======
    
    // There are projects that have non-uniform and non-zero perturbed B, e.g. Magnetosphere with dipole type 4.
    // For inflow cells (e.g. maxwellian), we cannot take a FSgrid perturbed B value from the templateCell,
@@ -538,7 +535,6 @@
    // of looping and detecting boundary types here.
    perBDt2Grid.copyData(perBGrid);
 
->>>>>>> 723d0594
    const std::vector<CellID>& cells = getLocalCells();
    
    initGridsTimer.stop();
