--- conflicted
+++ resolved
@@ -222,13 +222,9 @@
       // Check whether diagnostic output has to be produced
       if (P::diagnosticInterval != 0 && P::tstep % P::diagnosticInterval == 0) {
          phiprof::start("Diagnostic");
-<<<<<<< HEAD
-         if (computeDiagnostic(mpiGrid, diagnosticReducer) == false) {
-            if(myRank == MASTER_RANK) cerr << "ERROR with diagnostic computation" << endl;
-=======
          if (writeDiagnostic(mpiGrid, diagnosticReducer, P::tstep) == false) {
-            cerr << "ERROR with diagnostic computation" << endl;
->>>>>>> 48426a6e
+            if(myRank == MASTER_RANK)  cerr << "ERROR with diagnostic computation" << endl;
+
          }
          phiprof::stop("Diagnostic");
       }
