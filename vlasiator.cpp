/*
 * This file is part of Vlasiator.
 * Copyright 2010-2016 Finnish Meteorological Institute
 *
 * For details of usage, see the COPYING file and read the "Rules of the Road"
 * at http://vlasiator.fmi.fi/
 *
 * This program is free software; you can redistribute it and/or modify
 * it under the terms of the GNU General Public License as published by
 * the Free Software Foundation; either version 2 of the License, or
 * (at your option) any later version.
 *
 * This program is distributed in the hope that it will be useful,
 * but WITHOUT ANY WARRANTY; without even the implied warranty of
 * MERCHANTABILITY or FITNESS FOR A PARTICULAR PURPOSE.  See the
 * GNU General Public License for more details.
 *
 * You should have received a copy of the GNU General Public License along
 * with this program; if not, write to the Free Software Foundation, Inc.,
 * 51 Franklin Street, Fifth Floor, Boston, MA 02110-1301 USA.
 */

#include <cstdlib>
#include <iostream>
#include <cmath>
#include <vector>
#include <sstream>
#include <ctime>
#include <omp.h>

#ifdef _OPENMP
   #include <omp.h>
#endif

#include <fsgrid.hpp>

#include "vlasovmover.h"
#include "definitions.h"
#include "mpiconversion.h"
#include "logger.h"
#include "parameters.h"
#include "readparameters.h"
#include "spatial_cell.hpp"
#include "datareduction/datareducer.h"
#include "sysboundary/sysboundary.h"

#include "fieldsolver/fs_common.h"
#include "poisson_solver/poisson_solver.h"
#include "projects/project.h"
#include "grid.h"
#include "iowrite.h"
#include "ioread.h"

#include "object_wrapper.h"
#include "fieldsolver/gridGlue.hpp"

#ifdef CATCH_FPE
#include <fenv.h>
#include <signal.h>
/*! Function used to abort the program upon detecting a floating point exception. Which exceptions are caught is defined using the function feenableexcept.
 */
void fpehandler(int sig_num)
{
   signal(SIGFPE, fpehandler);
   printf("SIGFPE: floating point exception occured, exiting.\n");
   abort();
}
#endif

#include "phiprof.hpp"

Logger logFile, diagnostic;
static dccrg::Dccrg<SpatialCell,dccrg::Cartesian_Geometry> mpiGrid;

using namespace std;
using namespace phiprof;

int globalflags::bailingOut = 0;
bool globalflags::writeRestart = 0;

ObjectWrapper objectWrapper;

void addTimedBarrier(string name){
#ifdef NDEBUG
//let's not do  a barrier
   return; 
#endif
   int bt=phiprof::initializeTimer(name,"Barriers","MPI");
   phiprof::start(bt);
   MPI_Barrier(MPI_COMM_WORLD);
   phiprof::stop(bt);
}

bool computeNewTimeStep(dccrg::Dccrg<SpatialCell,dccrg::Cartesian_Geometry>& mpiGrid,Real &newDt, bool &isChanged) {

   phiprof::start("compute-timestep");
   //compute maximum time-step, this cannot be done at the first
   //step as the solvers compute the limits for each cell

   isChanged=false;

   const vector<CellID>& cells = getLocalCells();
   /* Arrays for storing local (per process) and global max dt
      0th position stores ordinary space propagation dt
      1st position stores velocity space propagation dt
      2nd position stores field propagation dt
   */
   Real dtMaxLocal[3];
   Real dtMaxGlobal[3];
   
   dtMaxLocal[0]=numeric_limits<Real>::max();
   dtMaxLocal[1]=numeric_limits<Real>::max();
   dtMaxLocal[2]=numeric_limits<Real>::max();

   for (vector<CellID>::const_iterator cell_id=cells.begin(); cell_id!=cells.end(); ++cell_id) {
      SpatialCell* cell = mpiGrid[*cell_id];
      const Real dx = cell->parameters[CellParams::DX];
      const Real dy = cell->parameters[CellParams::DY];
      const Real dz = cell->parameters[CellParams::DZ];
      
      for (unsigned int popID=0; popID<getObjectWrapper().particleSpecies.size(); ++popID) {
         vmesh::VelocityBlockContainer<vmesh::LocalID>& blockContainer = cell->get_velocity_blocks(popID);
         const Real* blockParams = blockContainer.getParameters();
         const Real EPS = numeric_limits<Real>::min()*1000;
         for (vmesh::LocalID blockLID=0; blockLID<blockContainer.size(); ++blockLID) {
            for (unsigned int i=0; i<WID;i+=WID-1) {
                const Real Vx 
                  = blockParams[blockLID*BlockParams::N_VELOCITY_BLOCK_PARAMS+BlockParams::VXCRD] 
                  + (i+HALF)*blockParams[blockLID*BlockParams::N_VELOCITY_BLOCK_PARAMS+BlockParams::DVX]
                  + EPS;
                const Real Vy 
                  = blockParams[blockLID*BlockParams::N_VELOCITY_BLOCK_PARAMS+BlockParams::VYCRD] 
                  + (i+HALF)*blockParams[blockLID*BlockParams::N_VELOCITY_BLOCK_PARAMS+BlockParams::DVY]
                  + EPS;
                    const Real Vz 
                  = blockParams[blockLID*BlockParams::N_VELOCITY_BLOCK_PARAMS+BlockParams::VZCRD]
                  + (i+HALF)*blockParams[blockLID*BlockParams::N_VELOCITY_BLOCK_PARAMS+BlockParams::DVZ]
                  + EPS;

                const Real dt_max_cell = min(dx/fabs(Vx),min(dy/fabs(Vy),dz/fabs(Vz)));
                cell->parameters[CellParams::MAXRDT] = min(dt_max_cell,cell->parameters[CellParams::MAXRDT]);
                cell->set_max_r_dt(popID,min(dt_max_cell,cell->get_max_r_dt(popID)));
             }
         }
      }
      
      
      if ( cell->sysBoundaryFlag == sysboundarytype::NOT_SYSBOUNDARY ||
           (cell->sysBoundaryLayer == 1 && cell->sysBoundaryFlag != sysboundarytype::NOT_SYSBOUNDARY )) {
         //spatial fluxes computed also for boundary cells
         dtMaxLocal[0]=min(dtMaxLocal[0], cell->parameters[CellParams::MAXRDT]);
         dtMaxLocal[2]=min(dtMaxLocal[2], cell->parameters[CellParams::MAXFDT]);
      }

      if (cell->sysBoundaryFlag == sysboundarytype::NOT_SYSBOUNDARY && cell->parameters[CellParams::MAXVDT] != 0) {
         //Acceleration only done on non sysboundary cells
         dtMaxLocal[1]=min(dtMaxLocal[1], cell->parameters[CellParams::MAXVDT]);
      }
   }
   MPI_Allreduce(&(dtMaxLocal[0]), &(dtMaxGlobal[0]), 3, MPI_Type<Real>(), MPI_MIN, MPI_COMM_WORLD);
   
   //If any of the solvers are disabled there should be no limits in timespace from it
   if (P::propagateVlasovTranslation == false)
      dtMaxGlobal[0]=numeric_limits<Real>::max();
   if (P::propagateVlasovAcceleration == false)
      dtMaxGlobal[1]=numeric_limits<Real>::max();
   if (P::propagateField == false)
      dtMaxGlobal[2]=numeric_limits<Real>::max();
   
   creal meanVlasovCFL = 0.5*(P::vlasovSolverMaxCFL+ P::vlasovSolverMinCFL);
   creal meanFieldsCFL = 0.5*(P::fieldSolverMaxCFL+ P::fieldSolverMinCFL);
   Real subcycleDt;
   
   //reduce dt if it is too high for any of the three propagators, or too low for all propagators
   if(( P::dt > dtMaxGlobal[0] * P::vlasovSolverMaxCFL ||
        P::dt > dtMaxGlobal[1] * P::vlasovSolverMaxCFL * P::maxSlAccelerationSubcycles ||
        P::dt > dtMaxGlobal[2] * P::fieldSolverMaxCFL * P::maxFieldSolverSubcycles ) ||
      ( P::dt < dtMaxGlobal[0] * P::vlasovSolverMinCFL && 
        P::dt < dtMaxGlobal[1] * P::vlasovSolverMinCFL * P::maxSlAccelerationSubcycles &&
        P::dt < dtMaxGlobal[2] * P::fieldSolverMinCFL * P::maxFieldSolverSubcycles )
      ) {
      //new dt computed
      isChanged=true;

      //set new timestep to the lowest one of all interval-midpoints
      const Real half = 0.5;
      newDt = meanVlasovCFL * dtMaxGlobal[0];
      newDt = min(newDt,meanVlasovCFL * dtMaxGlobal[1] * P::maxSlAccelerationSubcycles);
      newDt = min(newDt,meanFieldsCFL * dtMaxGlobal[2] * P::maxFieldSolverSubcycles);
   
      logFile <<"(TIMESTEP) New dt = " << newDt << " computed on step "<<  P::tstep <<" at " <<P::t << 
         "s   Maximum possible dt (not including  vlasovsolver CFL "<< 
         P::vlasovSolverMinCFL <<"-"<<P::vlasovSolverMaxCFL<<
         " or fieldsolver CFL "<< 
         P::fieldSolverMinCFL <<"-"<<P::fieldSolverMaxCFL<<
         ") in {r, v, BE} was " <<
         dtMaxGlobal[0] << " " <<
         dtMaxGlobal[1] << " " <<
         dtMaxGlobal[2] << " " <<
         " Including subcycling { v, BE}  was " <<
         dtMaxGlobal[1] * P::maxSlAccelerationSubcycles << " " <<
         dtMaxGlobal[2] * P::maxFieldSolverSubcycles<< " " <<
         endl << writeVerbose;

      if(P::dynamicTimestep == true) {
         subcycleDt = newDt;
      } else {
         logFile <<"(TIMESTEP) However, fixed timestep in config overrides dt = " << P::dt << endl << writeVerbose;
         subcycleDt = P::dt;
      }
   } else {
      subcycleDt = P::dt;
   }
   
   // Subcycle if field solver dt < global dt (including CFL) (new or old dt hence the hassle with subcycleDt
   if (meanFieldsCFL*dtMaxGlobal[2] < subcycleDt && P::propagateField) {
      P::fieldSolverSubcycles = min(convert<int>(ceil(subcycleDt / (meanFieldsCFL*dtMaxGlobal[2]))), P::maxFieldSolverSubcycles);
   } else {
      P::fieldSolverSubcycles = 1;
   }
   
   phiprof::stop("compute-timestep");
   return true;
}

ObjectWrapper& getObjectWrapper() {
   return objectWrapper;
}

/** Get local cell IDs. This function creates a cached copy of the 
 * cell ID lists to significantly improve performance. The cell ID 
 * cache is recalculated every time the mesh partitioning changes.
 * @return Local cell IDs.*/
const std::vector<CellID>& getLocalCells() {
   return Parameters::localCells;
}

void recalculateLocalCellsCache() {
     {
        vector<CellID> dummy;
        dummy.swap(Parameters::localCells);
     }
   Parameters::localCells = mpiGrid.get_cells();
}

int main(int argn,char* args[]) {
   bool success = true;
   int myRank, doBailout;
   const creal DT_EPSILON=1e-12;
   typedef Parameters P;
   Real newDt;
   bool dtIsChanged;
   
// Init MPI:
   int required=MPI_THREAD_FUNNELED;
   int provided;
   MPI_Init_thread(&argn,&args,required,&provided);
   if (required > provided){
      MPI_Comm_rank(MPI_COMM_WORLD,&myRank);
      if(myRank==MASTER_RANK)
         cerr << "(MAIN): MPI_Init_thread failed! Got " << provided << ", need "<<required <<endl;
      exit(1);
   }
   
   phiprof::initialize();
   
   double initialWtime =  MPI_Wtime();
   
   MPI_Comm comm = MPI_COMM_WORLD;
   MPI_Comm_rank(comm,&myRank);
   SysBoundary sysBoundaries;
   bool isSysBoundaryCondDynamic;
   
   #ifdef CATCH_FPE
   // WARNING FE_INEXACT is too sensitive to be used. See man fenv.
   //feenableexcept(FE_DIVBYZERO|FE_INVALID|FE_OVERFLOW|FE_UNDERFLOW);
   feenableexcept(FE_DIVBYZERO|FE_INVALID|FE_OVERFLOW);
   //feenableexcept(FE_DIVBYZERO|FE_INVALID);
   signal(SIGFPE, fpehandler);
   #endif

   phiprof::start("main");
   phiprof::start("Initialization");
   phiprof::start("Read parameters");
   //init parameter file reader
   Readparameters readparameters(argn,args,MPI_COMM_WORLD);
   P::addParameters();
   projects::Project::addParameters();
   sysBoundaries.addParameters();
   readparameters.parse();
   if (P::getParameters() == false) {
      if (myRank == MASTER_RANK) {
         cerr << "(MAIN) ERROR: getParameters failed!" << endl;
      }
      exit(1);
   }

   Project* project = projects::createProject();
   getObjectWrapper().project = project;
   
   project->getParameters();
   sysBoundaries.getParameters();
   phiprof::stop("Read parameters");

   // Init parallel logger:
   phiprof::start("open logFile & diagnostic");
   //if restarting we will append to logfiles
   if (logFile.open(MPI_COMM_WORLD,MASTER_RANK,"logfile.txt",P::isRestart) == false) {
      if(myRank == MASTER_RANK) cerr << "(MAIN) ERROR: Logger failed to open logfile!" << endl;
      exit(1);
   }
   if (P::diagnosticInterval != 0) {
      if (diagnostic.open(MPI_COMM_WORLD,MASTER_RANK,"diagnostic.txt",P::isRestart) == false) {
         if(myRank == MASTER_RANK) cerr << "(MAIN) ERROR: Logger failed to open diagnostic file!" << endl;
         exit(1);
      }
   }
   {
      int mpiProcs;
      MPI_Comm_size(MPI_COMM_WORLD,&mpiProcs);
      logFile << "(MAIN) Starting simulation with " << mpiProcs << " MPI processes ";
      #ifdef _OPENMP
         logFile << "and " << omp_get_max_threads();
      #else
         logFile << "and 0";
      #endif
      logFile << " OpenMP threads per process" << endl << writeVerbose;      
   }
   phiprof::stop("open logFile & diagnostic");
   
   // Init project
   phiprof::start("Init project");
   if (project->initialize() == false) {
      if(myRank == MASTER_RANK) cerr << "(MAIN): Project did not initialize correctly!" << endl;
      exit(1);
   }
   if (project->initialized() == false) {
      if (myRank == MASTER_RANK) {
         cerr << "(MAIN): Project base class was not initialized!" << endl;
         cerr << "\t Call Project::initialize() in your project's initialize()-function." << endl;
         exit(1);
      }
   }
   phiprof::stop("Init project");
   
   // Add AMR refinement criterias:
   amr_ref_criteria::addRefinementCriteria();
   
   // Initialize grid.  After initializeGrid local cells have dist
   // functions, and B fields set. Cells have also been classified for
   // the various sys boundary conditions.  All remote cells have been
   // created. All spatial date computed this far is up to date for
   // FULL_NEIGHBORHOOD. Block lists up to date for
   // VLASOV_SOLVER_NEIGHBORHOOD (but dist function has not been communicated)
   phiprof::start("Init grid");
   //dccrg::Dccrg<SpatialCell,dccrg::Cartesian_Geometry> mpiGrid;
   initializeGrid(argn,args,mpiGrid,sysBoundaries,*project);
   isSysBoundaryCondDynamic = sysBoundaries.isDynamic();
   phiprof::stop("Init grid");

   // Initialize data reduction operators. This should be done elsewhere in order to initialize 
   // user-defined operators:
   phiprof::start("Init DROs");
   DataReducer outputReducer, diagnosticReducer;
   initializeDataReducers(&outputReducer, &diagnosticReducer);
   phiprof::stop("Init DROs");
   
   // Initialize simplified Fieldsolver grids.
   phiprof::start("Init fieldsolver grids");
   const std::array<int,3> dimensions = {convert<int>(P::xcells_ini), convert<int>(P::ycells_ini), convert<int>(P::zcells_ini)};
   std::array<bool,3> periodicity{mpiGrid.topology.is_periodic(0),
                                 mpiGrid.topology.is_periodic(1),
                                 mpiGrid.topology.is_periodic(2)};
   FsGrid< std::array<Real, fsgrids::bfield::N_BFIELD>, 2> perBGrid(dimensions, comm, periodicity);
   FsGrid< std::array<Real, fsgrids::bfield::N_BFIELD>, 2> perBDt2Grid(dimensions, comm, periodicity);
   FsGrid< std::array<Real, fsgrids::efield::N_EFIELD>, 2> EGrid(dimensions, comm, periodicity);
   FsGrid< std::array<Real, fsgrids::efield::N_EFIELD>, 2> EDt2Grid(dimensions, comm, periodicity);
   FsGrid< std::array<Real, fsgrids::ehall::N_EHALL>, 2> EHallGrid(dimensions, comm, periodicity);
   FsGrid< std::array<Real, fsgrids::egradpe::N_EGRADPE>, 2> EGradPeGrid(dimensions, comm, periodicity);
   FsGrid< std::array<Real, fsgrids::moments::N_MOMENTS>, 2> momentsGrid(dimensions, comm, periodicity);
   FsGrid< std::array<Real, fsgrids::moments::N_MOMENTS>, 2> momentsDt2Grid(dimensions, comm, periodicity);
   FsGrid< std::array<Real, fsgrids::dperb::N_DPERB>, 2> dPerBGrid(dimensions, comm, periodicity);
   FsGrid< std::array<Real, fsgrids::dmoments::N_DMOMENTS>, 2> dMomentsGrid(dimensions, comm, periodicity);
   FsGrid< std::array<Real, fsgrids::bgbfield::N_BGB>, 2> BgBGrid(dimensions, comm, periodicity);
   FsGrid< std::array<Real, fsgrids::volfields::N_VOL>, 2> volGrid(dimensions, comm, periodicity);
   FsGrid< fsgrids::technical, 2> technicalGrid(dimensions, comm, periodicity);
   // Set DX,DY and DZ
   // TODO: This is currently just taking the values from cell 1, and assuming them to be
   // constant throughout the simulation.
   perBGrid.DX = perBDt2Grid.DX = EGrid.DX = EDt2Grid.DX = EHallGrid.DX = EGradPeGrid.DX = momentsGrid.DX
      = momentsDt2Grid.DX = dPerBGrid.DX = dMomentsGrid.DX = BgBGrid.DX = volGrid.DX = technicalGrid.DX
      = P::dx_ini;
   perBGrid.DY = perBDt2Grid.DY = EGrid.DY = EDt2Grid.DY = EHallGrid.DY = EGradPeGrid.DY = momentsGrid.DY
      = momentsDt2Grid.DY = dPerBGrid.DY = dMomentsGrid.DY = BgBGrid.DY = volGrid.DY = technicalGrid.DY
      = P::dy_ini;
   perBGrid.DZ = perBDt2Grid.DZ = EGrid.DZ = EDt2Grid.DZ = EHallGrid.DZ = EGradPeGrid.DZ = momentsGrid.DZ
      = momentsDt2Grid.DZ = dPerBGrid.DZ = dMomentsGrid.DZ = BgBGrid.DZ = volGrid.DZ = technicalGrid.DZ
      = P::dz_ini;
   phiprof::stop("Init fieldsolver grids");
   phiprof::start("Initial fsgrid coupling");
   const std::vector<CellID>& cells = getLocalCells();

   // Couple FSGrids to mpiGrid
   // TODO: Do we really need to couple *all* of these fields?
   perBGrid.setupForGridCoupling(cells.size());
   perBDt2Grid.setupForGridCoupling(cells.size());
   EGrid.setupForGridCoupling(cells.size());
   EDt2Grid.setupForGridCoupling(cells.size());
   EHallGrid.setupForGridCoupling(cells.size());
   EGradPeGrid.setupForGridCoupling(cells.size());
   momentsGrid.setupForGridCoupling(cells.size());
   momentsDt2Grid.setupForGridCoupling(cells.size());
   dPerBGrid.setupForGridCoupling(cells.size());
   dMomentsGrid.setupForGridCoupling(cells.size());
   BgBGrid.setupForGridCoupling(cells.size());
   volGrid.setupForGridCoupling(cells.size());
   technicalGrid.setupForGridCoupling(cells.size());

   // FSGrid cellIds are 0-based, whereas DCCRG cellIds are 1-based, beware
   for(auto& i : cells) {
      perBGrid.setGridCoupling(i-1, myRank);
      perBDt2Grid.setGridCoupling(i-1, myRank);
      EGrid.setGridCoupling(i-1, myRank);
      EDt2Grid.setGridCoupling(i-1, myRank);
      EHallGrid.setGridCoupling(i-1, myRank);
      EGradPeGrid.setGridCoupling(i-1, myRank);
      momentsGrid.setGridCoupling(i-1, myRank);
      momentsDt2Grid.setGridCoupling(i-1, myRank);
      dPerBGrid.setGridCoupling(i-1, myRank);
      dMomentsGrid.setGridCoupling(i-1, myRank);
      BgBGrid.setGridCoupling(i-1, myRank);
      volGrid.setGridCoupling(i-1, myRank);
      technicalGrid.setGridCoupling(i-1, myRank);
   }
   perBGrid.finishGridCoupling();
   perBDt2Grid.finishGridCoupling();
   EGrid.finishGridCoupling();
   EDt2Grid.finishGridCoupling();
   EHallGrid.finishGridCoupling();
   EGradPeGrid.finishGridCoupling();
   momentsGrid.finishGridCoupling();
   momentsDt2Grid.finishGridCoupling();
   dPerBGrid.finishGridCoupling();
   dMomentsGrid.finishGridCoupling();
   BgBGrid.finishGridCoupling();
   volGrid.finishGridCoupling();
   technicalGrid.finishGridCoupling();
   phiprof::stop("Initial fsgrid coupling");

   // Transfer initial field configuration into the FsGrids
   feedFieldDataIntoFsGrid<fsgrids::N_BFIELD>(mpiGrid,cells,CellParams::PERBX,perBGrid);
   feedFieldDataIntoFsGrid<fsgrids::N_BFIELD>(mpiGrid,cells,CellParams::PERBX,perBDt2Grid);
   feedFieldDataIntoFsGrid<fsgrids::N_BGB>(mpiGrid,cells,CellParams::BGBX,BgBGrid);
   BgBGrid.updateGhostCells();
   //feedFieldDataIntoFsGrid<fsgrids::N_EFIELD>(mpiGrid,cells,CellParams::EX,EGrid);
   //feedFieldDataIntoFsGrid<fsgrids::N_EHALL>(mpiGrid,cells,CellParams::EXHALL_000_100,EHallGrid);
   //feedFieldDataIntoFsGrid<fsgrids::N_EGRADPE>(mpiGrid,cells,CellParams::EXGRADPE,EGradPeGrid);
   
   // Initialize field propagator:
   if (P::propagateField ) { 
      phiprof::start("Init field propagator");
      if (initializeFieldPropagator(
         perBGrid,
         perBDt2Grid,
         EGrid,
         EDt2Grid,
         EHallGrid,
         EGradPeGrid,
         momentsGrid,
         momentsDt2Grid,
         dPerBGrid,
         dMomentsGrid,
         BgBGrid,
         volGrid,
         technicalGrid,
         sysBoundaries
      ) == false) {
         logFile << "(MAIN): Field propagator did not initialize correctly!" << endl << writeVerbose;
         exit(1);
      }
      phiprof::stop("Init field propagator");
   }

   // Initialize Poisson solver (if used)
   if (P::propagatePotential == true) {
      phiprof::start("Init Poisson solver");
      if (poisson::initialize(mpiGrid) == false) {
         logFile << "(MAIN): Poisson solver did not initialize correctly!" << endl << writeVerbose;
         exit(1);
      }
      phiprof::stop("Init Poisson solver");
   }

   // Free up memory:
   readparameters.finalize();

   // Save restart data
   if (P::writeInitialState) {
      phiprof::start("write-initial-state");
      if (myRank == MASTER_RANK)
         logFile << "(IO): Writing initial state to disk, tstep = "  << endl << writeVerbose;
      P::systemWriteDistributionWriteStride.push_back(1);
      P::systemWriteName.push_back("initial-grid");
      P::systemWriteDistributionWriteXlineStride.push_back(0);
      P::systemWriteDistributionWriteYlineStride.push_back(0);
      P::systemWriteDistributionWriteZlineStride.push_back(0);
      P::systemWritePath.push_back("./");

      for(uint si=0; si<P::systemWriteName.size(); si++) {
         P::systemWrites.push_back(0);
      }

      const bool writeGhosts = true;
      if( writeGrid(mpiGrid,&outputReducer,P::systemWriteName.size()-1, writeGhosts) == false ) {
         cerr << "FAILED TO WRITE GRID AT " << __FILE__ << " " << __LINE__ << endl;
      }

      P::systemWriteDistributionWriteStride.pop_back();
      P::systemWriteName.pop_back();
      P::systemWriteDistributionWriteXlineStride.pop_back();
      P::systemWriteDistributionWriteYlineStride.pop_back();
      P::systemWriteDistributionWriteZlineStride.pop_back();
      P::systemWritePath.pop_back();

      phiprof::stop("write-initial-state");
   }

   setupTechnicalFsGrid(mpiGrid, cells, technicalGrid);
   technicalGrid.updateGhostCells();

   if (P::isRestart == false) {      
      // Run Vlasov solver once with zero dt to initialize
      //per-cell dt limits. In restarts, we read the dt from file.
      phiprof::start("compute-dt");
      calculateSpatialTranslation(mpiGrid,0.0);
      calculateAcceleration(mpiGrid,0.0);

      if (P::propagateField == true) {
         
         feedMomentsIntoFsGrid(mpiGrid, cells, momentsGrid,false);
         feedMomentsIntoFsGrid(mpiGrid, cells, momentsDt2Grid,false);

         propagateFields(
            perBGrid,
            perBDt2Grid,
            EGrid,
            EDt2Grid,
            EHallGrid,
            EGradPeGrid,
            momentsGrid,
            momentsDt2Grid,
            dPerBGrid,
            dMomentsGrid,
            BgBGrid,
            volGrid,
            technicalGrid,
            sysBoundaries, 0.0, 1.0
         );
         getVolumeFieldsFromFsGrid(volGrid, mpiGrid, cells);
      }
      phiprof::stop("compute-dt");
   }

   if (P::isRestart == false) {
      //compute new dt
      phiprof::start("compute-dt");
      getFsGridMaxDt(technicalGrid, mpiGrid, cells);
      computeNewTimeStep(mpiGrid,newDt,dtIsChanged);
      if (P::dynamicTimestep == true && dtIsChanged == true) {
         // Only actually update the timestep if dynamicTimestep is on
         P::dt=newDt;
      }
      phiprof::stop("compute-dt");
   }

   if (!P::isRestart) {      
      //go forward by dt/2 in V, initializes leapfrog split. In restarts the
      //the distribution function is already propagated forward in time by dt/2
      phiprof::start("propagate-velocity-space-dt/2");
      if (P::propagateVlasovAcceleration) {
         calculateAcceleration(mpiGrid, 0.5*P::dt);
      } else {
         //zero step to set up moments _v
         calculateAcceleration(mpiGrid, 0.0);
      }
      phiprof::stop("propagate-velocity-space-dt/2");

   }
   phiprof::stop("Initialization");

   // ***********************************
   // ***** INITIALIZATION COMPLETE *****
   // ***********************************
   
   // Main simulation loop:
   if (myRank == MASTER_RANK) logFile << "(MAIN): Starting main simulation loop." << endl << writeVerbose;
   
   report_process_memory_consumption();
   
   unsigned int computedCells=0;
   unsigned int computedTotalCells=0;
  //Compute here based on time what the file intervals are
   P::systemWrites.clear();
   for(uint i=0;i< P::systemWriteTimeInterval.size();i++){
      int index=(int)(P::t_min/P::systemWriteTimeInterval[i]);
      //if we are already over 1% further than the time interval time that
      //is requested for writing, then jump to next writing index. This is to
      //make sure that at restart we do not write in the middle of
      //the interval.
      if(P::t_min>(index+0.01)*P::systemWriteTimeInterval[i])
         index++;
      P::systemWrites.push_back(index);
   }

   // Invalidate cached cell lists just to be sure (might not be needed)
   P::meshRepartitioned = true;

   unsigned int wallTimeRestartCounter=1;
   
   addTimedBarrier("barrier-end-initialization");
   
   phiprof::start("Simulation");
   double startTime=  MPI_Wtime();
   double beforeTime = MPI_Wtime();
   double beforeSimulationTime=P::t_min;
   double beforeStep=P::tstep_min;
   
   while(P::tstep <= P::tstep_max  &&
         P::t-P::dt <= P::t_max+DT_EPSILON &&
         wallTimeRestartCounter <= P::exitAfterRestarts) {
      
      addTimedBarrier("barrier-loop-start");
      
      phiprof::start("IO");

      phiprof::start("checkExternalCommands");
      if(myRank ==  MASTER_RANK) {
         // check whether STOP or KILL or SAVE has been passed, should be done by MASTER_RANK only as it can reset P::bailout_write_restart
         checkExternalCommands();
      }
      phiprof::stop("checkExternalCommands");
     
      // TODO: Make sure fsgrid data gets fed back into DCCRG before performing any field I/O
      //getFieldDataFromFsGrid<fsgrids::N_BGB>(mpiGrid,cells,CellParams::BGBX,BgBGrid); // <- no need, doesn't change.
      getFieldDataFromFsGrid<fsgrids::N_BFIELD>(perBGrid,mpiGrid,cells,CellParams::PERBX);
      getFieldDataFromFsGrid<fsgrids::N_EFIELD>(EGrid,mpiGrid,cells,CellParams::EX);

      //write out phiprof profiles and logs with a lower interval than normal
      //diagnostic (every 10 diagnostic intervals).
      phiprof::start("logfile-io");
      logFile << "---------- tstep = " << P::tstep << " t = " << P::t <<" dt = " << P::dt << " FS cycles = " << P::fieldSolverSubcycles << " ----------" << endl;
      if (P::diagnosticInterval != 0 &&
          P::tstep % (P::diagnosticInterval*10) == 0 &&
          P::tstep-P::tstep_min >0) {

<<<<<<< HEAD
         phiprof::print(MPI_COMM_WORLD,"phiprof");
=======
//         phiprof::print(MPI_COMM_WORLD,"phiprof_reduced",0.01);
         // MPI_Barrier(MPI_COMM_WORLD);
         phiprof::print(MPI_COMM_WORLD,"phiprof");
         // phiprof::printLogProfile(MPI_COMM_WORLD,P::tstep,"phiprof_log"," ",7);
>>>>>>> f0d84545
         
         double currentTime=MPI_Wtime();
         double timePerStep=double(currentTime  - beforeTime) / (P::tstep-beforeStep);
         double timePerSecond=double(currentTime  - beforeTime) / (P::t-beforeSimulationTime + DT_EPSILON);
         double remainingTime=min(timePerStep*(P::tstep_max-P::tstep),timePerSecond*(P::t_max-P::t));
         time_t finalWallTime=time(NULL)+(time_t)remainingTime; //assume time_t is in seconds, as it is almost always
         struct tm *finalWallTimeInfo=localtime(&finalWallTime);
         logFile << "(TIME) current walltime/step " << timePerStep<< " s" <<endl;
         logFile << "(TIME) current walltime/simusecond " << timePerSecond<<" s" <<endl;
         logFile << "(TIME) Estimated completion time is " <<asctime(finalWallTimeInfo)<<endl;
         //reset before values, we want to report speed since last report of speed.
         beforeTime = MPI_Wtime();
         beforeSimulationTime=P::t;
         beforeStep=P::tstep;
         //report_grid_memory_consumption(mpiGrid);
         report_process_memory_consumption();
      }
      logFile << writeVerbose;
      phiprof::stop("logfile-io");

<<<<<<< HEAD
=======

      if (P::diagnosticInterval != 0 &&
          P::tstep % (P::diagnosticInterval*10) == 0 &&
          P::tstep-P::tstep_min >0) {
         phiprof::start("phiprof-io");
         phiprof::print(MPI_COMM_WORLD,"phiprof");
         // MPI_Barrier(MPI_COMM_WORLD);
         //phiprof::print(MPI_COMM_WORLD,"phiprof_full");
         // phiprof::printLogProfile(MPI_COMM_WORLD,P::tstep,"phiprof_log"," ",7);
         phiprof::stop("phiprof-io");
      }

>>>>>>> f0d84545
      
// Check whether diagnostic output has to be produced
      if (P::diagnosticInterval != 0 && P::tstep % P::diagnosticInterval == 0) {
         phiprof::start("diagnostic-io");
         if (writeDiagnostic(mpiGrid, diagnosticReducer) == false) {
            if(myRank == MASTER_RANK)  cerr << "ERROR with diagnostic computation" << endl;
            
         }
         phiprof::stop("diagnostic-io");
      }
      // write system, loop through write classes
      for (uint i = 0; i < P::systemWriteTimeInterval.size(); i++) {
         if (P::systemWriteTimeInterval[i] >= 0.0 &&
                 P::t >= P::systemWrites[i] * P::systemWriteTimeInterval[i] - DT_EPSILON) {
            
            phiprof::start("write-system");
            logFile << "(IO): Writing spatial cell and reduced system data to disk, tstep = " << P::tstep << " t = " << P::t << endl << writeVerbose;
            const bool writeGhosts = true;
            if( writeGrid(mpiGrid,&outputReducer, i, writeGhosts) == false ) {
               cerr << "FAILED TO WRITE GRID AT" << __FILE__ << " " << __LINE__ << endl;
            }
            P::systemWrites[i]++;
            logFile << "(IO): .... done!" << endl << writeVerbose;
            phiprof::stop("write-system");
         }
      }
      
      // Reduce globalflags::bailingOut from all processes
      phiprof::start("Bailout-allreduce");
      MPI_Allreduce(&(globalflags::bailingOut), &(doBailout), 1, MPI_INT, MPI_SUM, MPI_COMM_WORLD);
      phiprof::stop("Bailout-allreduce");
      
      // Write restart data if needed
      phiprof::start("compute-is-restart-written");
      int writeRestartNow;
      if (myRank == MASTER_RANK) {
         if (  (P::saveRestartWalltimeInterval >= 0.0
            && (P::saveRestartWalltimeInterval*wallTimeRestartCounter <=  MPI_Wtime()-initialWtime
               || P::tstep == P::tstep_max
               || P::t >= P::t_max))
            || (doBailout > 0 && P::bailout_write_restart)
            || globalflags::writeRestart
         ) {
            writeRestartNow = 1;
            if (globalflags::writeRestart == true) {
               writeRestartNow = 2; // Setting to 2 so as to not increment the restart count below.
               globalflags::writeRestart = false; // This flag is only used by MASTER_RANK here and it needs to be reset after a restart write has been issued.
            }
         }
         else {
            writeRestartNow = 0;
         }
      }
      MPI_Bcast( &writeRestartNow, 1 , MPI_INT , MASTER_RANK ,MPI_COMM_WORLD);
      phiprof::stop("compute-is-restart-written");

      if (writeRestartNow >= 1){
         phiprof::start("write-restart");
         if (writeRestartNow == 1) {
            wallTimeRestartCounter++;
         }
         
         if (myRank == MASTER_RANK)
            logFile << "(IO): Writing restart data to disk, tstep = " << P::tstep << " t = " << P::t << endl << writeVerbose;
         //Write the restart:
         if( writeRestart(mpiGrid,outputReducer,"restart",(uint)P::t, P::restartStripeFactor) == false ) {
            logFile << "(IO): ERROR Failed to write restart!" << endl << writeVerbose;
            cerr << "FAILED TO WRITE RESTART" << endl;
         }
         if (myRank == MASTER_RANK)
            logFile << "(IO): .... done!"<< endl << writeVerbose;
         phiprof::stop("write-restart");
      }
      
      phiprof::stop("IO");
      addTimedBarrier("barrier-end-io");
      
      //no need to propagate if we are on the final step, we just
      //wanted to make sure all IO is done even for final step
      if(P::tstep == P::tstep_max ||
         P::t >= P::t_max ||
         doBailout > 0) {
         break;
      }
      
      //Re-loadbalance if needed
      //TODO - add LB measure and do LB if it exceeds threshold
      if(P::tstep % P::rebalanceInterval == 0 && P::tstep > P::tstep_min) {
         logFile << "(LB): Start load balance, tstep = " << P::tstep << " t = " << P::t << endl << writeVerbose;
         balanceLoad(mpiGrid, sysBoundaries);
         addTimedBarrier("barrier-end-load-balance");
         phiprof::start("Shrink_to_fit");
         // * shrink to fit after LB * //
         shrink_to_fit_grid_data(mpiGrid);
         phiprof::stop("Shrink_to_fit");
         logFile << "(LB): ... done!"  << endl << writeVerbose;
         P::prepareForRebalance = false;

         // Re-couple fsgrids to updated grid situation
         phiprof::start("fsgrid_recouple_after_lb");
         const vector<CellID>& cells = getLocalCells();
         perBGrid.setupForGridCoupling(cells.size());
         perBDt2Grid.setupForGridCoupling(cells.size());
         EGrid.setupForGridCoupling(cells.size());
         EDt2Grid.setupForGridCoupling(cells.size());
         EHallGrid.setupForGridCoupling(cells.size());
         EGradPeGrid.setupForGridCoupling(cells.size());
         momentsGrid.setupForGridCoupling(cells.size());
         momentsDt2Grid.setupForGridCoupling(cells.size());
         dPerBGrid.setupForGridCoupling(cells.size());
         dMomentsGrid.setupForGridCoupling(cells.size());
         BgBGrid.setupForGridCoupling(cells.size());
         volGrid.setupForGridCoupling(cells.size());
         technicalGrid.setupForGridCoupling(cells.size());
         for(unsigned int i=0; i<cells.size(); i++) {
            perBGrid.setGridCoupling(cells[i] - 1, myRank);
            perBDt2Grid.setGridCoupling(cells[i] - 1, myRank);
            EGrid.setGridCoupling(cells[i] - 1, myRank);
            EDt2Grid.setGridCoupling(cells[i] - 1, myRank);
            EHallGrid.setGridCoupling(cells[i] - 1, myRank);
            EGradPeGrid.setGridCoupling(cells[i] - 1, myRank);
            momentsGrid.setGridCoupling(cells[i] - 1, myRank);
            momentsDt2Grid.setGridCoupling(cells[i] - 1, myRank);
            dPerBGrid.setGridCoupling(cells[i] - 1, myRank);
            dMomentsGrid.setGridCoupling(cells[i] - 1, myRank);
            BgBGrid.setGridCoupling(cells[i] - 1, myRank);
            volGrid.setGridCoupling(cells[i] - 1, myRank);
            technicalGrid.setGridCoupling(cells[i] - 1, myRank);
         }
         perBGrid.finishGridCoupling();
         perBDt2Grid.finishGridCoupling();
         EGrid.finishGridCoupling();
         EDt2Grid.finishGridCoupling();
         EHallGrid.finishGridCoupling();
         EGradPeGrid.finishGridCoupling();
         momentsGrid.finishGridCoupling();
         momentsDt2Grid.finishGridCoupling();
         dPerBGrid.finishGridCoupling();
         dMomentsGrid.finishGridCoupling();
         BgBGrid.finishGridCoupling();
         volGrid.finishGridCoupling();
         technicalGrid.finishGridCoupling();
         phiprof::stop("fsgrid_recouple_after_lb");
      }

      //get local cells
      const vector<CellID>& cells = getLocalCells();

      //compute how many spatial cells we solve for this step
      computedCells=0;
      for(size_t i=0; i<cells.size(); i++) {
         for (unsigned int popID=0; popID<getObjectWrapper().particleSpecies.size(); ++popID)
            computedCells += mpiGrid[cells[i]]->get_number_of_velocity_blocks(popID)*WID3;
      }
      computedTotalCells+=computedCells;
      
      //Check if dt needs to be changed, and propagate V back a half-step to change dt and set up new situation
      //do not compute new dt on first step (in restarts dt comes from file, otherwise it was initialized before we entered
      //simulation loop
      // FIXME what if dt changes at a restart??
      if(P::dynamicTimestep  && P::tstep > P::tstep_min) {
         getFsGridMaxDt(technicalGrid, mpiGrid, cells);
         computeNewTimeStep(mpiGrid,newDt,dtIsChanged);
         addTimedBarrier("barrier-check-dt");
         if(dtIsChanged) {
            phiprof::start("update-dt");
            //propagate velocity space back to real-time
            if( P::propagateVlasovAcceleration ) {
               // Back half dt to real time, forward by new half dt
               calculateAcceleration(mpiGrid,-0.5*P::dt + 0.5*newDt);
            }
            else {
               //zero step to set up moments _v
               calculateAcceleration(mpiGrid, 0.0);
            }
            
            P::dt=newDt;
            
            logFile <<" dt changed to "<<P::dt <<"s, distribution function was half-stepped to real-time and back"<<endl<<writeVerbose;
            phiprof::stop("update-dt");
            continue; //
            addTimedBarrier("barrier-new-dt-set");
         }
      }
      
      if (P::tstep % P::rebalanceInterval == P::rebalanceInterval-1) {
         P::prepareForRebalance = true;
         #pragma omp parallel for
         for (size_t c=0; c<cells.size(); ++c) {
            mpiGrid[cells[c]]->get_cell_parameters()[CellParams::LBWEIGHTCOUNTER] = 0;
         }
      }

      phiprof::start("Propagate");
      //Propagate the state of simulation forward in time by dt:
      
      if (P::propagateVlasovTranslation || P::propagateVlasovAcceleration ) {
         phiprof::start("Update system boundaries (Vlasov pre-translation)");
         sysBoundaries.applySysBoundaryVlasovConditions(mpiGrid, P::t+0.5*P::dt); 
         phiprof::stop("Update system boundaries (Vlasov pre-translation)");
         addTimedBarrier("barrier-boundary-conditions");
      }
      
      phiprof::start("Spatial-space");
      if( P::propagateVlasovTranslation) {
         calculateSpatialTranslation(mpiGrid,P::dt);
      } else {
         calculateSpatialTranslation(mpiGrid,0.0);
      }
      phiprof::stop("Spatial-space",computedCells,"Cells");

      phiprof::start("Compute interp moments");
      calculateInterpolatedVelocityMoments(
         mpiGrid,
         CellParams::RHO_DT2,
         CellParams::RHOVX_DT2,
         CellParams::RHOVY_DT2,
         CellParams::RHOVZ_DT2,
         CellParams::P_11_DT2,
         CellParams::P_22_DT2,
         CellParams::P_33_DT2
      );
      phiprof::stop("Compute interp moments");
      
      // Apply boundary conditions
      if (P::propagateVlasovTranslation || P::propagateVlasovAcceleration ) {
         phiprof::start("Update system boundaries (Vlasov post-translation)");
         sysBoundaries.applySysBoundaryVlasovConditions(mpiGrid, P::t+0.5*P::dt); 
         phiprof::stop("Update system boundaries (Vlasov post-translation)");
         addTimedBarrier("barrier-boundary-conditions");
      }

      
      // Propagate fields forward in time by dt. This needs to be done before the
      // moments for t + dt are computed (field uses t and t+0.5dt)
      if (P::propagateField) {
         phiprof::start("Propagate Fields");

         // Copy moments over into the fsgrid.
         //setupTechnicalFsGrid(mpiGrid, cells, technicalGrid);
         feedMomentsIntoFsGrid(mpiGrid, cells, momentsGrid,false);
         feedMomentsIntoFsGrid(mpiGrid, cells, momentsDt2Grid,true);

         propagateFields(
            perBGrid,
            perBDt2Grid,
            EGrid,
            EDt2Grid,
            EHallGrid,
            EGradPeGrid,
            momentsGrid,
            momentsDt2Grid,
            dPerBGrid,
            dMomentsGrid,
            BgBGrid,
            volGrid,
            technicalGrid,
            sysBoundaries,
            P::dt,
            P::fieldSolverSubcycles
         );

         // Copy results back from fsgrid.
         getVolumeFieldsFromFsGrid(volGrid, mpiGrid, cells);
         phiprof::stop("Propagate Fields",cells.size(),"SpatialCells");
         addTimedBarrier("barrier-after-field-solver");
      }

      if (P::propagatePotential == true) {
         poisson::solve(mpiGrid);
      }

      phiprof::start("Velocity-space");
      if ( P::propagateVlasovAcceleration ) {
         calculateAcceleration(mpiGrid,P::dt);
         addTimedBarrier("barrier-after-ad just-blocks");
      } else {
         //zero step to set up moments _v
         calculateAcceleration(mpiGrid, 0.0);
      }

      phiprof::stop("Velocity-space",computedCells,"Cells");
      addTimedBarrier("barrier-after-acceleration");

      // *here we compute rho and rho_v for timestep t + dt, so next
      // timestep * //
      calculateInterpolatedVelocityMoments(
         mpiGrid,
         CellParams::RHO,
         CellParams::RHOVX,
         CellParams::RHOVY,
         CellParams::RHOVZ,
         CellParams::P_11,
         CellParams::P_22,
         CellParams::P_33
      );

      phiprof::stop("Propagate",computedCells,"Cells");
      
      phiprof::start("Project endTimeStep");
      project->hook(hook::END_OF_TIME_STEP, mpiGrid);
      phiprof::stop("Project endTimeStep");
      
      // Check timestep
      if (P::dt < P::bailout_min_dt) {
         stringstream s;
         s << "The timestep dt=" << P::dt << " went below bailout.bailout_min_dt (" << to_string(P::bailout_min_dt) << ")." << endl;
         bailout(true, s.str(), __FILE__, __LINE__);
      }
      //Move forward in time
      P::meshRepartitioned = false;
      ++P::tstep;
      P::t += P::dt;
   }

   double after = MPI_Wtime();
   
   phiprof::stop("Simulation");
   phiprof::start("Finalization");
   if (P::propagateField ) { 
      finalizeFieldPropagator();
   }
   if (P::propagatePotential == true) {
      poisson::finalize();
   }
   if (myRank == MASTER_RANK) {
      if (doBailout > 0) {
         logFile << "(BAILOUT): Bailing out, see error log for details." << endl;
      }
      
      double timePerStep;
      if (P::tstep == P::tstep_min) {
         timePerStep=0.0;
      } else {
         timePerStep=double(after  - startTime) / (P::tstep-P::tstep_min);
      }
      double timePerSecond=double(after  - startTime) / (P::t-P::t_min+DT_EPSILON);
      logFile << "(MAIN): All timesteps calculated." << endl;
      logFile << "\t (TIME) total run time " << after - startTime << " s, total simulated time " << P::t -P::t_min<< " s" << endl;
      if(P::t != 0.0) {
         logFile << "\t (TIME) seconds per timestep " << timePerStep  <<
         ", seconds per simulated second " <<  timePerSecond << endl;
      }
      logFile << writeVerbose;
   }
   
   phiprof::stop("Finalization");
   phiprof::stop("main");
   
   phiprof::print(MPI_COMM_WORLD,"phiprof");
<<<<<<< HEAD
=======
   // phiprof::print(MPI_COMM_WORLD,"phiprof_reduced",0.01);
//   phiprof::printLogProfile(MPI_COMM_WORLD,P::tstep,"phiprof_log"," ",7);
>>>>>>> f0d84545
   
   if (myRank == MASTER_RANK) logFile << "(MAIN): Exiting." << endl << writeVerbose;
   logFile.close();
   if (P::diagnosticInterval != 0) diagnostic.close();
   
   perBGrid.finalize();
   perBDt2Grid.finalize();
   EGrid.finalize();
   EDt2Grid.finalize();
   EHallGrid.finalize();
   EGradPeGrid.finalize();
   momentsGrid.finalize();
   momentsDt2Grid.finalize();
   dPerBGrid.finalize();
   dMomentsGrid.finalize();
   BgBGrid.finalize();
   volGrid.finalize();
   technicalGrid.finalize();
   
   MPI_Finalize();
   return 0;
}<|MERGE_RESOLUTION|>--- conflicted
+++ resolved
@@ -653,14 +653,7 @@
           P::tstep % (P::diagnosticInterval*10) == 0 &&
           P::tstep-P::tstep_min >0) {
 
-<<<<<<< HEAD
          phiprof::print(MPI_COMM_WORLD,"phiprof");
-=======
-//         phiprof::print(MPI_COMM_WORLD,"phiprof_reduced",0.01);
-         // MPI_Barrier(MPI_COMM_WORLD);
-         phiprof::print(MPI_COMM_WORLD,"phiprof");
-         // phiprof::printLogProfile(MPI_COMM_WORLD,P::tstep,"phiprof_log"," ",7);
->>>>>>> f0d84545
          
          double currentTime=MPI_Wtime();
          double timePerStep=double(currentTime  - beforeTime) / (P::tstep-beforeStep);
@@ -680,22 +673,6 @@
       }
       logFile << writeVerbose;
       phiprof::stop("logfile-io");
-
-<<<<<<< HEAD
-=======
-
-      if (P::diagnosticInterval != 0 &&
-          P::tstep % (P::diagnosticInterval*10) == 0 &&
-          P::tstep-P::tstep_min >0) {
-         phiprof::start("phiprof-io");
-         phiprof::print(MPI_COMM_WORLD,"phiprof");
-         // MPI_Barrier(MPI_COMM_WORLD);
-         //phiprof::print(MPI_COMM_WORLD,"phiprof_full");
-         // phiprof::printLogProfile(MPI_COMM_WORLD,P::tstep,"phiprof_log"," ",7);
-         phiprof::stop("phiprof-io");
-      }
-
->>>>>>> f0d84545
       
 // Check whether diagnostic output has to be produced
       if (P::diagnosticInterval != 0 && P::tstep % P::diagnosticInterval == 0) {
@@ -1046,11 +1023,6 @@
    phiprof::stop("main");
    
    phiprof::print(MPI_COMM_WORLD,"phiprof");
-<<<<<<< HEAD
-=======
-   // phiprof::print(MPI_COMM_WORLD,"phiprof_reduced",0.01);
-//   phiprof::printLogProfile(MPI_COMM_WORLD,P::tstep,"phiprof_log"," ",7);
->>>>>>> f0d84545
    
    if (myRank == MASTER_RANK) logFile << "(MAIN): Exiting." << endl << writeVerbose;
    logFile.close();
