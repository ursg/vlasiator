--- conflicted
+++ resolved
@@ -39,160 +39,6 @@
     * neighbouring cells, but these are not written to here. We only
     * modify local cell.*/
    void SpatialCell::adjust_velocity_blocks(const std::vector<SpatialCell*>& spatial_neighbors, bool doDeleteEmptyBlocks) {
-<<<<<<< HEAD
-      //  This set contains all those cellids which have neighbors in any
-      //  of the 6-dimensions Actually, we would only need to add
-      //  local blocks with no content here, as blocks with content
-      //  do not need to be created and also will not be removed as
-      //  we only check for removal for blocks with no content
-      //boost::unordered_set<vmesh::GlobalID> neighbors_have_content;
-      std::unordered_set<vmesh::GlobalID> neighbors_have_content;
-      
-      #ifdef AMR
-      for (vmesh::LocalID block_index=0; block_index<velocity_block_with_content_list.size(); ++block_index) {
-	 vmesh::GlobalID blockGID = velocity_block_with_content_list[block_index];
-	 vector<vmesh::GlobalID> neighborGIDs;
-	 vmesh.getNeighborsExistingAtSameLevel(blockGID,neighborGIDs);
-	 neighbors_have_content.insert(neighborGIDs.begin(),neighborGIDs.end());
-	 neighbors_have_content.insert(blockGID);
-      }
-      #else
-      //add neighbor content info for velocity space neighbors to map. We loop over blocks
-      //with content and raise the neighbors_have_content for
-      //itself, and for all its neighbors
-      for (vmesh::LocalID block_index=0; block_index<velocity_block_with_content_list.size(); ++block_index) {
-	 vmesh::GlobalID block = velocity_block_with_content_list[block_index];
-	 
-	 const velocity_block_indices_t indices = get_velocity_block_indices(block);
-	 neighbors_have_content.insert(block); //also add the cell itself
-	          
-	 for (int offset_vx=-P::sparseBlockAddWidthV;offset_vx<=P::sparseBlockAddWidthV;offset_vx++) {
-	    for (int offset_vy=-P::sparseBlockAddWidthV;offset_vy<=P::sparseBlockAddWidthV;offset_vy++) {
-	       for (int offset_vz=-P::sparseBlockAddWidthV;offset_vz<=P::sparseBlockAddWidthV;offset_vz++) {
-		  const vmesh::GlobalID neighbor_block = get_velocity_block({{indices[0] + offset_vx, indices[1] + offset_vy, indices[2] + offset_vz}});
-		  neighbors_have_content.insert(neighbor_block); //add all potential ngbrs of this block with content
-	       }
-	    }
-	 }
-      }
-      #endif
-      
-      //add neighbor content info for spatial space neighbors to map. We loop over
-      //neighbor cell lists with existing blocks, and raise the
-      //flag for the local block with same block id
-      for (std::vector<SpatialCell*>::const_iterator neighbor = spatial_neighbors.begin();
-	   neighbor != spatial_neighbors.end(); neighbor++ ) {
-	 for (vmesh::LocalID block_index=0;block_index< (*neighbor)->velocity_block_with_content_list.size();block_index++){
-	    vmesh::GlobalID block = (*neighbor)->velocity_block_with_content_list[block_index];
-	    neighbors_have_content.insert(block);
-	 }
-      }
-
-      // REMOVE all blocks in this cell without content + without neighbors with content
-      // better to do it in the reverse order, as then blocks at the
-      // end are removed first, and we may avoid copying extra
-      // data.
-      if (doDeleteEmptyBlocks) {
-	 for (int block_index= this->velocity_block_with_no_content_list.size()-1; block_index>=0; --block_index) {
-	    const vmesh::GlobalID blockGID = this->velocity_block_with_no_content_list[block_index];
-	    const vmesh::LocalID blockLID = get_velocity_block_local_id(blockGID);
-
-	    bool removeBlock = false;
-	    #ifdef AMR
-	    if (neighbors_have_content.find(blockGID) != neighbors_have_content.end()) continue;
-	    if (neighbors_have_content.find(vmesh.getParent(blockGID)) != neighbors_have_content.end()) continue;
-	    
-	    std::vector<vmesh::GlobalID> children;
-	    vmesh.getChildren(blockGID,children);
-	    int counter = 0;
-	    for (size_t c=0; c<children.size(); ++c) {
-	       if (neighbors_have_content.find(children[c]) != neighbors_have_content.end()) ++counter;
-	    }
-	    if (counter > 0) continue;
-	    removeBlock = true;
-	    #else
-	    std::unordered_set<vmesh::GlobalID>::iterator it = neighbors_have_content.find(blockGID);
-	    if (it == neighbors_have_content.end()) removeBlock = true;
-	    #endif
-	    if (removeBlock == true) {
-	       //No content, and also no neighbor have content -> remove
-	       //increment rho loss counters
-	       const Real* block_parameters = get_block_parameters(blockLID);
-	       const Real DV3 = block_parameters[BlockParams::DVX]
-		 * block_parameters[BlockParams::DVY]
-		 * block_parameters[BlockParams::DVZ];
-	       Real sum=0;
-	       for (unsigned int i=0; i<WID3; ++i) sum += get_data(blockLID)[i];
-	       this->parameters[CellParams::RHOLOSSADJUST] += DV3*sum;
-	       
-	       // and finally remove block
-	       this->remove_velocity_block(blockGID);
-	    }
-	 }
-      }
-    
-      #ifdef AMR
-
-      #else
-      // ADD all blocks with neighbors in spatial or velocity space (if it exists then the block is unchanged)
-      for (std::unordered_set<vmesh::GlobalID>::iterator it=neighbors_have_content.begin(); it != neighbors_have_content.end(); ++it) {
-	 this->add_velocity_block(*it);
-      }
-      #endif
-   }
-   
-   void SpatialCell::merge_values_recursive(vmesh::GlobalID parentGID,vmesh::GlobalID blockGID,uint8_t refLevel,bool recursive,const Realf* data,
-					    std::set<vmesh::GlobalID>& blockRemovalList) {
-      #ifdef DEBUG_SPATIAL_CELL
-      if (blockGID == invalid_global_id()) {
-	 cerr << "merge_values_recursive called for GID=" << blockGID << " at r=" << (int)refLevel << " parent=" << parentGID << endl;
-      }
-      #endif
-
-      // Get all possible children:
-      vector<vmesh::GlobalID> childrenGIDs;
-      vmesh::VelocityMesh<vmesh::GlobalID,vmesh::LocalID>::getChildren(blockGID,childrenGIDs);
-
-      // Check if any of block's children exist:
-      bool hasChildren = false;
-      for (size_t c=0; c<childrenGIDs.size(); ++c) {
-	 if (vmesh.getLocalID(childrenGIDs[c]) != vmesh.invalidLocalID()) {
-	    hasChildren = true;
-	    break;
-	 }
-      }
-
-/*      // TEST
-      for (size_t c=0; c<childrenGIDs.size(); ++c) {
-	 bool hasGrandChildren=false;
-	 vector<vmesh::GlobalID> grandChildren;
-	 if (vmesh.getLocalID(childrenGIDs[c]) != vmesh.invalidLocalID()) continue;
-	 vmesh::VelocityMesh<vmesh::GlobalID,vmesh::LocalID>::getChildren(childrenGIDs[c],grandChildren);
-	 for (size_t cc=0; cc<grandChildren.size(); ++cc) {
-	    if (vmesh.getLocalID(grandChildren[cc]) != vmesh.invalidLocalID()) {
-	       hasGrandChildren = true;
-	       break;
-	    }
-	 }
-	 if (hasGrandChildren==true) {
-	    std::cerr << "block at r=" << (int)refLevel << " has lost grand children" << std::endl;
-	 }
-      }
-      // END TEST */
-      
-      // No children, try to merge values to this block:
-      if (hasChildren == false) {
-	 vmesh::LocalID blockLID = vmesh.getLocalID(blockGID);
-	 
-	 #ifdef DEBUG_SPATIAL_CELL
-	 if (blockLID == invalid_local_id()) {
-	    cerr << "ERROR: Failed to merge values, block does not exist!" << endl;
-	    cerr << "\t exiting from " << __FILE__ << ':' << __LINE__ << endl;
-	    exit(1);
-	 }
-	 #endif
-
-=======
       #ifdef AMR
          return;
       #endif
@@ -433,66 +279,65 @@
             break;
          }
       }
-
-/*      // TEST
-      for (size_t c=0; c<childrenGIDs.size(); ++c) {
-	 bool hasGrandChildren=false;
-	 vector<vmesh::GlobalID> grandChildren;
-	 if (vmesh.getLocalID(childrenGIDs[c]) != vmesh.invalidLocalID()) continue;
-	 vmesh::VelocityMesh<vmesh::GlobalID,vmesh::LocalID>::getChildren(childrenGIDs[c],grandChildren);
-	 for (size_t cc=0; cc<grandChildren.size(); ++cc) {
+      
+      /*      // TEST
+       for (size_t c=0; c<childrenGIDs.size(); ++c) {
+       bool hasGrandChildren=false;
+       vector<vmesh::GlobalID> grandChildren;
+       if (vmesh.getLocalID(childrenGIDs[c]) != vmesh.invalidLocalID()) continue;
+       vmesh::VelocityMesh<vmesh::GlobalID,vmesh::LocalID>::getChildren(childrenGIDs[c],grandChildren);
+       for (size_t cc=0; cc<grandChildren.size(); ++cc) {
 	    if (vmesh.getLocalID(grandChildren[cc]) != vmesh.invalidLocalID()) {
-	       hasGrandChildren = true;
+       hasGrandChildren = true;
 	       break;
 	    }
-	 }
-	 if (hasGrandChildren==true) {
+       }
+       if (hasGrandChildren==true) {
 	    std::cerr << "block at r=" << (int)refLevel << " has lost grand children" << std::endl;
-	 }
-      }
-      // END TEST */
-      
+       }
+       }
+       // END TEST */
+
       // No children, try to merge values to this block:
       if (hasChildren == false) {
-	 vmesh::LocalID blockLID = vmesh.getLocalID(blockGID);
+         vmesh::LocalID blockLID = vmesh.getLocalID(blockGID);
 	 
-	 #ifdef DEBUG_SPATIAL_CELL
-	 if (blockLID == invalid_local_id()) {
-	    cerr << "ERROR: Failed to merge values, block does not exist!" << endl;
-	    cerr << "\t exiting from " << __FILE__ << ':' << __LINE__ << endl;
-	    exit(1);
-	 }
-	 #endif
-
->>>>>>> aaba9b5e
-	 Realf* myData = blockContainer.getData(blockLID);
-	 if (parentGID == blockGID) {
-	    // If we enter here, the block is at the lowest refinement level.
-	    // If the block does not have enough content, flag it for removal
-	    //#warning REMOVED for debugging
-	    /*for (unsigned int i=0; i<WID3; ++i) {
-	       if (myData[i] >= SpatialCell::velocity_block_min_value) return;
-	    }
-	    blockRemovalList.insert(blockGID);*/
-	 } else {
-	    // Merge values to this block
-	    for (int i=0; i<WID3; ++i) myData[i] += data[i];
-	 }
-	 return;
-      }
-
+         #ifdef DEBUG_SPATIAL_CELL
+         if (blockLID == invalid_local_id()) {
+            cerr << "ERROR: Failed to merge values, block does not exist!" << endl;
+            cerr << "\t exiting from " << __FILE__ << ':' << __LINE__ << endl;
+            exit(1);
+         }
+         #endif
+
+         Realf* myData = blockContainer.getData(blockLID);
+         if (parentGID == blockGID) {
+            // If we enter here, the block is at the lowest refinement level.
+            // If the block does not have enough content, flag it for removal
+            //#warning REMOVED for debugging
+            /*for (unsigned int i=0; i<WID3; ++i) {
+             if (myData[i] >= SpatialCell::velocity_block_min_value) return;
+             }
+             blockRemovalList.insert(blockGID);*/
+         } else {
+            // Merge values to this block
+            for (int i=0; i<WID3; ++i) myData[i] += data[i];
+         }
+         return;
+      }
+      
       // Iterate over all octants, each octant corresponds to a different child:
       bool removeBlock = false;
       for (int k_oct=0; k_oct<2; ++k_oct) for (int j_oct=0; j_oct<2; ++j_oct) for (int i_oct=0; i_oct<2; ++i_oct) {
-	 // Copy data belonging to the octant to a temporary array:
-	 Realf array[WID3];
-	 for (int k=0; k<WID; ++k) for (int j=0; j<WID; ++j) for (int i=0; i<WID; ++i) {
-	    array[vblock::index(i,j,k)] =   data[vblock::index(i_oct*2+i/2,j_oct*2+j/2,k_oct*2+k/2)];
-	 }
-
-	 // Send the data to the child:
-	 const int octant = k_oct*4 + j_oct*2 + i_oct;
-	 merge_values_recursive(blockGID,childrenGIDs[octant],refLevel+1,true,array,blockRemovalList);
+         // Copy data belonging to the octant to a temporary array:
+         Realf array[WID3];
+         for (int k=0; k<WID; ++k) for (int j=0; j<WID; ++j) for (int i=0; i<WID; ++i) {
+            array[vblock::index(i,j,k)] =   data[vblock::index(i_oct*2+i/2,j_oct*2+j/2,k_oct*2+k/2)];
+         }
+         
+         // Send the data to the child:
+         const int octant = k_oct*4 + j_oct*2 + i_oct;
+         merge_values_recursive(blockGID,childrenGIDs[octant],refLevel+1,true,array,blockRemovalList);
       }
 
       // Data merged to children, block can be removed
@@ -507,41 +352,41 @@
       // Sort blocks according to their refinement levels:
       vector<vector<vmesh::GlobalID> > blocks(maxRefLevel+1);
       for (vmesh::LocalID blockLID=0; blockLID<get_number_of_velocity_blocks(); ++blockLID) {
-	 const vmesh::GlobalID blockGID = vmesh.getGlobalID(blockLID);
-	 
-	 if (blockGID == vmesh.invalidGlobalID()) {
-	    cerr << "got invalid global id from mesh!" << endl;
-	    continue;
-	 }
-
-	 uint8_t refLevel = vmesh::VelocityMesh<vmesh::GlobalID,vmesh::LocalID>::getRefinementLevel(blockGID);
-	 blocks[refLevel].push_back(blockGID);
-      }
-
+         const vmesh::GlobalID blockGID = vmesh.getGlobalID(blockLID);
+         
+         if (blockGID == vmesh.invalidGlobalID()) {
+            cerr << "got invalid global id from mesh!" << endl;
+            continue;
+         }
+
+         uint8_t refLevel = vmesh::VelocityMesh<vmesh::GlobalID,vmesh::LocalID>::getRefinementLevel(blockGID);
+         blocks[refLevel].push_back(blockGID);
+      }
+      
       set<vmesh::GlobalID> blockRemovalList;
       for (uint8_t refLevel=0; refLevel<blocks.size()-1; ++refLevel) {
-	 for (size_t b=0; b<blocks[refLevel].size(); ++b) {
-	    const vmesh::GlobalID blockGID = blocks[refLevel][b];
-	    const vmesh::LocalID  blockLID = vmesh.getLocalID(blockGID);
-	    if (blockLID == vmesh.invalidLocalID()) continue;
-
-	    const Realf* data = blockContainer.getData(blockLID);
-	    merge_values_recursive(blockGID,blockGID,refLevel,true,data,blockRemovalList);
-	 }
-      }
-
+         for (size_t b=0; b<blocks[refLevel].size(); ++b) {
+            const vmesh::GlobalID blockGID = blocks[refLevel][b];
+            const vmesh::LocalID  blockLID = vmesh.getLocalID(blockGID);
+            if (blockLID == vmesh.invalidLocalID()) continue;
+            
+            const Realf* data = blockContainer.getData(blockLID);
+            merge_values_recursive(blockGID,blockGID,refLevel,true,data,blockRemovalList);
+         }
+      }
+      
       cerr << "should remove " << blockRemovalList.size() << " blocks" << endl;
       for (set<vmesh::GlobalID>::const_iterator it=blockRemovalList.begin(); it!=blockRemovalList.end(); ++it) {
-	 //remove_velocity_block(*it);
+         //remove_velocity_block(*it);
       }
    }
-
+   
    void SpatialCell::add_values(const vmesh::GlobalID& targetGID,
-				std::unordered_map<vmesh::GlobalID,Realf[(WID+2)*(WID+2)*(WID+2)]>& sourceData) {
+                                std::unordered_map<vmesh::GlobalID,Realf[(WID+2)*(WID+2)*(WID+2)]>& sourceData) {
       vmesh::LocalID targetLID = get_velocity_block_local_id( targetGID );
       if (targetLID == invalid_local_id()) {
-	 std::cerr << "error has occurred" << std::endl;
-	 return;
+         std::cerr << "error has occurred" << std::endl;
+         return;
       }
 
       Realf* targetData = get_data(targetLID);
@@ -554,123 +399,123 @@
 
       it = sourceData.find(neighborIDs[vblock::nbrIndex( 0, 0, 0)]); // This block
       if (it != sourceData.end()) {
-	 Realf* source = it->second;
-	 for (int k=0; k<WID; ++k) for (int j=0; j<WID; ++j) for (int i=0; i<WID; ++i) {
-	    targetData[vblock::index(i,j,k)] += source[vblock::padIndex<1>(i+1,j+1,k+1)];
-	 }
-      }
-
+         Realf* source = it->second;
+         for (int k=0; k<WID; ++k) for (int j=0; j<WID; ++j) for (int i=0; i<WID; ++i) {
+            targetData[vblock::index(i,j,k)] += source[vblock::padIndex<1>(i+1,j+1,k+1)];
+         }
+      }
+      
       // ***** face neighbors ***** //
       for (int i_off=-1; i_off<2; i_off+=2) {
-	 it = sourceData.find(neighborIDs[vblock::nbrIndex(i_off,0,0)]);
-	 if (it == sourceData.end()) continue;
-	 
-	 int i_trgt = 0;
-	 int i_src  = WID+1;
-	 if (i_off > 0) {i_trgt = WID-1; i_src=0;}
-	 Realf* source = it->second;
-	 for (int k=0; k<WID; ++k) for (int j=0; j<WID; ++j) {
-	    targetData[vblock::index(i_trgt,j,k)] += source[vblock::padIndex<1>(i_src,j+1,k+1)];
-	 }
-      }
-
+         it = sourceData.find(neighborIDs[vblock::nbrIndex(i_off,0,0)]);
+         if (it == sourceData.end()) continue;
+         
+         int i_trgt = 0;
+         int i_src  = WID+1;
+         if (i_off > 0) {i_trgt = WID-1; i_src=0;}
+         Realf* source = it->second;
+         for (int k=0; k<WID; ++k) for (int j=0; j<WID; ++j) {
+            targetData[vblock::index(i_trgt,j,k)] += source[vblock::padIndex<1>(i_src,j+1,k+1)];
+         }
+      }
+      
       for (int j_off=-1; j_off<2; j_off+=2) {
-	 it = sourceData.find(neighborIDs[vblock::nbrIndex(0,j_off,0)]);
-	 if (it == sourceData.end()) continue;
-
-	 int j_trgt = 0;
-	 int j_src  = WID+1;
-	 if (j_off > 0) {j_trgt = WID-1; j_src=0;}
-	 Realf* source = it->second;
-	 for (int k=0; k<WID; ++k) for (int i=0; i<WID; ++i) {
-	    targetData[vblock::index(i,j_trgt,k)] += source[vblock::padIndex<1>(i+1,j_src,k+1)];
-	 }
-      }
-
+         it = sourceData.find(neighborIDs[vblock::nbrIndex(0,j_off,0)]);
+         if (it == sourceData.end()) continue;
+
+         int j_trgt = 0;
+         int j_src  = WID+1;
+         if (j_off > 0) {j_trgt = WID-1; j_src=0;}
+         Realf* source = it->second;
+         for (int k=0; k<WID; ++k) for (int i=0; i<WID; ++i) {
+            targetData[vblock::index(i,j_trgt,k)] += source[vblock::padIndex<1>(i+1,j_src,k+1)];
+         }
+      }
+      
       for (int k_off=-1; k_off<2; k_off+=2) {
-	 it = sourceData.find(neighborIDs[vblock::nbrIndex(0,0,k_off)]);
-	 if (it == sourceData.end()) continue;
-	 
-	 int k_trgt = 0;
-	 int k_src  = WID+1;
-	 if (k_off > 0) {k_trgt = WID-1; k_src=0;}
-	 Realf* source = it->second;
-	 for (int j=0; j<WID; ++j) for (int i=0; i<WID; ++i) {
-	    targetData[vblock::index(i,j,k_trgt)] += source[vblock::padIndex<1>(i+1,j+1,k_src)];
-	 }
+         it = sourceData.find(neighborIDs[vblock::nbrIndex(0,0,k_off)]);
+         if (it == sourceData.end()) continue;
+         
+         int k_trgt = 0;
+         int k_src  = WID+1;
+         if (k_off > 0) {k_trgt = WID-1; k_src=0;}
+         Realf* source = it->second;
+         for (int j=0; j<WID; ++j) for (int i=0; i<WID; ++i) {
+            targetData[vblock::index(i,j,k_trgt)] += source[vblock::padIndex<1>(i+1,j+1,k_src)];
+         }
       }
 
       // ***** edge neighbors ***** //
       for (int j_off=-1; j_off<2; j_off+=2) for (int i_off=-1; i_off<2; i_off+=2) {
-	 it = sourceData.find(neighborIDs[vblock::nbrIndex(i_off,j_off,0)]);
-	 if (it == sourceData.end()) continue;
-	 Realf* source = it->second;
-	 
-	 const int i_trgt = max(i_off,0) * (WID-1);
-	 const int j_trgt = max(j_off,0) * (WID-1);
-	 const int i_src  = max(-i_off,0) * (WID+1);
-	 const int j_src  = max(-j_off,0) * (WID+1);
-	 for (int k=0; k<WID; ++k) {
-	    targetData[vblock::index(i_trgt,j_trgt,k)] += source[vblock::padIndex<1>(i_src,j_src,k+1)];
-	 }
-      }
-
+         it = sourceData.find(neighborIDs[vblock::nbrIndex(i_off,j_off,0)]);
+         if (it == sourceData.end()) continue;
+         Realf* source = it->second;
+         
+         const int i_trgt = max(i_off,0) * (WID-1);
+         const int j_trgt = max(j_off,0) * (WID-1);
+         const int i_src  = max(-i_off,0) * (WID+1);
+         const int j_src  = max(-j_off,0) * (WID+1);
+         for (int k=0; k<WID; ++k) {
+            targetData[vblock::index(i_trgt,j_trgt,k)] += source[vblock::padIndex<1>(i_src,j_src,k+1)];
+         }
+      }
+      
       for (int k_off=-1; k_off<2; k_off+=2) for (int i_off=-1; i_off<2; i_off+=2) {
-	 it = sourceData.find(neighborIDs[vblock::nbrIndex(i_off,0,k_off)]);
-	 if (it == sourceData.end()) continue;
-	 Realf* source = it->second;
-	 
-	 const int i_trgt = max(i_off,0) * (WID-1);
-	 const int k_trgt = max(k_off,0) * (WID-1);
-	 const int i_src  = max(-i_off,0) * (WID+1);
-	 const int k_src  = max(-k_off,0) * (WID+1);
-	 for (int j=0; j<WID; ++j) {
-	    targetData[vblock::index(i_trgt,j,k_trgt)] += source[vblock::padIndex<1>(i_src,j+1,k_src)];
-	 }
+         it = sourceData.find(neighborIDs[vblock::nbrIndex(i_off,0,k_off)]);
+         if (it == sourceData.end()) continue;
+         Realf* source = it->second;
+         
+         const int i_trgt = max(i_off,0) * (WID-1);
+         const int k_trgt = max(k_off,0) * (WID-1);
+         const int i_src  = max(-i_off,0) * (WID+1);
+         const int k_src  = max(-k_off,0) * (WID+1);
+         for (int j=0; j<WID; ++j) {
+            targetData[vblock::index(i_trgt,j,k_trgt)] += source[vblock::padIndex<1>(i_src,j+1,k_src)];
+         }
       }
       
       for (int k_off=-1; k_off<2; k_off+=2) for (int j_off=-1; j_off<2; j_off+=2) {
-	 it = sourceData.find(neighborIDs[vblock::nbrIndex(0,j_off,k_off)]);
-	 if (it == sourceData.end()) continue;
-	 Realf* source = it->second;
-	 
-	 const int j_trgt = max(j_off,0) * (WID-1);
-	 const int k_trgt = max(k_off,0) * (WID-1);
-	 const int j_src  = max(-j_off,0) * (WID+1);
-	 const int k_src  = max(-k_off,0) * (WID+1);
-	 for (int i=0; i<WID; ++i) {
-	    targetData[vblock::index(i,j_trgt,k_trgt)] += source[vblock::padIndex<1>(i+1,j_src,k_src)];
-	 }
+         it = sourceData.find(neighborIDs[vblock::nbrIndex(0,j_off,k_off)]);
+         if (it == sourceData.end()) continue;
+         Realf* source = it->second;
+         
+         const int j_trgt = max(j_off,0) * (WID-1);
+         const int k_trgt = max(k_off,0) * (WID-1);
+         const int j_src  = max(-j_off,0) * (WID+1);
+         const int k_src  = max(-k_off,0) * (WID+1);
+         for (int i=0; i<WID; ++i) {
+            targetData[vblock::index(i,j_trgt,k_trgt)] += source[vblock::padIndex<1>(i+1,j_src,k_src)];
+         }
       }
 
       // ***** corner neighbors ***** //
       for (int k_off=-1; k_off<2; k_off+=2) for (int j_off=-1; j_off<2; j_off+=2) for (int i_off=-1; i_off<2; i_off+=2) {
-	 it = sourceData.find(neighborIDs[vblock::nbrIndex(i_off,j_off,k_off)]);
-	 if (it == sourceData.end()) continue;
-
-	 const int i_trgt = max(i_off,0) * (WID-1);
-	 const int j_trgt = max(j_off,0) * (WID-1);
-	 const int k_trgt = max(k_off,0) * (WID-1);
-	 const int i_src  = max(-i_off,0) * (WID+1);
-	 const int j_src  = max(-j_off,0) * (WID+1);
-	 const int k_src  = max(-k_off,0) * (WID+1);
-	 Realf* source = it->second;
-	 targetData[vblock::index(i_trgt,j_trgt,k_trgt)] += source[vblock::padIndex<1>(i_src,j_src,k_src)];
-	 
-	 source[vblock::padIndex<1>(i_src,j_src,k_src)]=0;
-      }
-
+         it = sourceData.find(neighborIDs[vblock::nbrIndex(i_off,j_off,k_off)]);
+         if (it == sourceData.end()) continue;
+
+         const int i_trgt = max(i_off,0) * (WID-1);
+         const int j_trgt = max(j_off,0) * (WID-1);
+         const int k_trgt = max(k_off,0) * (WID-1);
+         const int i_src  = max(-i_off,0) * (WID+1);
+         const int j_src  = max(-j_off,0) * (WID+1);
+         const int k_src  = max(-k_off,0) * (WID+1);
+         Realf* source = it->second;
+         targetData[vblock::index(i_trgt,j_trgt,k_trgt)] += source[vblock::padIndex<1>(i_src,j_src,k_src)];
+         
+         source[vblock::padIndex<1>(i_src,j_src,k_src)]=0;
+      }
+      
       // Exit if the block is at base grid level
       if (vmesh::VelocityMesh<vmesh::GlobalID,vmesh::LocalID>::getRefinementLevel(targetGID) == 0) {
-	 return;
+         return;
       }
       const int octant = vmesh::VelocityMesh<vmesh::GlobalID,vmesh::LocalID>::getOctant(targetGID);
-
+      
       int parentIndex[3];
       parentIndex[2] = 1 + 2*(octant / 4);
       parentIndex[1] = 1 + 2*((octant - 4*(octant/4))/2);
       parentIndex[0] = 1 + 2*(octant % 2);
-
+      
       // Add data from all coarser blocks
       const Realf face_mul = 2.0;
       const Realf edge_mul = 4.0;
@@ -681,58 +526,58 @@
       
       it = sourceData.find(parentGID);
       if (it != sourceData.end()) {
-	 Realf* source = it->second;
-	 for (int k=0; k<WID; ++k) for (int j=0; j<WID; ++j) for (int i=0; i<WID; ++i) {
-	    targetData[vblock::index(i,j,k)] += source[vblock::padIndex<1>(parentIndex[0]+i/2,parentIndex[1]+j/2,parentIndex[2]+k/2)];
-	 }
-	 
-	 for (int k=0; k<WID; ++k) for (int j=0; j<WID; ++j) for (int i=0; i<WID; ++i) source[vblock::padIndex<1>(parentIndex[0]+i/2,parentIndex[1]+j/2,parentIndex[2]+k/2)]=0;
-      }
-
+         Realf* source = it->second;
+         for (int k=0; k<WID; ++k) for (int j=0; j<WID; ++j) for (int i=0; i<WID; ++i) {
+            targetData[vblock::index(i,j,k)] += source[vblock::padIndex<1>(parentIndex[0]+i/2,parentIndex[1]+j/2,parentIndex[2]+k/2)];
+         }
+         
+         for (int k=0; k<WID; ++k) for (int j=0; j<WID; ++j) for (int i=0; i<WID; ++i) source[vblock::padIndex<1>(parentIndex[0]+i/2,parentIndex[1]+j/2,parentIndex[2]+k/2)]=0;
+      }
+      
       // ***** face neighbors ***** //
       for (int i_off=-1; i_off<2; i_off+=2) {
-	 parentGID = vmesh::VelocityMesh<vmesh::GlobalID,vmesh::LocalID>::getParent( neighborIDs[vblock::nbrIndex(i_off,0,0)] );
-	 if (parentGID == targetParentGID) continue;
-	 it = sourceData.find(parentGID);
-	 if (it == sourceData.end()) continue;
-
-	 int i_trgt = max( i_off,0) * (WID-1);
-	 int i_src  = max(-i_off,0) * (WID+1);
-
-	 Realf* source = it->second;
-	 for (int k=0; k<WID; ++k) for (int j=0; j<WID; ++j) {
-	    targetData[vblock::index(i_trgt,j,k)] += face_mul*source[vblock::padIndex<1>(i_src,parentIndex[1]+j/2,parentIndex[2]+k/2)];
-	 }
+         parentGID = vmesh::VelocityMesh<vmesh::GlobalID,vmesh::LocalID>::getParent( neighborIDs[vblock::nbrIndex(i_off,0,0)] );
+         if (parentGID == targetParentGID) continue;
+         it = sourceData.find(parentGID);
+         if (it == sourceData.end()) continue;
+
+         int i_trgt = max( i_off,0) * (WID-1);
+         int i_src  = max(-i_off,0) * (WID+1);
+         
+         Realf* source = it->second;
+         for (int k=0; k<WID; ++k) for (int j=0; j<WID; ++j) {
+            targetData[vblock::index(i_trgt,j,k)] += face_mul*source[vblock::padIndex<1>(i_src,parentIndex[1]+j/2,parentIndex[2]+k/2)];
+         }
       }
 
       for (int j_off=-1; j_off<2; j_off+=2) {
-	 parentGID = vmesh::VelocityMesh<vmesh::GlobalID,vmesh::LocalID>::getParent( neighborIDs[vblock::nbrIndex(0,j_off,0)] );
-	 if (parentGID == targetParentGID) continue;
-	 it = sourceData.find(parentGID);
-	 if (it == sourceData.end()) continue;
-
-	 int j_trgt = max( j_off,0) * (WID-1);
-	 int j_src  = max(-j_off,0) * (WID+1);
-	 
-	 Realf* source = it->second;
-	 for (int k=0; k<WID; ++k) for (int i=0; i<WID; ++i) {
-	    targetData[vblock::index(i,j_trgt,k)] += face_mul*source[vblock::padIndex<1>(parentIndex[0]+i/2,j_src,parentIndex[2]+k/2)];
-	 }
-      }
-
+         parentGID = vmesh::VelocityMesh<vmesh::GlobalID,vmesh::LocalID>::getParent( neighborIDs[vblock::nbrIndex(0,j_off,0)] );
+         if (parentGID == targetParentGID) continue;
+         it = sourceData.find(parentGID);
+         if (it == sourceData.end()) continue;
+         
+         int j_trgt = max( j_off,0) * (WID-1);
+         int j_src  = max(-j_off,0) * (WID+1);
+         
+         Realf* source = it->second;
+         for (int k=0; k<WID; ++k) for (int i=0; i<WID; ++i) {
+            targetData[vblock::index(i,j_trgt,k)] += face_mul*source[vblock::padIndex<1>(parentIndex[0]+i/2,j_src,parentIndex[2]+k/2)];
+         }
+      }
+      
       for (int k_off=-1; k_off<2; k_off+=2) {
-	 parentGID = vmesh::VelocityMesh<vmesh::GlobalID,vmesh::LocalID>::getParent( neighborIDs[vblock::nbrIndex(0,0,k_off)] );
-	 if (parentGID == targetParentGID) continue;
-	 it = sourceData.find(parentGID);
-	 if (it == sourceData.end()) continue;
-	 
-	 int k_trgt = max( k_off,0) * (WID-1);
-	 int k_src  = max(-k_off,0) * (WID+1);
-
-	 Realf* source = it->second;
-	 for (int j=0; j<WID; ++j) for (int i=0; i<WID; ++i) {
-	    targetData[vblock::index(i,j,k_trgt)] += face_mul*source[vblock::padIndex<1>(parentIndex[0]+i/2,parentIndex[1]+j/2,k_src)];
-	 }
+         parentGID = vmesh::VelocityMesh<vmesh::GlobalID,vmesh::LocalID>::getParent( neighborIDs[vblock::nbrIndex(0,0,k_off)] );
+         if (parentGID == targetParentGID) continue;
+         it = sourceData.find(parentGID);
+         if (it == sourceData.end()) continue;
+         
+         int k_trgt = max( k_off,0) * (WID-1);
+         int k_src  = max(-k_off,0) * (WID+1);
+         
+         Realf* source = it->second;
+         for (int j=0; j<WID; ++j) for (int i=0; i<WID; ++i) {
+            targetData[vblock::index(i,j,k_trgt)] += face_mul*source[vblock::padIndex<1>(parentIndex[0]+i/2,parentIndex[1]+j/2,k_src)];
+         }
       }
 
       // ***** edge neighbors ***** //
@@ -746,19 +591,19 @@
       Realf* source = NULL;
       parentGID = vmesh::VelocityMesh<vmesh::GlobalID,vmesh::LocalID>::getParent( neighborIDs[vblock::nbrIndex(i_off,j_off,0)] );
       if (parentGID != targetParentGID) {
-	 it = sourceData.find(parentGID);
-	 if (it != sourceData.end()) {
-	    source = it->second;
-	    const int i_trgt = max(i_off,0) * (WID-1);
-	    const int j_trgt = max(j_off,0) * (WID-1);
-	    const int i_src  = max(-i_off,0) * (WID+1);
-	    const int j_src  = max(-j_off,0) * (WID+1);
-	    for (int k=0; k<WID; ++k) {
-	       targetData[vblock::index(i_trgt,j_trgt,k)] += edge_mul*source[vblock::padIndex<1>(i_src,j_src,parentIndex[2]+k/2)];
-	    }
-	 }
-      }
-
+         it = sourceData.find(parentGID);
+         if (it != sourceData.end()) {
+            source = it->second;
+            const int i_trgt = max(i_off,0) * (WID-1);
+            const int j_trgt = max(j_off,0) * (WID-1);
+            const int i_src  = max(-i_off,0) * (WID+1);
+            const int j_src  = max(-j_off,0) * (WID+1);
+            for (int k=0; k<WID; ++k) {
+               targetData[vblock::index(i_trgt,j_trgt,k)] += edge_mul*source[vblock::padIndex<1>(i_src,j_src,parentIndex[2]+k/2)];
+            }
+         }
+      }
+      
       if (octant == 0 || octant == 2) {i_off=-1; k_off=-1;}
       if (octant == 1 || octant == 3) {i_off=+1; k_off=-1;}
       if (octant == 4 || octant == 6) {i_off=-1; k_off=+1;}
@@ -766,17 +611,17 @@
       source = NULL;
       parentGID = vmesh::VelocityMesh<vmesh::GlobalID,vmesh::LocalID>::getParent( neighborIDs[vblock::nbrIndex(i_off,0,k_off)] );
       if (parentGID != targetParentGID) {
-	 it = sourceData.find(parentGID);
-	 if (it != sourceData.end()) {
-	    source = it->second;
-	    const int i_trgt = max(i_off,0) * (WID-1);
-	    const int k_trgt = max(k_off,0) * (WID-1);
-	    const int i_src  = max(-i_off,0) * (WID+1);
-	    const int k_src  = max(-k_off,0) * (WID+1);
-	    for (int j=0; j<WID; ++j) {
-	       targetData[vblock::index(i_trgt,j,k_trgt)] += edge_mul*source[vblock::padIndex<1>(i_src,parentIndex[1]+j/2,k_src)];
-	    }
-	 }
+         it = sourceData.find(parentGID);
+         if (it != sourceData.end()) {
+            source = it->second;
+            const int i_trgt = max(i_off,0) * (WID-1);
+            const int k_trgt = max(k_off,0) * (WID-1);
+            const int i_src  = max(-i_off,0) * (WID+1);
+            const int k_src  = max(-k_off,0) * (WID+1);
+            for (int j=0; j<WID; ++j) {
+               targetData[vblock::index(i_trgt,j,k_trgt)] += edge_mul*source[vblock::padIndex<1>(i_src,parentIndex[1]+j/2,k_src)];
+            }
+         }
       }
 
       if (octant == 0 || octant == 1) {j_off=-1; k_off=-1;}
@@ -786,19 +631,19 @@
       source = NULL;
       parentGID = vmesh::VelocityMesh<vmesh::GlobalID,vmesh::LocalID>::getParent( neighborIDs[vblock::nbrIndex(0,j_off,k_off)] );
       if (parentGID != targetParentGID) {
-	 it = sourceData.find(parentGID);
-	 if (it != sourceData.end()) {
-	    source = it->second;
-	    const int j_trgt = max(j_off,0) * (WID-1);
-	    const int k_trgt = max(k_off,0) * (WID-1);
-	    const int j_src  = max(-j_off,0) * (WID+1);
-	    const int k_src  = max(-k_off,0) * (WID+1);
-	    for (int i=0; i<WID; ++i) {
-	       targetData[vblock::index(i,j_trgt,k_trgt)] += edge_mul*source[vblock::padIndex<1>(parentIndex[0]+i/2,j_src,k_src)];
-	    }
-	 }
-      }
-
+         it = sourceData.find(parentGID);
+         if (it != sourceData.end()) {
+            source = it->second;
+            const int j_trgt = max(j_off,0) * (WID-1);
+            const int k_trgt = max(k_off,0) * (WID-1);
+            const int j_src  = max(-j_off,0) * (WID+1);
+            const int k_src  = max(-k_off,0) * (WID+1);
+            for (int i=0; i<WID; ++i) {
+               targetData[vblock::index(i,j_trgt,k_trgt)] += edge_mul*source[vblock::padIndex<1>(parentIndex[0]+i/2,j_src,k_src)];
+            }
+         }
+      }
+      
       // ***** corner neighbors ***** //
       // A refined block in an octant is allowed to copy
       // values from a single coarser corner neighbor
@@ -815,51 +660,36 @@
       source = NULL;
       parentGID = vmesh::VelocityMesh<vmesh::GlobalID,vmesh::LocalID>::getParent( neighborIDs[vblock::nbrIndex(i_off,j_off,k_off)] );
       if (parentGID != targetParentGID) {
-	 it = sourceData.find(parentGID);
-	 if (it != sourceData.end()) {
-	    source = it->second;
-	    const int i_trgt = max(i_off,0) * (WID-1);
-	    const int j_trgt = max(j_off,0) * (WID-1);
-	    const int k_trgt = max(k_off,0) * (WID-1);
-	    const int i_src  = max(-i_off,0) * (WID+1);
-	    const int j_src  = max(-j_off,0) * (WID+1);
-	    const int k_src  = max(-k_off,0) * (WID+1);
-	    targetData[vblock::index(i_trgt,j_trgt,k_trgt)] += corn_mul*source[vblock::padIndex<1>(i_src,j_src,k_src)];
-	 }
+         it = sourceData.find(parentGID);
+         if (it != sourceData.end()) {
+            source = it->second;
+            const int i_trgt = max(i_off,0) * (WID-1);
+            const int j_trgt = max(j_off,0) * (WID-1);
+            const int k_trgt = max(k_off,0) * (WID-1);
+            const int i_src  = max(-i_off,0) * (WID+1);
+            const int j_src  = max(-j_off,0) * (WID+1);
+            const int k_src  = max(-k_off,0) * (WID+1);
+            targetData[vblock::index(i_trgt,j_trgt,k_trgt)] += corn_mul*source[vblock::padIndex<1>(i_src,j_src,k_src)];
+         }
       }
    }
 
    void SpatialCell::refine_block(const vmesh::GlobalID& blockGID,std::map<vmesh::GlobalID,vmesh::LocalID>& insertedBlocks) {
       if (blockGID == invalid_global_id()) {
-<<<<<<< HEAD
-	 std::cerr << "invalid global ID, skip refinement" << std::endl;
-	 return;
-=======
          std::cerr << "invalid global ID, skip refinement" << std::endl;
          return;
->>>>>>> aaba9b5e
       }
 
       std::set<vmesh::GlobalID> erasedBlocks;
       std::map<vmesh::GlobalID,vmesh::LocalID> newInserted;
       if (vmesh.refine(blockGID,erasedBlocks,newInserted) == false) {
-<<<<<<< HEAD
-	 return;
-=======
          return;
->>>>>>> aaba9b5e
       }
 
       const size_t newBlocks = newInserted.size()-erasedBlocks.size();
       blockContainer.setSize(blockContainer.size() + newBlocks);
 
       for (std::map<vmesh::GlobalID,vmesh::LocalID>::iterator it=newInserted.begin(); it!=newInserted.end(); ++it) {
-<<<<<<< HEAD
-	 // Set refined block parameters
-	 Real* blockParams = blockContainer.getParameters(it->second);
-	 vmesh.getBlockCoordinates(it->first,blockParams);
-	 vmesh::VelocityMesh<vmesh::GlobalID,vmesh::LocalID>::getCellSize(it->first,blockParams+3);
-=======
          // Set refined block parameters
          Real* blockParams = blockContainer.getParameters(it->second);
          vmesh.getBlockCoordinates(it->first,blockParams);
@@ -867,7 +697,6 @@
          
          Realf* fx = blockContainer.getFx(it->second);
          for (int i=0; i<WID3; ++i) fx[i] = 0;
->>>>>>> aaba9b5e
       }
 
       insertedBlocks.insert(newInserted.begin(),newInserted.end());
