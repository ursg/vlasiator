--- conflicted
+++ resolved
@@ -134,10 +134,6 @@
 #endif
 
       void initVelocityMeshes(const uint nMeshes);  /**< Pre-calculate more helper parameters for velocity meshes. */
-<<<<<<< HEAD
-      CUDA_HOSTDEV void printVelocityMesh(const uint meshIndex); /**< debug purposes, print contents of mesh. */
-=======
->>>>>>> e3d04bcb
       void uploadMeshWrapper();                     /**< Send a copy of the MeshWrapper into GPU memory */
    };
 
